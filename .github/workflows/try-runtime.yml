--- conflicted
+++ resolved
@@ -56,14 +56,11 @@
       - name: Checkout sources
         uses: actions/checkout@v4
 
-<<<<<<< HEAD
       - name: Utilize Shared Rust Cache
         uses: Swatinem/rust-cache@v2
         with:
           key: "try-runtime"
 
-=======
->>>>>>> fb8ce6af
       - name: Run Try Runtime Checks
         uses: "paritytech/try-runtime-gha@v0.1.0"
         with:
