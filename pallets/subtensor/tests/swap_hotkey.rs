#![allow(unused, clippy::indexing_slicing, clippy::panic, clippy::unwrap_used)]

use codec::Encode;
use frame_support::weights::Weight;
use frame_support::{assert_err, assert_noop, assert_ok};
use frame_system::{Config, RawOrigin};
mod mock;
use mock::*;
use pallet_subtensor::*;
use sp_core::H256;
use sp_core::U256;
use sp_runtime::SaturatedConversion;

// SKIP_WASM_BUILD=1 RUST_LOG=debug cargo test --test swap_hotkey -- test_swap_owner --exact --nocapture
#[test]
fn test_swap_owner() {
    new_test_ext(1).execute_with(|| {
        let old_hotkey = U256::from(1);
        let new_hotkey = U256::from(2);
        let coldkey = U256::from(3);
        let mut weight = Weight::zero();

        Owner::<Test>::insert(old_hotkey, coldkey);
        assert_ok!(SubtensorModule::perform_hotkey_swap(
            &old_hotkey,
            &new_hotkey,
            &coldkey,
            &mut weight
        ));

        assert!(!Owner::<Test>::contains_key(old_hotkey));
        assert_eq!(Owner::<Test>::get(new_hotkey), coldkey);
    });
}

// SKIP_WASM_BUILD=1 RUST_LOG=debug cargo test --test swap_hotkey -- test_swap_owned_hotkeys --exact --nocapture
#[test]
fn test_swap_owned_hotkeys() {
    new_test_ext(1).execute_with(|| {
        let old_hotkey = U256::from(1);
        let new_hotkey = U256::from(2);
        let coldkey = U256::from(3);
        let mut weight = Weight::zero();

        OwnedHotkeys::<Test>::insert(coldkey, vec![old_hotkey]);
        assert_ok!(SubtensorModule::perform_hotkey_swap(
            &old_hotkey,
            &new_hotkey,
            &coldkey,
            &mut weight
        ));

        let hotkeys = OwnedHotkeys::<Test>::get(coldkey);
        assert!(!hotkeys.contains(&old_hotkey));
        assert!(hotkeys.contains(&new_hotkey));
    });
}

// SKIP_WASM_BUILD=1 RUST_LOG=debug cargo test --test swap_hotkey -- test_swap_total_hotkey_stake --exact --nocapture
#[test]
fn test_swap_total_hotkey_stake() {
    new_test_ext(1).execute_with(|| {
        let old_hotkey = U256::from(1);
        let new_hotkey = U256::from(2);
        let coldkey = U256::from(3);
        let mut weight = Weight::zero();

        TotalHotkeyStake::<Test>::insert(old_hotkey, 100);
        TotalHotkeyStake::<Test>::insert(new_hotkey, 50);
        assert_ok!(SubtensorModule::perform_hotkey_swap(
            &old_hotkey,
            &new_hotkey,
            &coldkey,
            &mut weight
        ));

        assert!(!TotalHotkeyStake::<Test>::contains_key(old_hotkey));
        assert_eq!(TotalHotkeyStake::<Test>::get(new_hotkey), 150);
    });
}

// SKIP_WASM_BUILD=1 RUST_LOG=debug cargo test --test swap_hotkey -- test_swap_total_hotkey_coldkey_stakes_this_interval --exact --nocapture
#[test]
fn test_swap_total_hotkey_coldkey_stakes_this_interval() {
    new_test_ext(1).execute_with(|| {
        let old_hotkey = U256::from(1);
        let new_hotkey = U256::from(2);
        let coldkey = U256::from(3);
        let mut weight = Weight::zero();

        TotalHotkeyColdkeyStakesThisInterval::<Test>::insert(old_hotkey, coldkey, (100, 1000));
        assert_ok!(SubtensorModule::perform_hotkey_swap(
            &old_hotkey,
            &new_hotkey,
            &coldkey,
            &mut weight
        ));

        assert!(!TotalHotkeyColdkeyStakesThisInterval::<Test>::contains_key(
            old_hotkey, coldkey
        ));
        assert_eq!(
            TotalHotkeyColdkeyStakesThisInterval::<Test>::get(new_hotkey, coldkey),
            (100, 1000)
        );
    });
}

// SKIP_WASM_BUILD=1 RUST_LOG=debug cargo test --test swap_hotkey -- test_swap_last_tx_block --exact --nocapture
#[test]
fn test_swap_last_tx_block() {
    new_test_ext(1).execute_with(|| {
        let old_hotkey = U256::from(1);
        let new_hotkey = U256::from(2);
        let coldkey = U256::from(3);
        let mut weight = Weight::zero();

        LastTxBlock::<Test>::insert(old_hotkey, 1000);
        assert_ok!(SubtensorModule::perform_hotkey_swap(
            &old_hotkey,
            &new_hotkey,
            &coldkey,
            &mut weight
        ));

        assert!(!LastTxBlock::<Test>::contains_key(old_hotkey));
        assert_eq!(
            LastTxBlock::<Test>::get(new_hotkey),
            SubtensorModule::get_current_block_as_u64()
        );
    });
}

// SKIP_WASM_BUILD=1 RUST_LOG=debug cargo test --test swap_hotkey -- test_swap_last_tx_block_delegate_take --exact --nocapture
#[test]
fn test_swap_last_tx_block_delegate_take() {
    new_test_ext(1).execute_with(|| {
        let old_hotkey = U256::from(1);
        let new_hotkey = U256::from(2);
        let coldkey = U256::from(3);
        let mut weight = Weight::zero();

        pallet_subtensor::LastTxBlockDelegateTake::<Test>::insert(old_hotkey, 1000);
        assert_ok!(SubtensorModule::perform_hotkey_swap(
            &old_hotkey,
            &new_hotkey,
            &coldkey,
            &mut weight
        ));

        assert!(!LastTxBlockDelegateTake::<Test>::contains_key(old_hotkey));
        assert_eq!(
            LastTxBlockDelegateTake::<Test>::get(new_hotkey),
            SubtensorModule::get_current_block_as_u64()
        );
    });
}

// SKIP_WASM_BUILD=1 RUST_LOG=debug cargo test --test swap_hotkey -- test_swap_senate_members --exact --nocapture
#[test]
fn test_swap_senate_members() {
    new_test_ext(1).execute_with(|| {
        let old_hotkey = U256::from(1);
        let new_hotkey = U256::from(2);
        let coldkey = U256::from(3);
        let mut weight = Weight::zero();

        // Assuming there's a way to add a member to the senate
        // SenateMembers::add_member(&old_hotkey);
        assert_ok!(SubtensorModule::perform_hotkey_swap(
            &old_hotkey,
            &new_hotkey,
            &coldkey,
            &mut weight
        ));

        // Assert that the old_hotkey is no longer a member and new_hotkey is now a member
        // assert!(!SenateMembers::is_member(&old_hotkey));
        // assert!(SenateMembers::is_member(&new_hotkey));
    });
}

// SKIP_WASM_BUILD=1 RUST_LOG=debug cargo test --test swap_hotkey -- test_swap_delegates --exact --nocapture
#[test]
fn test_swap_delegates() {
    new_test_ext(1).execute_with(|| {
        let old_hotkey = U256::from(1);
        let new_hotkey = U256::from(2);
        let coldkey = U256::from(3);
        let mut weight = Weight::zero();

        Delegates::<Test>::insert(old_hotkey, 100);
        assert_ok!(SubtensorModule::perform_hotkey_swap(
            &old_hotkey,
            &new_hotkey,
            &coldkey,
            &mut weight
        ));

        assert!(!Delegates::<Test>::contains_key(old_hotkey));
        assert_eq!(Delegates::<Test>::get(new_hotkey), 100);
    });
}

// SKIP_WASM_BUILD=1 RUST_LOG=debug cargo test --test swap_hotkey -- test_swap_subnet_membership --exact --nocapture
#[test]
fn test_swap_subnet_membership() {
    new_test_ext(1).execute_with(|| {
        let old_hotkey = U256::from(1);
        let new_hotkey = U256::from(2);
        let coldkey = U256::from(3);
        let netuid = 0u16;
        let mut weight = Weight::zero();

        add_network(netuid, 0, 1);
        IsNetworkMember::<Test>::insert(old_hotkey, netuid, true);
        assert_ok!(SubtensorModule::perform_hotkey_swap(
            &old_hotkey,
            &new_hotkey,
            &coldkey,
            &mut weight
        ));

        assert!(!IsNetworkMember::<Test>::contains_key(old_hotkey, netuid));
        assert!(IsNetworkMember::<Test>::get(new_hotkey, netuid));
    });
}

// SKIP_WASM_BUILD=1 RUST_LOG=debug cargo test --test swap_hotkey -- test_swap_uids_and_keys --exact --nocapture
#[test]
fn test_swap_uids_and_keys() {
    new_test_ext(1).execute_with(|| {
        let old_hotkey = U256::from(1);
        let new_hotkey = U256::from(2);
        let coldkey = U256::from(3);
        let netuid = 0u16;
        let uid = 5u16;
        let mut weight = Weight::zero();

        add_network(netuid, 0, 1);
        IsNetworkMember::<Test>::insert(old_hotkey, netuid, true);
        Uids::<Test>::insert(netuid, old_hotkey, uid);
        Keys::<Test>::insert(netuid, uid, old_hotkey);

        assert_ok!(SubtensorModule::perform_hotkey_swap(
            &old_hotkey,
            &new_hotkey,
            &coldkey,
            &mut weight
        ));

        assert_eq!(Uids::<Test>::get(netuid, old_hotkey), None);
        assert_eq!(Uids::<Test>::get(netuid, new_hotkey), Some(uid));
        assert_eq!(Keys::<Test>::get(netuid, uid), new_hotkey);
    });
}

// SKIP_WASM_BUILD=1 RUST_LOG=debug cargo test --test swap_hotkey -- test_swap_prometheus --exact --nocapture
#[test]
fn test_swap_prometheus() {
    new_test_ext(1).execute_with(|| {
        let old_hotkey = U256::from(1);
        let new_hotkey = U256::from(2);
        let coldkey = U256::from(3);
        let netuid = 0u16;
        let prometheus_info = PrometheusInfo::default();
        let mut weight = Weight::zero();

        add_network(netuid, 0, 1);
        IsNetworkMember::<Test>::insert(old_hotkey, netuid, true);
        Prometheus::<Test>::insert(netuid, old_hotkey, prometheus_info.clone());

        assert_ok!(SubtensorModule::perform_hotkey_swap(
            &old_hotkey,
            &new_hotkey,
            &coldkey,
            &mut weight
        ));

        assert!(!Prometheus::<Test>::contains_key(netuid, old_hotkey));
        assert_eq!(
            Prometheus::<Test>::get(netuid, new_hotkey),
            Some(prometheus_info)
        );
    });
}

// SKIP_WASM_BUILD=1 RUST_LOG=debug cargo test --test swap_hotkey -- test_swap_axons --exact --nocapture
#[test]
fn test_swap_axons() {
    new_test_ext(1).execute_with(|| {
        let old_hotkey = U256::from(1);
        let new_hotkey = U256::from(2);
        let coldkey = U256::from(3);
        let netuid = 0u16;
        let axon_info = AxonInfo::default();
        let mut weight = Weight::zero();

        add_network(netuid, 0, 1);
        IsNetworkMember::<Test>::insert(old_hotkey, netuid, true);
        Axons::<Test>::insert(netuid, old_hotkey, axon_info.clone());

        assert_ok!(SubtensorModule::perform_hotkey_swap(
            &old_hotkey,
            &new_hotkey,
            &coldkey,
            &mut weight
        ));

        assert!(!Axons::<Test>::contains_key(netuid, old_hotkey));
        assert_eq!(Axons::<Test>::get(netuid, new_hotkey), Some(axon_info));
    });
}

// SKIP_WASM_BUILD=1 RUST_LOG=debug cargo test --test swap_hotkey -- test_swap_weight_commits --exact --nocapture
#[test]
fn test_swap_weight_commits() {
    new_test_ext(1).execute_with(|| {
        let old_hotkey = U256::from(1);
        let new_hotkey = U256::from(2);
        let coldkey = U256::from(3);
        let netuid = 0u16;
        let weight_commits = (H256::from_low_u64_be(100), 200);
        let mut weight = Weight::zero();

        add_network(netuid, 0, 1);
        IsNetworkMember::<Test>::insert(old_hotkey, netuid, true);
        WeightCommits::<Test>::insert(netuid, old_hotkey, weight_commits);

        assert_ok!(SubtensorModule::perform_hotkey_swap(
            &old_hotkey,
            &new_hotkey,
            &coldkey,
            &mut weight
        ));

        assert!(!WeightCommits::<Test>::contains_key(netuid, old_hotkey));
        assert_eq!(
            WeightCommits::<Test>::get(netuid, new_hotkey),
            Some(weight_commits)
        );
    });
}

// SKIP_WASM_BUILD=1 RUST_LOG=debug cargo test --test swap_hotkey -- test_swap_loaded_emission --exact --nocapture
#[test]
fn test_swap_loaded_emission() {
    new_test_ext(1).execute_with(|| {
        let old_hotkey = U256::from(1);
        let new_hotkey = U256::from(2);
        let coldkey = U256::from(3);
        let netuid = 0u16;
        let server_emission = 1000u64;
        let validator_emission = 1000u64;
        let mut weight = Weight::zero();

        add_network(netuid, 0, 1);
        IsNetworkMember::<Test>::insert(old_hotkey, netuid, true);
        LoadedEmission::<Test>::insert(
            netuid,
            vec![(old_hotkey, server_emission, validator_emission)],
        );

        assert_ok!(SubtensorModule::perform_hotkey_swap(
            &old_hotkey,
            &new_hotkey,
            &coldkey,
            &mut weight
        ));

        let new_loaded_emission = LoadedEmission::<Test>::get(netuid);
        assert_eq!(
            new_loaded_emission,
            Some(vec![(new_hotkey, server_emission, validator_emission)])
        );
    });
}

// SKIP_WASM_BUILD=1 RUST_LOG=debug cargo test --test swap_hotkey -- test_swap_stake --exact --nocapture
#[test]
fn test_swap_stake() {
    new_test_ext(1).execute_with(|| {
        let old_hotkey = U256::from(1);
        let new_hotkey = U256::from(2);
        let coldkey = U256::from(3);
        let stake_amount = 100u64;
        let mut weight = Weight::zero();

        Stake::<Test>::insert(old_hotkey, coldkey, stake_amount);

        assert_ok!(SubtensorModule::perform_hotkey_swap(
            &old_hotkey,
            &new_hotkey,
            &coldkey,
            &mut weight
        ));

        assert!(!Stake::<Test>::contains_key(old_hotkey, coldkey));
        assert_eq!(Stake::<Test>::get(new_hotkey, coldkey), stake_amount);
    });
}

// SKIP_WASM_BUILD=1 RUST_LOG=debug cargo test --test swap_hotkey -- test_swap_staking_hotkeys --exact --nocapture
#[test]
fn test_swap_staking_hotkeys() {
    new_test_ext(1).execute_with(|| {
        let old_hotkey = U256::from(1);
        let new_hotkey = U256::from(2);
        let coldkey = U256::from(3);
        let mut weight = Weight::zero();

        Stake::<Test>::insert(old_hotkey, coldkey, 100);
        StakingHotkeys::<Test>::insert(coldkey, vec![old_hotkey]);

        assert_ok!(SubtensorModule::perform_hotkey_swap(
            &old_hotkey,
            &new_hotkey,
            &coldkey,
            &mut weight
        ));

        let staking_hotkeys = StakingHotkeys::<Test>::get(coldkey);
        assert!(!staking_hotkeys.contains(&old_hotkey));
        assert!(staking_hotkeys.contains(&new_hotkey));
    });
}

// SKIP_WASM_BUILD=1 RUST_LOG=debug cargo test --test swap_hotkey -- test_swap_hotkey_with_multiple_coldkeys --exact --nocapture
#[test]
fn test_swap_hotkey_with_multiple_coldkeys() {
    new_test_ext(1).execute_with(|| {
        let old_hotkey = U256::from(1);
        let new_hotkey = U256::from(2);
        let coldkey1 = U256::from(3);
        let coldkey2 = U256::from(4);
        let mut weight = Weight::zero();

        Stake::<Test>::insert(old_hotkey, coldkey1, 100);
        Stake::<Test>::insert(old_hotkey, coldkey2, 200);
        StakingHotkeys::<Test>::insert(coldkey1, vec![old_hotkey]);
        StakingHotkeys::<Test>::insert(coldkey2, vec![old_hotkey]);

        assert_ok!(SubtensorModule::perform_hotkey_swap(
            &old_hotkey,
            &new_hotkey,
            &coldkey1,
            &mut weight
        ));

        assert_eq!(Stake::<Test>::get(new_hotkey, coldkey1), 100);
        assert_eq!(Stake::<Test>::get(new_hotkey, coldkey2), 200);
        assert!(StakingHotkeys::<Test>::get(coldkey1).contains(&new_hotkey));
        assert!(StakingHotkeys::<Test>::get(coldkey2).contains(&new_hotkey));
    });
}

// SKIP_WASM_BUILD=1 RUST_LOG=debug cargo test --test swap_hotkey -- test_swap_hotkey_with_existing_stake --exact --nocapture
#[test]
fn test_swap_hotkey_with_existing_stake() {
    new_test_ext(1).execute_with(|| {
        let old_hotkey = U256::from(1);
        let new_hotkey = U256::from(2);
        let coldkey = U256::from(3);
        let mut weight = Weight::zero();

        Stake::<Test>::insert(old_hotkey, coldkey, 100);
        Stake::<Test>::insert(new_hotkey, coldkey, 50);

        assert_ok!(SubtensorModule::perform_hotkey_swap(
            &old_hotkey,
            &new_hotkey,
            &coldkey,
            &mut weight
        ));

        assert_eq!(Stake::<Test>::get(new_hotkey, coldkey), 150);
    });
}

// SKIP_WASM_BUILD=1 RUST_LOG=debug cargo test --test swap_hotkey -- test_swap_hotkey_with_multiple_subnets --exact --nocapture
#[test]
fn test_swap_hotkey_with_multiple_subnets() {
    new_test_ext(1).execute_with(|| {
        let old_hotkey = U256::from(1);
        let new_hotkey = U256::from(2);
        let coldkey = U256::from(3);
        let netuid1 = 0;
        let netuid2 = 1;
        let mut weight = Weight::zero();

        add_network(netuid1, 0, 1);
        add_network(netuid2, 0, 1);
        IsNetworkMember::<Test>::insert(old_hotkey, netuid1, true);
        IsNetworkMember::<Test>::insert(old_hotkey, netuid2, true);

        assert_ok!(SubtensorModule::perform_hotkey_swap(
            &old_hotkey,
            &new_hotkey,
            &coldkey,
            &mut weight
        ));

        assert!(IsNetworkMember::<Test>::get(new_hotkey, netuid1));
        assert!(IsNetworkMember::<Test>::get(new_hotkey, netuid2));
        assert!(!IsNetworkMember::<Test>::get(old_hotkey, netuid1));
        assert!(!IsNetworkMember::<Test>::get(old_hotkey, netuid2));
    });
}

// SKIP_WASM_BUILD=1 RUST_LOG=debug cargo test --test swap_hotkey -- test_swap_staking_hotkeys_multiple_coldkeys --exact --nocapture
#[test]
fn test_swap_staking_hotkeys_multiple_coldkeys() {
    new_test_ext(1).execute_with(|| {
        let old_hotkey = U256::from(1);
        let new_hotkey = U256::from(2);
        let coldkey1 = U256::from(3);
        let coldkey2 = U256::from(4);
        let mut weight = Weight::zero();

        // Set up initial state
        Stake::<Test>::insert(old_hotkey, coldkey1, 100);
        Stake::<Test>::insert(old_hotkey, coldkey2, 200);
        StakingHotkeys::<Test>::insert(coldkey1, vec![old_hotkey]);
        StakingHotkeys::<Test>::insert(coldkey2, vec![old_hotkey, U256::from(5)]);

        assert_ok!(SubtensorModule::perform_hotkey_swap(
            &old_hotkey,
            &new_hotkey,
            &coldkey1,
            &mut weight
        ));

        // Check if new_hotkey replaced old_hotkey in StakingHotkeys
        assert!(StakingHotkeys::<Test>::get(coldkey1).contains(&new_hotkey));
        assert!(!StakingHotkeys::<Test>::get(coldkey1).contains(&old_hotkey));

        // Check if new_hotkey replaced old_hotkey for coldkey2 as well
        assert!(StakingHotkeys::<Test>::get(coldkey2).contains(&new_hotkey));
        assert!(!StakingHotkeys::<Test>::get(coldkey2).contains(&old_hotkey));
        assert!(StakingHotkeys::<Test>::get(coldkey2).contains(&U256::from(5)));
        // Other hotkeys should remain
    });
}

// SKIP_WASM_BUILD=1 RUST_LOG=debug cargo test --test swap_hotkey -- test_swap_hotkey_with_no_stake --exact --nocapture
#[test]
fn test_swap_hotkey_with_no_stake() {
    new_test_ext(1).execute_with(|| {
        let old_hotkey = U256::from(1);
        let new_hotkey = U256::from(2);
        let coldkey = U256::from(3);
        let mut weight = Weight::zero();

        // Set up initial state with no stake
        Owner::<Test>::insert(old_hotkey, coldkey);

        assert_ok!(SubtensorModule::perform_hotkey_swap(
            &old_hotkey,
            &new_hotkey,
            &coldkey,
            &mut weight
        ));

        // Check if ownership transferred
        assert!(!Owner::<Test>::contains_key(old_hotkey));
        assert_eq!(Owner::<Test>::get(new_hotkey), coldkey);

        // Ensure no unexpected changes in Stake
        assert!(!Stake::<Test>::contains_key(old_hotkey, coldkey));
        assert!(!Stake::<Test>::contains_key(new_hotkey, coldkey));
    });
}

// SKIP_WASM_BUILD=1 RUST_LOG=debug cargo test --test swap_hotkey -- test_swap_hotkey_with_multiple_coldkeys_and_subnets --exact --nocapture
#[test]
fn test_swap_hotkey_with_multiple_coldkeys_and_subnets() {
    new_test_ext(1).execute_with(|| {
        let old_hotkey = U256::from(1);
        let new_hotkey = U256::from(2);
        let coldkey1 = U256::from(3);
        let coldkey2 = U256::from(4);
        let netuid1 = 0;
        let netuid2 = 1;
        let mut weight = Weight::zero();

        // Set up initial state
        add_network(netuid1, 0, 1);
        add_network(netuid2, 0, 1);
        Owner::<Test>::insert(old_hotkey, coldkey1);
        Stake::<Test>::insert(old_hotkey, coldkey1, 100);
        Stake::<Test>::insert(old_hotkey, coldkey2, 200);
        IsNetworkMember::<Test>::insert(old_hotkey, netuid1, true);
        IsNetworkMember::<Test>::insert(old_hotkey, netuid2, true);
        TotalHotkeyStake::<Test>::insert(old_hotkey, 300);

        assert_ok!(SubtensorModule::perform_hotkey_swap(
            &old_hotkey,
            &new_hotkey,
            &coldkey1,
            &mut weight
        ));

        // Check ownership transfer
        assert!(!Owner::<Test>::contains_key(old_hotkey));
        assert_eq!(Owner::<Test>::get(new_hotkey), coldkey1);

        // Check stake transfer
        assert_eq!(Stake::<Test>::get(new_hotkey, coldkey1), 100);
        assert_eq!(Stake::<Test>::get(new_hotkey, coldkey2), 200);
        assert!(!Stake::<Test>::contains_key(old_hotkey, coldkey1));
        assert!(!Stake::<Test>::contains_key(old_hotkey, coldkey2));

        // Check subnet membership transfer
        assert!(IsNetworkMember::<Test>::get(new_hotkey, netuid1));
        assert!(IsNetworkMember::<Test>::get(new_hotkey, netuid2));
        assert!(!IsNetworkMember::<Test>::get(old_hotkey, netuid1));
        assert!(!IsNetworkMember::<Test>::get(old_hotkey, netuid2));

        // Check total stake transfer
        assert_eq!(TotalHotkeyStake::<Test>::get(new_hotkey), 300);
        assert!(!TotalHotkeyStake::<Test>::contains_key(old_hotkey));
    });
}

// SKIP_WASM_BUILD=1 RUST_LOG=debug cargo test --test swap_hotkey -- test_swap_hotkey_tx_rate_limit_exceeded --exact --nocapture
#[test]
fn test_swap_hotkey_tx_rate_limit_exceeded() {
    new_test_ext(1).execute_with(|| {
        let netuid: u16 = 1;
        let tempo: u16 = 13;
        let old_hotkey = U256::from(1);
        let new_hotkey_1 = U256::from(2);
        let new_hotkey_2 = U256::from(4);
        let coldkey = U256::from(3);
        let swap_cost = 1_000_000_000u64 * 2;

        let tx_rate_limit = 1;

        // Get the current transaction rate limit
        let current_tx_rate_limit = SubtensorModule::get_tx_rate_limit();
        log::info!("current_tx_rate_limit: {:?}", current_tx_rate_limit);

        // Set the transaction rate limit
        SubtensorModule::set_tx_rate_limit(tx_rate_limit);
        // assert the rate limit is set to 1000 blocks
        assert_eq!(SubtensorModule::get_tx_rate_limit(), tx_rate_limit);

        // Setup initial state
        add_network(netuid, tempo, 0);
        register_ok_neuron(netuid, old_hotkey, coldkey, 0);
        SubtensorModule::add_balance_to_coldkey_account(&coldkey, swap_cost);

        // Perform the first swap
        assert_ok!(SubtensorModule::do_swap_hotkey(
            <<Test as Config>::RuntimeOrigin>::signed(coldkey),
            &old_hotkey,
            &new_hotkey_1
        ));

        // Attempt to perform another swap immediately, which should fail due to rate limit
        assert_err!(
            SubtensorModule::do_swap_hotkey(
                <<Test as Config>::RuntimeOrigin>::signed(coldkey),
                &new_hotkey_1,
                &new_hotkey_2
            ),
            Error::<Test>::HotKeySetTxRateLimitExceeded
        );

        // move in time past the rate limit
        step_block(1001);
        assert_ok!(SubtensorModule::do_swap_hotkey(
            <<Test as Config>::RuntimeOrigin>::signed(coldkey),
            &new_hotkey_1,
            &new_hotkey_2
        ));
    });
}

// SKIP_WASM_BUILD=1 RUST_LOG=debug cargo test --test swap_hotkey -- test_do_swap_hotkey_err_not_owner --exact --nocapture
#[test]
fn test_do_swap_hotkey_err_not_owner() {
    new_test_ext(1).execute_with(|| {
        let netuid: u16 = 1;
        let tempo: u16 = 13;
        let old_hotkey = U256::from(1);
        let new_hotkey = U256::from(2);
        let coldkey = U256::from(3);
        let not_owner_coldkey = U256::from(4);
        let swap_cost = 1_000_000_000u64;

        // Setup initial state
        add_network(netuid, tempo, 0);
        register_ok_neuron(netuid, old_hotkey, coldkey, 0);
        SubtensorModule::add_balance_to_coldkey_account(&not_owner_coldkey, swap_cost);

        // Attempt the swap with a non-owner coldkey
        assert_err!(
            SubtensorModule::do_swap_hotkey(
                <<Test as Config>::RuntimeOrigin>::signed(not_owner_coldkey),
                &old_hotkey,
                &new_hotkey
            ),
            Error::<Test>::NonAssociatedColdKey
        );
    });
}

// SKIP_WASM_BUILD=1 RUST_LOG=debug cargo test --test swap_hotkey -- test_swap_owner_success --exact --nocapture
#[test]
fn test_swap_owner_success() {
    new_test_ext(1).execute_with(|| {
        let old_hotkey = U256::from(1);
        let new_hotkey = U256::from(2);
        let coldkey = U256::from(3);
        let mut weight = Weight::zero();

        // Initialize Owner for old_hotkey
        Owner::<Test>::insert(old_hotkey, coldkey);

        // Perform the swap
        SubtensorModule::perform_hotkey_swap(&old_hotkey, &new_hotkey, &coldkey, &mut weight);

        // Verify the swap
        assert_eq!(Owner::<Test>::get(new_hotkey), coldkey);
        assert!(!Owner::<Test>::contains_key(old_hotkey));
    });
}

// SKIP_WASM_BUILD=1 RUST_LOG=debug cargo test --test swap_hotkey -- test_swap_owner_old_hotkey_not_exist --exact --nocapture
#[test]
fn test_swap_owner_old_hotkey_not_exist() {
    new_test_ext(1).execute_with(|| {
        let old_hotkey = U256::from(1);
        let new_hotkey = U256::from(2);
        let coldkey = U256::from(3);
        let mut weight = Weight::zero();

        // Ensure old_hotkey does not exist
        assert!(!Owner::<Test>::contains_key(old_hotkey));

        // Perform the swap
        SubtensorModule::perform_hotkey_swap(&old_hotkey, &new_hotkey, &coldkey, &mut weight);

        // Verify the swap
        assert_eq!(Owner::<Test>::get(new_hotkey), coldkey);
        assert!(!Owner::<Test>::contains_key(old_hotkey));
    });
}

// SKIP_WASM_BUILD=1 RUST_LOG=debug cargo test --test swap_hotkey -- test_swap_owner_new_hotkey_already_exists --exact --nocapture
#[test]
fn test_swap_owner_new_hotkey_already_exists() {
    new_test_ext(1).execute_with(|| {
        let old_hotkey = U256::from(1);
        let new_hotkey = U256::from(2);
        let coldkey = U256::from(3);
        let another_coldkey = U256::from(4);
        let mut weight = Weight::zero();

        // Initialize Owner for old_hotkey and new_hotkey
        Owner::<Test>::insert(old_hotkey, coldkey);
        Owner::<Test>::insert(new_hotkey, another_coldkey);

        // Perform the swap
        SubtensorModule::perform_hotkey_swap(&old_hotkey, &new_hotkey, &coldkey, &mut weight);

        // Verify the swap
        assert_eq!(Owner::<Test>::get(new_hotkey), coldkey);
        assert!(!Owner::<Test>::contains_key(old_hotkey));
    });
}

// SKIP_WASM_BUILD=1 RUST_LOG=debug cargo test --test swap_hotkey -- test_swap_total_hotkey_stake_success --exact --nocapture
#[test]
fn test_swap_total_hotkey_stake_success() {
    new_test_ext(1).execute_with(|| {
        let old_hotkey = U256::from(1);
        let new_hotkey = U256::from(2);
        let coldkey = U256::from(3);
        let total_stake = 1000u64;
        let mut weight = Weight::zero();

        // Initialize TotalHotkeyStake for old_hotkey
        TotalHotkeyStake::<Test>::insert(old_hotkey, total_stake);

        // Perform the swap
        SubtensorModule::perform_hotkey_swap(&old_hotkey, &new_hotkey, &coldkey, &mut weight);

        // Verify the swap
        assert_eq!(TotalHotkeyStake::<Test>::get(new_hotkey), total_stake);
        assert!(!TotalHotkeyStake::<Test>::contains_key(old_hotkey));
    });
}

// SKIP_WASM_BUILD=1 RUST_LOG=debug cargo test --test swap_hotkey -- test_swap_delegates_success --exact --nocapture
#[test]
fn test_swap_delegates_success() {
    new_test_ext(1).execute_with(|| {
        let old_hotkey = U256::from(1);
        let new_hotkey = U256::from(2);
        let coldkey = U256::from(3);
        let delegate_take = 10u16;
        let mut weight = Weight::zero();

        // Initialize Delegates for old_hotkey
        Delegates::<Test>::insert(old_hotkey, delegate_take);

        // Perform the swap
        SubtensorModule::perform_hotkey_swap(&old_hotkey, &new_hotkey, &coldkey, &mut weight);

        // Verify the swap
        assert_eq!(Delegates::<Test>::get(new_hotkey), delegate_take);
        assert!(!Delegates::<Test>::contains_key(old_hotkey));
    });
}

// SKIP_WASM_BUILD=1 RUST_LOG=debug cargo test --test swap_hotkey -- test_swap_stake_success --exact --nocapture
#[test]
fn test_swap_stake_success() {
    new_test_ext(1).execute_with(|| {
        let old_hotkey = U256::from(1);
        let new_hotkey = U256::from(2);
        let coldkey = U256::from(3);
        let stake_amount = 1000u64;
        let mut weight = Weight::zero();

        // Initialize Stake for old_hotkey
        Stake::<Test>::insert(old_hotkey, coldkey, stake_amount);

        // Perform the swap
        SubtensorModule::perform_hotkey_swap(&old_hotkey, &new_hotkey, &coldkey, &mut weight);

        // Verify the swap
        assert_eq!(Stake::<Test>::get(new_hotkey, coldkey), stake_amount);
        assert!(!Stake::<Test>::contains_key(old_hotkey, coldkey));
    });
}

// SKIP_WASM_BUILD=1 RUST_LOG=debug cargo test --test swap_hotkey -- test_swap_stake_old_hotkey_not_exist --exact --nocapture
#[test]
fn test_swap_stake_old_hotkey_not_exist() {
    new_test_ext(1).execute_with(|| {
        let old_hotkey = U256::from(1);
        let new_hotkey = U256::from(2);
        let coldkey = U256::from(3);
        let stake_amount = 1000u64;
        let mut weight = Weight::zero();

        // Initialize Stake for old_hotkey
        Stake::<Test>::insert(old_hotkey, coldkey, stake_amount);

        // Ensure old_hotkey has a stake
        assert!(Stake::<Test>::contains_key(old_hotkey, coldkey));

        // Perform the swap
        SubtensorModule::perform_hotkey_swap(&old_hotkey, &new_hotkey, &coldkey, &mut weight);

        // Verify that new_hotkey has the stake and old_hotkey does not
        assert!(Stake::<Test>::contains_key(new_hotkey, coldkey));
        assert!(!Stake::<Test>::contains_key(old_hotkey, coldkey));
    });
}

// SKIP_WASM_BUILD=1 RUST_LOG=debug cargo test --test swap_hotkey -- test_swap_total_hotkey_coldkey_stakes_this_interval_success --exact --nocapture
#[test]
fn test_swap_total_hotkey_coldkey_stakes_this_interval_success() {
    new_test_ext(1).execute_with(|| {
        let old_hotkey = U256::from(1);
        let new_hotkey = U256::from(2);
        let coldkey = U256::from(3);
        let stake = (1000u64, 42u64); // Example tuple value
        let mut weight = Weight::zero();

        // Initialize TotalHotkeyColdkeyStakesThisInterval for old_hotkey
        TotalHotkeyColdkeyStakesThisInterval::<Test>::insert(old_hotkey, coldkey, stake);

        // Perform the swap
        SubtensorModule::perform_hotkey_swap(&old_hotkey, &new_hotkey, &coldkey, &mut weight);

        // Verify the swap
        assert_eq!(
            TotalHotkeyColdkeyStakesThisInterval::<Test>::get(new_hotkey, coldkey),
            stake
        );
        assert!(!TotalHotkeyColdkeyStakesThisInterval::<Test>::contains_key(
            old_hotkey, coldkey
        ));
    });
}

// SKIP_WASM_BUILD=1 RUST_LOG=debug cargo test --test swap_hotkey -- test_swap_hotkey_error_cases --exact --nocapture
#[test]
fn test_swap_hotkey_error_cases() {
    new_test_ext(1).execute_with(|| {
        let old_hotkey = U256::from(1);
        let new_hotkey = U256::from(2);
        let coldkey = U256::from(3);
        let wrong_coldkey = U256::from(4);

        // Set up initial state
        Owner::<Test>::insert(old_hotkey, coldkey);
        TotalNetworks::<Test>::put(1);
        LastTxBlock::<Test>::insert(coldkey, 0);

        // Test not enough balance
        let swap_cost = SubtensorModule::get_key_swap_cost();
        assert_noop!(
            SubtensorModule::do_swap_hotkey(
                RuntimeOrigin::signed(coldkey),
                &old_hotkey,
                &new_hotkey
            ),
            Error::<Test>::NotEnoughBalanceToPaySwapHotKey
        );

        let initial_balance = SubtensorModule::get_key_swap_cost() + 1000;
        SubtensorModule::add_balance_to_coldkey_account(&coldkey, initial_balance);

        // Test new hotkey same as old
        assert_noop!(
            SubtensorModule::do_swap_hotkey(
                RuntimeOrigin::signed(coldkey),
                &old_hotkey,
                &old_hotkey
            ),
            Error::<Test>::NewHotKeyIsSameWithOld
        );

        // Test new hotkey already registered
        IsNetworkMember::<Test>::insert(new_hotkey, 0, true);
        assert_noop!(
            SubtensorModule::do_swap_hotkey(
                RuntimeOrigin::signed(coldkey),
                &old_hotkey,
                &new_hotkey
            ),
            Error::<Test>::HotKeyAlreadyRegisteredInSubNet
        );
        IsNetworkMember::<Test>::remove(new_hotkey, 0);

        // Test non-associated coldkey
        assert_noop!(
            SubtensorModule::do_swap_hotkey(
                RuntimeOrigin::signed(wrong_coldkey),
                &old_hotkey,
                &new_hotkey
            ),
            Error::<Test>::NonAssociatedColdKey
        );

        // Run the successful swap
        assert_ok!(SubtensorModule::do_swap_hotkey(
            RuntimeOrigin::signed(coldkey),
            &old_hotkey,
            &new_hotkey
        ));

        // Check balance after swap
        assert_eq!(Balances::free_balance(coldkey), initial_balance - swap_cost);
    });
}

// SKIP_WASM_BUILD=1 RUST_LOG=debug cargo test --test swap_hotkey -- test_swap_child_keys --exact --nocapture
#[test]
fn test_swap_child_keys() {
    new_test_ext(1).execute_with(|| {
        let old_hotkey = U256::from(1);
        let new_hotkey = U256::from(2);
        let coldkey = U256::from(3);
        let netuid = 0u16;
        let children = vec![(100u64, U256::from(4)), (200u64, U256::from(5))];
        let mut weight = Weight::zero();

        // Initialize ChildKeys for old_hotkey
        add_network(netuid, 1, 0);
        ChildKeys::<Test>::insert(old_hotkey, netuid, children.clone());

        // Perform the swap
        SubtensorModule::perform_hotkey_swap(&old_hotkey, &new_hotkey, &coldkey, &mut weight);

        // Verify the swap
        assert_eq!(ChildKeys::<Test>::get(new_hotkey, netuid), children);
        assert!(ChildKeys::<Test>::get(old_hotkey, netuid).is_empty());
    });
}

// SKIP_WASM_BUILD=1 RUST_LOG=debug cargo test --test swap_hotkey -- test_swap_parent_keys --exact --nocapture
#[test]
fn test_swap_parent_keys() {
    new_test_ext(1).execute_with(|| {
        let old_hotkey = U256::from(1);
        let new_hotkey = U256::from(2);
        let coldkey = U256::from(3);
        let netuid = 0u16;
        let parents = vec![(100u64, U256::from(4)), (200u64, U256::from(5))];
        let mut weight = Weight::zero();

        // Initialize ParentKeys for old_hotkey
        add_network(netuid, 1, 0);
        ParentKeys::<Test>::insert(old_hotkey, netuid, parents.clone());

        // Initialize ChildKeys for parent
        ChildKeys::<Test>::insert(U256::from(4), netuid, vec![(100u64, old_hotkey)]);
        ChildKeys::<Test>::insert(U256::from(5), netuid, vec![(200u64, old_hotkey)]);

        // Perform the swap
        SubtensorModule::perform_hotkey_swap(&old_hotkey, &new_hotkey, &coldkey, &mut weight);

        // Verify ParentKeys swap
        assert_eq!(ParentKeys::<Test>::get(new_hotkey, netuid), parents);
        assert!(ParentKeys::<Test>::get(old_hotkey, netuid).is_empty());

        // Verify ChildKeys update for parents
        assert_eq!(
            ChildKeys::<Test>::get(U256::from(4), netuid),
            vec![(100u64, new_hotkey)]
        );
        assert_eq!(
            ChildKeys::<Test>::get(U256::from(5), netuid),
            vec![(200u64, new_hotkey)]
        );
    });
}

// SKIP_WASM_BUILD=1 RUST_LOG=debug cargo test --test swap_hotkey -- test_swap_multiple_subnets --exact --nocapture
#[test]
fn test_swap_multiple_subnets() {
    new_test_ext(1).execute_with(|| {
        let old_hotkey = U256::from(1);
        let new_hotkey = U256::from(2);
        let coldkey = U256::from(3);
        let netuid1 = 0u16;
        let netuid2 = 1u16;
        let children1 = vec![(100u64, U256::from(4)), (200u64, U256::from(5))];
        let children2 = vec![(300u64, U256::from(6))];
        let mut weight = Weight::zero();

        add_network(netuid1, 1, 0);
        add_network(netuid2, 1, 0);

        // Initialize ChildKeys for old_hotkey in multiple subnets
        ChildKeys::<Test>::insert(old_hotkey, netuid1, children1.clone());
        ChildKeys::<Test>::insert(old_hotkey, netuid2, children2.clone());

        // Perform the swap
        SubtensorModule::perform_hotkey_swap(&old_hotkey, &new_hotkey, &coldkey, &mut weight);

        // Verify the swap for both subnets
        assert_eq!(ChildKeys::<Test>::get(new_hotkey, netuid1), children1);
        assert_eq!(ChildKeys::<Test>::get(new_hotkey, netuid2), children2);
        assert!(ChildKeys::<Test>::get(old_hotkey, netuid1).is_empty());
        assert!(ChildKeys::<Test>::get(old_hotkey, netuid2).is_empty());
    });
}

// SKIP_WASM_BUILD=1 RUST_LOG=debug cargo test --test swap_hotkey -- test_swap_complex_parent_child_structure --exact --nocapture
#[test]
fn test_swap_complex_parent_child_structure() {
    new_test_ext(1).execute_with(|| {
        let old_hotkey = U256::from(1);
        let new_hotkey = U256::from(2);
        let coldkey = U256::from(3);
        let netuid = 0u16;
        let parent1 = U256::from(4);
        let parent2 = U256::from(5);
        let child1 = U256::from(6);
        let child2 = U256::from(7);
        let mut weight = Weight::zero();

        add_network(netuid, 1, 0);

        // Set up complex parent-child structure
        ParentKeys::<Test>::insert(
            old_hotkey,
            netuid,
            vec![(100u64, parent1), (200u64, parent2)],
        );
        ChildKeys::<Test>::insert(old_hotkey, netuid, vec![(300u64, child1), (400u64, child2)]);
        ChildKeys::<Test>::insert(
            parent1,
            netuid,
            vec![(100u64, old_hotkey), (500u64, U256::from(8))],
        );
        ChildKeys::<Test>::insert(
            parent2,
            netuid,
            vec![(200u64, old_hotkey), (600u64, U256::from(9))],
        );

        // Perform the swap
        SubtensorModule::perform_hotkey_swap(&old_hotkey, &new_hotkey, &coldkey, &mut weight);

        // Verify ParentKeys swap
        assert_eq!(
            ParentKeys::<Test>::get(new_hotkey, netuid),
            vec![(100u64, parent1), (200u64, parent2)]
        );
        assert!(ParentKeys::<Test>::get(old_hotkey, netuid).is_empty());

        // Verify ChildKeys swap
        assert_eq!(
            ChildKeys::<Test>::get(new_hotkey, netuid),
            vec![(300u64, child1), (400u64, child2)]
        );
        assert!(ChildKeys::<Test>::get(old_hotkey, netuid).is_empty());

        // Verify parent's ChildKeys update
        assert_eq!(
            ChildKeys::<Test>::get(parent1, netuid),
            vec![(100u64, new_hotkey), (500u64, U256::from(8))]
        );
        assert_eq!(
            ChildKeys::<Test>::get(parent2, netuid),
            vec![(200u64, new_hotkey), (600u64, U256::from(9))]
        );
    });
}

<<<<<<< HEAD
// SKIP_WASM_BUILD=1 RUST_LOG=debug cargo test --test swap_hotkey -- test_hotkey_swap_stake_delta --exact --nocapture
#[test]
fn test_hotkey_swap_stake_delta() {
    new_test_ext(1).execute_with(|| {
        let old_hotkey = U256::from(3);
        let new_hotkey = U256::from(4);
        let coldkey = U256::from(7);

        let coldkeys = [U256::from(1), U256::from(2), U256::from(5)];

        let mut weight = Weight::zero();

        // Set up initial state
        // Add stake delta for each coldkey and the old_hotkey
        for &coldkey in coldkeys.iter() {
            StakeDeltaSinceLastEmissionDrain::<Test>::insert(
                old_hotkey,
                coldkey,
                (123 + coldkey.saturated_into::<i128>()),
            );

            StakingHotkeys::<Test>::insert(coldkey, vec![old_hotkey]);
        }

        // Add stake delta for one coldkey and the new_hotkey
        StakeDeltaSinceLastEmissionDrain::<Test>::insert(new_hotkey, coldkeys[0], 456);
        // Add corresponding StakingHotkeys
        StakingHotkeys::<Test>::insert(coldkeys[0], vec![old_hotkey, new_hotkey]);
=======
// SKIP_WASM_BUILD=1 RUST_LOG=debug cargo test --test swap_hotkey -- test_swap_hotkey_with_pending_emissions --exact --nocapture
#[test]
fn test_swap_hotkey_with_pending_emissions() {
    new_test_ext(1).execute_with(|| {
        let old_hotkey = U256::from(1);
        let new_hotkey = U256::from(2);
        let coldkey = U256::from(3);
        let netuid = 0u16;
        let mut weight = Weight::zero();

        let pending_emission = 123_456_789u64;

        // Set up initial state
        add_network(netuid, 0, 1);

        // Set up pending emissions
        PendingdHotkeyEmission::<Test>::insert(old_hotkey, pending_emission);
        // Verify the pending emissions are set
        assert_eq!(
            PendingdHotkeyEmission::<Test>::get(old_hotkey),
            pending_emission
        );
        // Verify the new hotkey does not have any pending emissions
        assert!(!PendingdHotkeyEmission::<Test>::contains_key(new_hotkey));

        // Perform the swap
        SubtensorModule::perform_hotkey_swap(&old_hotkey, &new_hotkey, &coldkey, &mut weight);

        // Verify the pending emissions are transferred
        assert_eq!(
            PendingdHotkeyEmission::<Test>::get(new_hotkey),
            pending_emission
        );
        assert!(!PendingdHotkeyEmission::<Test>::contains_key(old_hotkey));
    });
}

// SKIP_WASM_BUILD=1 RUST_LOG=debug cargo test --test swap_hotkey -- test_swap_hotkeys_last_add_stake_increase --exact --nocapture
#[test]
fn test_swap_hotkeys_last_add_stake_increase() {
    new_test_ext(1).execute_with(|| {
        let old_hotkey = U256::from(1);
        let new_hotkey = U256::from(2);
        let coldkey = U256::from(3);
        let new_coldkeys = [U256::from(4), U256::from(5)];
        let netuid = 0u16;
        let mut weight = Weight::zero();

        let pending_emission = 123_456_789u64;

        // Set up initial state
        add_network(netuid, 0, 1);

        // Setup LastAddStakeIncrease map
        for new_coldkey in new_coldkeys.iter() {
            LastAddStakeIncrease::<Test>::insert(old_hotkey, new_coldkey, 100);
        }
        // Verify the LastAddStakeIncrease map is empty for the new hotkey
        assert!(LastAddStakeIncrease::<Test>::iter_prefix(new_hotkey)
            .next()
            .is_none());
>>>>>>> 43e504ce

        // Perform the swap
        SubtensorModule::perform_hotkey_swap(&old_hotkey, &new_hotkey, &coldkey, &mut weight);

<<<<<<< HEAD
        // Ensure the stake delta is correctly transferred for each coldkey
        // -- coldkey[0] maintains its stake delta from the new_hotkey and the old_hotkey
        assert_eq!(
            StakeDeltaSinceLastEmissionDrain::<Test>::get(new_hotkey, coldkeys[0]),
            123 + coldkeys[0].saturated_into::<i128>() + 456
        );
        // -- coldkey[1..] maintains its stake delta from the old_hotkey
        for &coldkey in coldkeys[1..].iter() {
            assert_eq!(
                StakeDeltaSinceLastEmissionDrain::<Test>::get(new_hotkey, coldkey),
                123 + coldkey.saturated_into::<i128>()
            );
            assert!(!StakeDeltaSinceLastEmissionDrain::<Test>::contains_key(
                old_hotkey, coldkey
=======
        // Verify the LastAddStakeIncrease map is transferred
        for new_coldkey in new_coldkeys.iter() {
            assert_eq!(
                LastAddStakeIncrease::<Test>::get(new_hotkey, new_coldkey),
                100
            );
            assert!(!LastAddStakeIncrease::<Test>::contains_key(
                old_hotkey,
                new_coldkey
>>>>>>> 43e504ce
            ));
        }
    });
}<|MERGE_RESOLUTION|>--- conflicted
+++ resolved
@@ -1117,7 +1117,6 @@
     });
 }
 
-<<<<<<< HEAD
 // SKIP_WASM_BUILD=1 RUST_LOG=debug cargo test --test swap_hotkey -- test_hotkey_swap_stake_delta --exact --nocapture
 #[test]
 fn test_hotkey_swap_stake_delta() {
@@ -1146,7 +1145,29 @@
         StakeDeltaSinceLastEmissionDrain::<Test>::insert(new_hotkey, coldkeys[0], 456);
         // Add corresponding StakingHotkeys
         StakingHotkeys::<Test>::insert(coldkeys[0], vec![old_hotkey, new_hotkey]);
-=======
+
+        // Perform the swap
+        SubtensorModule::perform_hotkey_swap(&old_hotkey, &new_hotkey, &coldkey, &mut weight);
+
+        // Ensure the stake delta is correctly transferred for each coldkey
+        // -- coldkey[0] maintains its stake delta from the new_hotkey and the old_hotkey
+        assert_eq!(
+            StakeDeltaSinceLastEmissionDrain::<Test>::get(new_hotkey, coldkeys[0]),
+            123 + coldkeys[0].saturated_into::<i128>() + 456
+        );
+        // -- coldkey[1..] maintains its stake delta from the old_hotkey
+        for &coldkey in coldkeys[1..].iter() {
+            assert_eq!(
+                StakeDeltaSinceLastEmissionDrain::<Test>::get(new_hotkey, coldkey),
+                123 + coldkey.saturated_into::<i128>()
+            );
+            assert!(!StakeDeltaSinceLastEmissionDrain::<Test>::contains_key(
+                old_hotkey, coldkey
+            ));
+        }
+    });
+}
+
 // SKIP_WASM_BUILD=1 RUST_LOG=debug cargo test --test swap_hotkey -- test_swap_hotkey_with_pending_emissions --exact --nocapture
 #[test]
 fn test_swap_hotkey_with_pending_emissions() {
@@ -1208,27 +1229,10 @@
         assert!(LastAddStakeIncrease::<Test>::iter_prefix(new_hotkey)
             .next()
             .is_none());
->>>>>>> 43e504ce
-
-        // Perform the swap
-        SubtensorModule::perform_hotkey_swap(&old_hotkey, &new_hotkey, &coldkey, &mut weight);
-
-<<<<<<< HEAD
-        // Ensure the stake delta is correctly transferred for each coldkey
-        // -- coldkey[0] maintains its stake delta from the new_hotkey and the old_hotkey
-        assert_eq!(
-            StakeDeltaSinceLastEmissionDrain::<Test>::get(new_hotkey, coldkeys[0]),
-            123 + coldkeys[0].saturated_into::<i128>() + 456
-        );
-        // -- coldkey[1..] maintains its stake delta from the old_hotkey
-        for &coldkey in coldkeys[1..].iter() {
-            assert_eq!(
-                StakeDeltaSinceLastEmissionDrain::<Test>::get(new_hotkey, coldkey),
-                123 + coldkey.saturated_into::<i128>()
-            );
-            assert!(!StakeDeltaSinceLastEmissionDrain::<Test>::contains_key(
-                old_hotkey, coldkey
-=======
+
+        // Perform the swap
+        SubtensorModule::perform_hotkey_swap(&old_hotkey, &new_hotkey, &coldkey, &mut weight);
+
         // Verify the LastAddStakeIncrease map is transferred
         for new_coldkey in new_coldkeys.iter() {
             assert_eq!(
@@ -1238,7 +1242,6 @@
             assert!(!LastAddStakeIncrease::<Test>::contains_key(
                 old_hotkey,
                 new_coldkey
->>>>>>> 43e504ce
             ));
         }
     });
