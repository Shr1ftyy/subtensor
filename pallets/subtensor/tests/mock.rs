#![allow(non_snake_case, non_camel_case_types)]
use frame_support::traits::Hash;
use frame_support::{
    assert_ok, parameter_types,
    traits::{Everything, Hooks},
    weights,
};
use frame_system as system;
use frame_system::{limits, EnsureNever, EnsureRoot, RawOrigin};
use sp_core::{Get, H256, U256};
use sp_runtime::{
    traits::{BlakeTwo256, IdentityLookup},
    BuildStorage, DispatchResult,
};

use pallet_collective::MemberCount;

type Block = frame_system::mocking::MockBlock<Test>;

// Configure a mock runtime to test the pallet.
frame_support::construct_runtime!(
    pub enum Test
    {
        System: frame_system::{Pallet, Call, Config<T>, Storage, Event<T>},
        Balances: pallet_balances::{Pallet, Call, Config<T>, Storage, Event<T>},
        Triumvirate: pallet_collective::<Instance1>::{Pallet, Call, Storage, Origin<T>, Event<T>, Config<T>},
        TriumvirateMembers: pallet_membership::<Instance1>::{Pallet, Call, Storage, Event<T>, Config<T>},
        Senate: pallet_collective::<Instance2>::{Pallet, Call, Storage, Origin<T>, Event<T>, Config<T>},
        SenateMembers: pallet_membership::<Instance2>::{Pallet, Call, Storage, Event<T>, Config<T>},
        SubtensorModule: pallet_subtensor::{Pallet, Call, Storage, Event<T>},
        Utility: pallet_utility::{Pallet, Call, Storage, Event},
    }
);

#[allow(dead_code)]
pub type SubtensorCall = pallet_subtensor::Call<Test>;

#[allow(dead_code)]
pub type SubtensorEvent = pallet_subtensor::Event<Test>;

#[allow(dead_code)]
pub type BalanceCall = pallet_balances::Call<Test>;

#[allow(dead_code)]
pub type TestRuntimeCall = frame_system::Call<Test>;

parameter_types! {
    pub const BlockHashCount: u64 = 250;
    pub const SS58Prefix: u8 = 42;
}

#[allow(dead_code)]
pub type AccountId = U256;

// The address format for describing accounts.
#[allow(dead_code)]
pub type Address = AccountId;

// Balance of an account.
#[allow(dead_code)]
pub type Balance = u64;

// An index to a block.
#[allow(dead_code)]
pub type BlockNumber = u64;

impl pallet_balances::Config for Test {
    type Balance = Balance;
    type RuntimeEvent = RuntimeEvent;
    type DustRemoval = ();
    type ExistentialDeposit = ExistentialDeposit;
    type AccountStore = System;
    type MaxLocks = ();
    type WeightInfo = ();
    type MaxReserves = ();
    type ReserveIdentifier = ();

    type RuntimeHoldReason = ();
    type FreezeIdentifier = ();
    type MaxHolds = ();
    type MaxFreezes = ();
}

impl system::Config for Test {
    type BaseCallFilter = Everything;
    type BlockWeights = ();
    type BlockLength = ();
    type DbWeight = ();
    type RuntimeOrigin = RuntimeOrigin;
    type RuntimeCall = RuntimeCall;
    type Hash = H256;
    type Hashing = BlakeTwo256;
    type AccountId = U256;
    type Lookup = IdentityLookup<Self::AccountId>;
    type RuntimeEvent = RuntimeEvent;
    type BlockHashCount = BlockHashCount;
    type Version = ();
    type PalletInfo = PalletInfo;
    type AccountData = pallet_balances::AccountData<u64>;
    type OnNewAccount = ();
    type OnKilledAccount = ();
    type SystemWeightInfo = ();
    type SS58Prefix = SS58Prefix;
    type OnSetCode = ();
    type MaxConsumers = frame_support::traits::ConstU32<16>;
    type Nonce = u64;
    type Block = Block;
}

parameter_types! {
    pub const InitialMinAllowedWeights: u16 = 0;
    pub const InitialEmissionValue: u16 = 0;
    pub const InitialMaxWeightsLimit: u16 = u16::MAX;
    pub BlockWeights: limits::BlockWeights = limits::BlockWeights::simple_max(weights::Weight::from_parts(1024, 0));
    pub const ExistentialDeposit: Balance = 1;
    pub const TransactionByteFee: Balance = 100;
    pub const SDebug:u64 = 1;
    pub const InitialRho: u16 = 30;
    pub const InitialKappa: u16 = 32_767;
    pub const InitialTempo: u16 = 0;
    pub const SelfOwnership: u64 = 2;
    pub const InitialImmunityPeriod: u16 = 2;
    pub const InitialMaxAllowedUids: u16 = 2;
    pub const InitialBondsMovingAverage: u64 = 900_000;
    pub const InitialStakePruningMin: u16 = 0;
    pub const InitialFoundationDistribution: u64 = 0;
    pub const InitialDefaultTake: u16 = 32_767; // 50% for tests (18% honest number is used in production (see runtime))
    pub const InitialWeightsVersionKey: u16 = 0;
    pub const InitialServingRateLimit: u64 = 0; // No limit.
    pub const InitialTxRateLimit: u64 = 0; // Disable rate limit for testing
    pub const InitialTxDelegateTakeRateLimit: u64 = 1; // 1 block take rate limit for testing
    pub const InitialBurn: u64 = 0;
    pub const InitialMinBurn: u64 = 0;
    pub const InitialMaxBurn: u64 = 1_000_000_000;
    pub const InitialValidatorPruneLen: u64 = 0;
    pub const InitialScalingLawPower: u16 = 50;
    pub const InitialMaxAllowedValidators: u16 = 100;
    pub const InitialIssuance: u64 = 0;
    pub const InitialDifficulty: u64 = 10000;
    pub const InitialActivityCutoff: u16 = 5000;
    pub const InitialAdjustmentInterval: u16 = 100;
    pub const InitialAdjustmentAlpha: u64 = 0; // no weight to previous value.
    pub const InitialMaxRegistrationsPerBlock: u16 = 3;
    pub const InitialTargetRegistrationsPerInterval: u16 = 2;
    pub const InitialPruningScore : u16 = u16::MAX;
    pub const InitialRegistrationRequirement: u16 = u16::MAX; // Top 100%
    pub const InitialMinDifficulty: u64 = 1;
    pub const InitialMaxDifficulty: u64 = u64::MAX;
    pub const InitialRAORecycledForRegistration: u64 = 0;
    pub const InitialSenateRequiredStakePercentage: u64 = 2; // 2 percent of total stake
    pub const InitialNetworkImmunityPeriod: u64 = 7200 * 7;
    pub const InitialNetworkMinAllowedUids: u16 = 128;
    pub const InitialNetworkMinLockCost: u64 = 100_000_000_000;
    pub const InitialSubnetOwnerCut: u16 = 0; // 0%. 100% of rewards go to validators + miners.
    pub const InitialNetworkLockReductionInterval: u64 = 2; // 2 blocks.
    pub const InitialSubnetLimit: u16 = 10; // Max 10 subnets.
    pub const InitialNetworkRateLimit: u64 = 0;
    pub const InitialTargetStakesPerInterval: u16 = 2;
    pub const InitialDelegateLimit: u16 = 128;
    pub const InitialSubnetOwnerLockPeriod: u64 = 7 * 7200 * 3;
}

// Configure collective pallet for council
parameter_types! {
    pub const CouncilMotionDuration: BlockNumber = 100;
    pub const CouncilMaxProposals: u32 = 10;
    pub const CouncilMaxMembers: u32 = 3;
}

// Configure collective pallet for Senate
parameter_types! {
    pub const SenateMaxMembers: u32 = 12;
}

use pallet_collective::{CanPropose, CanVote, GetVotingMembers};
pub struct CanProposeToTriumvirate;
impl CanPropose<AccountId> for CanProposeToTriumvirate {
    fn can_propose(account: &AccountId) -> bool {
        Triumvirate::is_member(account)
    }
}

pub struct CanVoteToTriumvirate;
impl CanVote<AccountId> for CanVoteToTriumvirate {
    fn can_vote(_: &AccountId) -> bool {
        //Senate::is_member(account)
        false // Disable voting from pallet_collective::vote
    }
}

use pallet_subtensor::{CollectiveInterface, MemberManagement};
pub struct ManageSenateMembers;
impl MemberManagement<AccountId> for ManageSenateMembers {
    fn add_member(account: &AccountId) -> DispatchResult {
        SenateMembers::add_member(RawOrigin::Root.into(), *account)
    }

    fn remove_member(account: &AccountId) -> DispatchResult {
        SenateMembers::remove_member(RawOrigin::Root.into(), *account)
    }

    fn swap_member(remove: &AccountId, add: &AccountId) -> DispatchResult {
        SenateMembers::swap_member(RawOrigin::Root.into(), *remove, *add)
    }

    fn is_member(account: &AccountId) -> bool {
        Senate::is_member(account)
    }

    fn members() -> Vec<AccountId> {
        Senate::members()
    }

    fn max_members() -> u32 {
        SenateMaxMembers::get()
    }
}

pub struct GetSenateMemberCount;
impl GetVotingMembers<MemberCount> for GetSenateMemberCount {
    fn get_count() -> MemberCount {
        Senate::members().len() as u32
    }
}
impl Get<MemberCount> for GetSenateMemberCount {
    fn get() -> MemberCount {
        SenateMaxMembers::get()
    }
}

pub struct TriumvirateVotes;
impl CollectiveInterface<AccountId, Hash, u32> for TriumvirateVotes {
    fn remove_votes(hotkey: &AccountId) -> Result<bool, sp_runtime::DispatchError> {
        Triumvirate::remove_votes(hotkey)
    }

    fn add_vote(
        hotkey: &AccountId,
        proposal: Hash,
        index: u32,
        approve: bool,
    ) -> Result<bool, sp_runtime::DispatchError> {
        Triumvirate::do_vote(hotkey.clone(), proposal, index, approve)
    }
}

// We call pallet_collective TriumvirateCollective
type TriumvirateCollective = pallet_collective::Instance1;
impl pallet_collective::Config<TriumvirateCollective> for Test {
    type RuntimeOrigin = RuntimeOrigin;
    type Proposal = RuntimeCall;
    type RuntimeEvent = RuntimeEvent;
    type MotionDuration = CouncilMotionDuration;
    type MaxProposals = CouncilMaxProposals;
    type MaxMembers = GetSenateMemberCount;
    type DefaultVote = pallet_collective::PrimeDefaultVote;
    type WeightInfo = pallet_collective::weights::SubstrateWeight<Test>;
    type SetMembersOrigin = EnsureNever<AccountId>;
    type CanPropose = CanProposeToTriumvirate;
    type CanVote = CanVoteToTriumvirate;
    type GetVotingMembers = GetSenateMemberCount;
}

// We call council members Triumvirate
type TriumvirateMembership = pallet_membership::Instance1;
impl pallet_membership::Config<TriumvirateMembership> for Test {
    type RuntimeEvent = RuntimeEvent;
    type AddOrigin = EnsureRoot<AccountId>;
    type RemoveOrigin = EnsureRoot<AccountId>;
    type SwapOrigin = EnsureRoot<AccountId>;
    type ResetOrigin = EnsureRoot<AccountId>;
    type PrimeOrigin = EnsureRoot<AccountId>;
    type MembershipInitialized = Triumvirate;
    type MembershipChanged = Triumvirate;
    type MaxMembers = CouncilMaxMembers;
    type WeightInfo = pallet_membership::weights::SubstrateWeight<Test>;
}

// This is a dummy collective instance for managing senate members
// Probably not the best solution, but fastest implementation
type SenateCollective = pallet_collective::Instance2;
impl pallet_collective::Config<SenateCollective> for Test {
    type RuntimeOrigin = RuntimeOrigin;
    type Proposal = RuntimeCall;
    type RuntimeEvent = RuntimeEvent;
    type MotionDuration = CouncilMotionDuration;
    type MaxProposals = CouncilMaxProposals;
    type MaxMembers = SenateMaxMembers;
    type DefaultVote = pallet_collective::PrimeDefaultVote;
    type WeightInfo = pallet_collective::weights::SubstrateWeight<Test>;
    type SetMembersOrigin = EnsureNever<AccountId>;
    type CanPropose = ();
    type CanVote = ();
    type GetVotingMembers = ();
}

// We call our top K delegates membership Senate
type SenateMembership = pallet_membership::Instance2;
impl pallet_membership::Config<SenateMembership> for Test {
    type RuntimeEvent = RuntimeEvent;
    type AddOrigin = EnsureRoot<AccountId>;
    type RemoveOrigin = EnsureRoot<AccountId>;
    type SwapOrigin = EnsureRoot<AccountId>;
    type ResetOrigin = EnsureRoot<AccountId>;
    type PrimeOrigin = EnsureRoot<AccountId>;
    type MembershipInitialized = Senate;
    type MembershipChanged = Senate;
    type MaxMembers = SenateMaxMembers;
    type WeightInfo = pallet_membership::weights::SubstrateWeight<Test>;
}

impl pallet_subtensor::Config for Test {
    type RuntimeEvent = RuntimeEvent;
    type Currency = Balances;
    type InitialIssuance = InitialIssuance;
    type SudoRuntimeCall = TestRuntimeCall;
    type CouncilOrigin = frame_system::EnsureSigned<AccountId>;
    type SenateMembers = ManageSenateMembers;
    type TriumvirateInterface = TriumvirateVotes;

    type InitialMinAllowedWeights = InitialMinAllowedWeights;
    type InitialEmissionValue = InitialEmissionValue;
    type InitialMaxWeightsLimit = InitialMaxWeightsLimit;
    type InitialTempo = InitialTempo;
    type InitialDifficulty = InitialDifficulty;
    type InitialAdjustmentInterval = InitialAdjustmentInterval;
    type InitialAdjustmentAlpha = InitialAdjustmentAlpha;
    type InitialTargetRegistrationsPerInterval = InitialTargetRegistrationsPerInterval;
    type InitialRho = InitialRho;
    type InitialKappa = InitialKappa;
    type InitialMaxAllowedUids = InitialMaxAllowedUids;
    type InitialValidatorPruneLen = InitialValidatorPruneLen;
    type InitialScalingLawPower = InitialScalingLawPower;
    type InitialImmunityPeriod = InitialImmunityPeriod;
    type InitialActivityCutoff = InitialActivityCutoff;
    type InitialMaxRegistrationsPerBlock = InitialMaxRegistrationsPerBlock;
    type InitialPruningScore = InitialPruningScore;
    type InitialBondsMovingAverage = InitialBondsMovingAverage;
    type InitialMaxAllowedValidators = InitialMaxAllowedValidators;
    type InitialDefaultTake = InitialDefaultTake;
    type InitialWeightsVersionKey = InitialWeightsVersionKey;
    type InitialMaxDifficulty = InitialMaxDifficulty;
    type InitialMinDifficulty = InitialMinDifficulty;
    type InitialServingRateLimit = InitialServingRateLimit;
    type InitialTxRateLimit = InitialTxRateLimit;
    type InitialTxDelegateTakeRateLimit = InitialTxDelegateTakeRateLimit;
    type InitialBurn = InitialBurn;
    type InitialMaxBurn = InitialMaxBurn;
    type InitialMinBurn = InitialMinBurn;
    type InitialRAORecycledForRegistration = InitialRAORecycledForRegistration;
    type InitialSenateRequiredStakePercentage = InitialSenateRequiredStakePercentage;
    type InitialNetworkImmunityPeriod = InitialNetworkImmunityPeriod;
    type InitialNetworkMinAllowedUids = InitialNetworkMinAllowedUids;
    type InitialNetworkMinLockCost = InitialNetworkMinLockCost;
    type InitialSubnetOwnerCut = InitialSubnetOwnerCut;
    type InitialNetworkLockReductionInterval = InitialNetworkLockReductionInterval;
    type InitialSubnetLimit = InitialSubnetLimit;
    type InitialNetworkRateLimit = InitialNetworkRateLimit;
    type InitialTargetStakesPerInterval = InitialTargetStakesPerInterval;
    type InitialDelegateLimit = InitialDelegateLimit;
    type InitialSubnetOwnerLockPeriod = InitialSubnetOwnerLockPeriod;
}

impl pallet_utility::Config for Test {
    type RuntimeEvent = RuntimeEvent;
    type RuntimeCall = RuntimeCall;
    type PalletsOrigin = OriginCaller;
    type WeightInfo = pallet_utility::weights::SubstrateWeight<Test>;
}

#[allow(dead_code)]
// Build genesis storage according to the mock runtime.
pub fn new_test_ext(block_number: BlockNumber) -> sp_io::TestExternalities {
    sp_tracing::try_init_simple();
    let t = frame_system::GenesisConfig::<Test>::default()
        .build_storage()
        .unwrap();
    let mut ext = sp_io::TestExternalities::new(t);
    ext.execute_with(|| System::set_block_number(block_number));
    ext
}

#[allow(dead_code)]
pub fn test_ext_with_balances(balances: Vec<(U256, u128)>) -> sp_io::TestExternalities {
    sp_tracing::try_init_simple();
    let mut t = frame_system::GenesisConfig::<Test>::default()
        .build_storage()
        .unwrap();

    pallet_balances::GenesisConfig::<Test> {
        balances: balances
            .iter()
            .map(|(a, b)| (*a, *b as u64))
            .collect::<Vec<(U256, u64)>>(),
    }
    .assimilate_storage(&mut t)
    .unwrap();

    t.into()
}

#[allow(dead_code)]
pub(crate) fn step_block(n: u16) {
    for _ in 0..n {
        SubtensorModule::on_finalize(System::block_number());
        System::on_finalize(System::block_number());
        System::set_block_number(System::block_number() + 1);
        System::on_initialize(System::block_number());
        SubtensorModule::on_initialize(System::block_number());
    }
}

#[allow(dead_code)]
pub(crate) fn run_to_block(n: u64) {
    while System::block_number() < n {
        SubtensorModule::on_finalize(System::block_number());
        System::on_finalize(System::block_number());
        System::set_block_number(System::block_number() + 1);
        System::on_initialize(System::block_number());
        SubtensorModule::on_initialize(System::block_number());
    }
}

/// Increments current block by `1`, running all hooks associated with doing so, and asserts
/// that the block number was in fact incremented.
///
/// Returns the new block number.
#[allow(dead_code)]
#[cfg(test)]
pub(crate) fn next_block() -> u64 {
    let mut block = System::block_number();
    block += 1;
    run_to_block(block);
    assert_eq!(System::block_number(), block);
    block
}

#[allow(dead_code)]
pub fn register_ok_neuron(
    netuid: u16,
    hotkey_account_id: U256,
    coldkey_account_id: U256,
    start_nonce: u64,
) {
    let block_number: u64 = SubtensorModule::get_current_block_as_u64();
    let (nonce, work): (u64, Vec<u8>) = SubtensorModule::create_work_for_block_number(
        netuid,
        block_number,
        start_nonce,
        &hotkey_account_id,
    );
    let result = SubtensorModule::register(
        <<Test as frame_system::Config>::RuntimeOrigin>::signed(hotkey_account_id),
        netuid,
        block_number,
        nonce,
        work,
        hotkey_account_id,
        coldkey_account_id,
    );
    assert_ok!(result);
    log::info!(
        "Register ok neuron: netuid: {:?}, coldkey: {:?}, hotkey: {:?}",
        netuid,
        hotkey_account_id,
        coldkey_account_id
    );
}

#[allow(dead_code)]
pub fn add_network(netuid: u16, tempo: u16, _modality: u16) {
    SubtensorModule::init_new_network(netuid, tempo);
    SubtensorModule::set_network_registration_allowed(netuid, true);
    SubtensorModule::set_network_pow_registration_allowed(netuid, true);
}

#[allow(dead_code)]
<<<<<<< HEAD
pub fn user_add_network(coldkey: U256, hotkey: U256, netuid: u16) {
    SubtensorModule::user_add_network(
        <<Test as frame_system::Config>::RuntimeOrigin>::signed(coldkey),
        hotkey
    );
    SubtensorModule::set_network_registration_allowed(netuid, true);
    SubtensorModule::set_network_pow_registration_allowed(netuid, true);
=======
pub fn add_dynamic_network(netuid: u16, tempo: u16, cold_id: u16, hot_id: u16 ) {
    let lock_amount = SubtensorModule::get_network_lock_cost();
    let coldkey = U256::from( cold_id );
    let hotkey = U256::from( hot_id );

    add_network(netuid, tempo, 0);

    let initial_tao_reserve: u64 = lock_amount as u64;
    let initial_dynamic_reserve: u64 = lock_amount * SubtensorModule::get_num_subnets() as u64;
    let initial_dynamic_outstanding: u64 = lock_amount * SubtensorModule::get_num_subnets() as u64;
    let initial_dynamic_k: u128 = ( initial_tao_reserve as u128) * ( initial_dynamic_reserve as u128 );

    SubtensorModule::set_tao_reserve( netuid, initial_tao_reserve );
    SubtensorModule::set_alpha_reserve( netuid, initial_dynamic_reserve );
    SubtensorModule::set_alpha_outstanding( netuid, initial_dynamic_outstanding );
    SubtensorModule::set_pool_k( netuid, initial_dynamic_k );
    SubtensorModule::set_subnet_dynamic( netuid ); // Turn on dynamic staking.

    SubtensorModule::increase_stake_on_coldkey_hotkey_account(
        &coldkey,
        &hotkey,
        netuid,
        initial_dynamic_outstanding,
    );
}

#[allow(dead_code)]
pub fn setup_dynamic_network(netuid: u16, cold_id: u16, hot_id: u16) {
    SubtensorModule::set_global_stake_weight( 0 );
    let hotkey = U256::from( hot_id );
    add_dynamic_network( netuid, u16::MAX - 1, cold_id, hot_id );
    SubtensorModule::set_max_allowed_uids( netuid, 1 );
    SubtensorModule::append_neuron( netuid, &hotkey, 1 );
}

#[allow(dead_code)]
pub fn add_dynamic_stake(netuid: u16, cold_id: u16, hot_id: u16, amount: u64) {
    let coldkey = U256::from( cold_id );
    let hotkey = U256::from( hot_id );

    SubtensorModule::add_balance_to_coldkey_account( &coldkey, amount );

    let dynamic_stake = SubtensorModule::compute_dynamic_stake( netuid, amount );
    SubtensorModule::increase_stake_on_coldkey_hotkey_account(
        &coldkey,
        &hotkey,
        netuid,
        dynamic_stake,
    );
}

#[allow(dead_code)]
pub fn remove_dynamic_stake(netuid: u16, cold_id: u16, hot_id: u16, amount: u64) {
    let coldkey = U256::from( cold_id );
    let hotkey = U256::from( hot_id );

    let dynamic_unstake_amount_tao = SubtensorModule::compute_dynamic_unstake( netuid, amount );
    SubtensorModule::decrease_stake_on_coldkey_hotkey_account(
        &coldkey,
        &hotkey,
        netuid,
        dynamic_unstake_amount_tao,
    );

>>>>>>> 63f4f0de
}<|MERGE_RESOLUTION|>--- conflicted
+++ resolved
@@ -475,7 +475,6 @@
 }
 
 #[allow(dead_code)]
-<<<<<<< HEAD
 pub fn user_add_network(coldkey: U256, hotkey: U256, netuid: u16) {
     SubtensorModule::user_add_network(
         <<Test as frame_system::Config>::RuntimeOrigin>::signed(coldkey),
@@ -483,7 +482,9 @@
     );
     SubtensorModule::set_network_registration_allowed(netuid, true);
     SubtensorModule::set_network_pow_registration_allowed(netuid, true);
-=======
+}
+
+#[allow(dead_code)]
 pub fn add_dynamic_network(netuid: u16, tempo: u16, cold_id: u16, hot_id: u16 ) {
     let lock_amount = SubtensorModule::get_network_lock_cost();
     let coldkey = U256::from( cold_id );
@@ -548,5 +549,4 @@
         dynamic_unstake_amount_tao,
     );
 
->>>>>>> 63f4f0de
 }