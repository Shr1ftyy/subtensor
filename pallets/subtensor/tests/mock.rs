--- conflicted
+++ resolved
@@ -164,13 +164,10 @@
     pub const InitialSubnetLimit: u16 = 10; // Max 10 subnets.
     pub const InitialNetworkRateLimit: u64 = 0;
     pub const InitialTargetStakesPerInterval: u16 = 2;
-<<<<<<< HEAD
     pub const InitialHotkeyEmissionTempo: u64 = 0; // Defaults to draining every block.
     pub const InitialNetworkMaxStake: u64 = 500_000_000_000_000; // 500,000 TAO
     pub const InitialHotkeySwapCost: u64 = 1_000_000_000;
-=======
     pub const InitialKeySwapCost: u64 = 1_000_000_000;
->>>>>>> 0c2ad411
     pub const InitialAlphaHigh: u16 = 58982; // Represents 0.9 as per the production default
     pub const InitialAlphaLow: u16 = 45875; // Represents 0.7 as per the production default
     pub const InitialLiquidAlphaOn: bool = false; // Default value for LiquidAlphaOn
@@ -381,13 +378,9 @@
     type InitialSubnetLimit = InitialSubnetLimit;
     type InitialNetworkRateLimit = InitialNetworkRateLimit;
     type InitialTargetStakesPerInterval = InitialTargetStakesPerInterval;
-<<<<<<< HEAD
     type InitialHotkeyEmissionTempo = InitialHotkeyEmissionTempo;
     type InitialNetworkMaxStake = InitialNetworkMaxStake;
-    type HotkeySwapCost = InitialHotkeySwapCost;
-=======
     type KeySwapCost = InitialKeySwapCost;
->>>>>>> 0c2ad411
     type AlphaHigh = InitialAlphaHigh;
     type AlphaLow = InitialAlphaLow;
     type LiquidAlphaOn = InitialLiquidAlphaOn;
