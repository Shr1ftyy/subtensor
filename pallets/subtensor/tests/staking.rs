--- conflicted
+++ resolved
@@ -964,17 +964,10 @@
         SubtensorModule::decrease_stake_on_hotkey_account(&hotkey_id, netuid, amount);
 
         // The stake on the hotkey account should be 0
-<<<<<<< HEAD
-        assert_eq!(SubtensorModule::get_total_stake_for_hotkey(&hotkey_id), 0);
-=======
         assert_eq!(
             SubtensorModule::get_hotkey_global_dynamic_tao(&hotkey_id),
             0
         );
-
-        // The total amount of stake should be 0
-        assert_eq!(SubtensorModule::get_total_stake(), 0);
->>>>>>> 0484d42c
     });
 }
 
@@ -1034,13 +1027,10 @@
             SubtensorModule::get_stake_for_uid_and_subnetwork(netuid_ex, neuron_uid_ex),
             0
         );
-<<<<<<< HEAD
-=======
         assert_eq!(
             SubtensorModule::get_hotkey_global_dynamic_tao(&hotkey_id),
             0
         );
->>>>>>> 0484d42c
     });
 }
 
@@ -1414,12 +1404,6 @@
             SubtensorModule::get_subnet_stake_for_coldkey_and_hotkey(&coldkey1, &hotkey1, netuid),
             100
         );
-<<<<<<< HEAD
-        assert_eq!(SubtensorModule::get_total_stake_for_hotkey(&hotkey0), 100);
-        assert_eq!(SubtensorModule::get_total_stake_for_hotkey(&hotkey1), 100);
-        assert_eq!(SubtensorModule::get_total_stake_for_coldkey(&coldkey0), 100);
-        assert_eq!(SubtensorModule::get_total_stake_for_coldkey(&coldkey1), 100);
-=======
         assert_eq!(
             SubtensorModule::get_hotkey_global_dynamic_tao(&hotkey0),
             100
@@ -1430,8 +1414,6 @@
         );
         //assert_eq!( SubtensorModule::get_total_stake_for_coldkey( &coldkey0 ), 100 );
         //assert_eq!( SubtensorModule::get_total_stake_for_coldkey( &coldkey1 ), 100 );
-        assert_eq!(SubtensorModule::get_total_stake(), 200);
->>>>>>> 0484d42c
 
         // Cant remove these funds because we are not delegating.
         assert_eq!(
@@ -1794,15 +1776,10 @@
             SubtensorModule::get_subnet_stake_for_coldkey_and_hotkey(&coldkey0, &hotkey2, netuid),
             1_000
         );
-<<<<<<< HEAD
-        assert_eq!(SubtensorModule::get_total_stake_for_hotkey(&hotkey2), 3_000);
-=======
         assert_eq!(
             SubtensorModule::get_hotkey_global_dynamic_tao(&hotkey2),
             3_000
         );
-        assert_eq!(SubtensorModule::get_total_stake(), 5_500);
->>>>>>> 0484d42c
 
         // Lets emit inflation through this new key with distributed ownership.
         SubtensorModule::emit_inflation_through_hotkey_account(&hotkey2, netuid, 0, 1000);
@@ -1874,15 +1851,10 @@
             SubtensorModule::get_subnet_stake_for_coldkey_and_hotkey(&coldkey3, &hotkey3, netuid),
             1000
         );
-<<<<<<< HEAD
-        assert_eq!(SubtensorModule::get_total_stake_for_hotkey(&hotkey3), 4000);
-=======
         assert_eq!(
             SubtensorModule::get_hotkey_global_dynamic_tao(&hotkey3),
             4000
         );
-        assert_eq!(SubtensorModule::get_total_stake(), 10_500);
->>>>>>> 0484d42c
         SubtensorModule::emit_inflation_through_hotkey_account(&hotkey3, netuid, 0, 1000);
         assert_eq!(
             SubtensorModule::get_subnet_stake_for_coldkey_and_hotkey(&coldkey0, &hotkey3, netuid),
@@ -2002,10 +1974,6 @@
             SubtensorModule::get_subnet_stake_for_coldkey_and_hotkey(&coldkey1, &hotkey1, netuid),
             100
         );
-<<<<<<< HEAD
-        assert_eq!(SubtensorModule::get_total_stake_for_hotkey(&hotkey0), 100);
-        assert_eq!(SubtensorModule::get_total_stake_for_hotkey(&hotkey1), 100);
-=======
         assert_eq!(
             SubtensorModule::get_hotkey_global_dynamic_tao(&hotkey0),
             100
@@ -2014,8 +1982,6 @@
             SubtensorModule::get_hotkey_global_dynamic_tao(&hotkey1),
             100
         );
-        assert_eq!(SubtensorModule::get_total_stake(), 200);
->>>>>>> 0484d42c
 
         // Emit inflation through non delegates.
         SubtensorModule::emit_inflation_through_hotkey_account(&hotkey0, netuid, 0, 100);
@@ -2088,10 +2054,6 @@
             SubtensorModule::get_subnet_stake_for_coldkey_and_hotkey(&coldkey1, &hotkey1, netuid),
             200
         );
-<<<<<<< HEAD
-        assert_eq!(SubtensorModule::get_total_stake_for_hotkey(&hotkey0), 500);
-        assert_eq!(SubtensorModule::get_total_stake_for_hotkey(&hotkey1), 400);
-=======
         assert_eq!(
             SubtensorModule::get_hotkey_global_dynamic_tao(&hotkey0),
             500
@@ -2100,8 +2062,6 @@
             SubtensorModule::get_hotkey_global_dynamic_tao(&hotkey1),
             400
         );
-        assert_eq!(SubtensorModule::get_total_stake(), 900);
->>>>>>> 0484d42c
 
         // Check that global stake weight is 1
         let global_stake_weight = SubtensorModule::get_global_stake_weight();
@@ -2262,19 +2222,10 @@
             SubtensorModule::get_subnet_stake_for_coldkey_and_hotkey(&coldkey0, &hotkey2, netuid),
             1000
         );
-<<<<<<< HEAD
-        assert_eq!(SubtensorModule::get_total_stake_for_hotkey(&hotkey2), 3_000);
-=======
         assert_eq!(
             SubtensorModule::get_hotkey_global_dynamic_tao(&hotkey2),
             3_000
         );
-        assert_eq!(
-            SubtensorModule::get_total_stake(),
-            total + 1_000 + 1_000 + 100
-        );
-        total = total + 1_000 + 1_000 + 100;
->>>>>>> 0484d42c
 
         // Lets emit inflation through this new key with distributed ownership.
         // We will emit 100 server emission, which should go in-full to the owner of the hotkey.
@@ -2546,10 +2497,6 @@
             SubtensorModule::get_subnet_stake_for_coldkey_and_hotkey(&coldkey1, &hotkey1, netuid),
             100
         );
-<<<<<<< HEAD
-        assert_eq!(SubtensorModule::get_total_stake_for_hotkey(&hotkey0), 100);
-        assert_eq!(SubtensorModule::get_total_stake_for_hotkey(&hotkey1), 100);
-=======
         assert_eq!(
             SubtensorModule::get_hotkey_global_dynamic_tao(&hotkey0),
             100
@@ -2558,8 +2505,6 @@
             SubtensorModule::get_hotkey_global_dynamic_tao(&hotkey1),
             100
         );
-        assert_eq!(SubtensorModule::get_total_stake(), 200);
->>>>>>> 0484d42c
 
         // Emit inflation through non delegates.
         SubtensorModule::emit_inflation_through_hotkey_account(&hotkey0, netuid, 0, 111);
@@ -3183,17 +3128,11 @@
             SubtensorModule::get_subnet_stake_for_coldkey_and_hotkey(&coldkey1, &hotkey0, netuid),
             100
         );
-<<<<<<< HEAD
-        assert_eq!(SubtensorModule::get_total_stake_for_hotkey(&hotkey0), 200);
-        assert_eq!(SubtensorModule::get_total_stake_for_hotkey(&hotkey1), 0);
-=======
-        assert_eq!(SubtensorModule::get_total_stake(), 200);
         assert_eq!(
             SubtensorModule::get_hotkey_global_dynamic_tao(&hotkey0),
             200
         );
         assert_eq!(SubtensorModule::get_hotkey_global_dynamic_tao(&hotkey1), 0);
->>>>>>> 0484d42c
 
         // Lets emit inflation through this new key with distributed ownership.
         // We will emit 0 server emission (which should go in-full to the owner of the hotkey).
@@ -3270,17 +3209,11 @@
             SubtensorModule::get_subnet_stake_for_coldkey_and_hotkey(&coldkey1, &hotkey0, netuid),
             100
         );
-<<<<<<< HEAD
-        assert_eq!(SubtensorModule::get_total_stake_for_hotkey(&hotkey0), 200);
-        assert_eq!(SubtensorModule::get_total_stake_for_hotkey(&hotkey1), 0);
-=======
-        assert_eq!(SubtensorModule::get_total_stake(), 200);
         assert_eq!(
             SubtensorModule::get_hotkey_global_dynamic_tao(&hotkey0),
             200
         );
         assert_eq!(SubtensorModule::get_hotkey_global_dynamic_tao(&hotkey1), 0);
->>>>>>> 0484d42c
 
         // Coldkey / hotkey 0 decrease take to 10%
         assert_ok!(SubtensorModule::do_decrease_take(
@@ -3489,8 +3422,6 @@
                 ));
             }
         }
-<<<<<<< HEAD
-=======
 
         step_block(1);
 
@@ -3502,15 +3433,6 @@
                 netuid, emission_value
             );
         }
-
-        // Verify that the total stake has been correctly reduced to 0
-        let expected_total_stake_after_removal = 0;
-        let actual_total_stake_after_removal = SubtensorModule::get_total_stake();
-        assert_eq!(
-            actual_total_stake_after_removal, expected_total_stake_after_removal,
-            "The total stake after removal did not match the expected value."
-        );
->>>>>>> 0484d42c
     });
 }
 
