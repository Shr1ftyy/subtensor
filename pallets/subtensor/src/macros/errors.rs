use frame_support::pallet_macros::pallet_section;

/// A [`pallet_section`] that defines the errors for a pallet.
/// This can later be imported into the pallet using [`import_section`].
#[pallet_section]
mod errors {
    #[pallet::error]
    pub enum Error<T> {
        /// The subnet does not exist.
        SubNetworkDoesNotExist,
        /// The root network does not exist.
        RootNetworkDoesNotExist,
        /// The user is trying to serve an axon which is not of type 4 (IPv4) or 6 (IPv6).
        InvalidIpType,
        /// An invalid IP address is passed to the serve function.
        InvalidIpAddress,
        /// An invalid port is passed to the serve function.
        InvalidPort,
        /// The hotkey is not registered in subnet
        HotKeyNotRegisteredInSubNet,
        /// The hotkey does not exists
        HotKeyAccountNotExists,
        /// The hotkey is not registered in any subnet.
        HotKeyNotRegisteredInNetwork,
        /// Request to stake, unstake or subscribe is made by a coldkey that is not associated with
        /// the hotkey account.
        NonAssociatedColdKey,
        /// The hotkey is not a delegate and the signer is not the owner of the hotkey.
        HotKeyNotDelegateAndSignerNotOwnHotKey,
        /// Stake amount to withdraw is zero.
        StakeToWithdrawIsZero,
        /// The caller is requesting removing more stake than there exists in the staking account.
        /// See: "[remove_stake()]".
        NotEnoughStakeToWithdraw,
        /// The caller is requesting to set weights but the caller has less than minimum stake
        /// required to set weights (less than WeightsMinStake).
        NotEnoughStakeToSetWeights,
<<<<<<< HEAD
        /// The parent hotkey doesn't have enough own stake to set childkeys.
        NotEnoughStakeToSetChildkeys,
        /// The caller is requesting adding more stake than there exists in the coldkey account. See: "[add_stake()]"
=======
        /// The caller is requesting adding more stake than there exists in the coldkey account.
        /// See: "[add_stake()]"
>>>>>>> 7f5bd9dd
        NotEnoughBalanceToStake,
        /// The caller is trying to add stake, but for some reason the requested amount could not be
        /// withdrawn from the coldkey account.
        BalanceWithdrawalError,
        /// Unsuccessfully withdraw, balance could be zero (can not make account exist) after
        /// withdrawal.
        ZeroBalanceAfterWithdrawn,
        /// The caller is attempting to set non-self weights without being a permitted validator.
        NeuronNoValidatorPermit,
        /// The caller is attempting to set the weight keys and values but these vectors have
        /// different size.
        WeightVecNotEqualSize,
        /// The caller is attempting to set weights with duplicate UIDs in the weight matrix.
        DuplicateUids,
        /// The caller is attempting to set weight to at least one UID that does not exist in the
        /// metagraph.
        UidVecContainInvalidOne,
        /// The dispatch is attempting to set weights on chain with fewer elements than are allowed.
        WeightVecLengthIsLow,
        /// Number of registrations in this block exceeds the allowed number (i.e., exceeds the
        /// subnet hyperparameter "max_regs_per_block").
        TooManyRegistrationsThisBlock,
        /// The caller is requesting registering a neuron which already exists in the active set.
        HotKeyAlreadyRegisteredInSubNet,
        /// The new hotkey is the same as old one
        NewHotKeyIsSameWithOld,
        /// The supplied PoW hash block is in the future or negative.
        InvalidWorkBlock,
        /// The supplied PoW hash block does not meet the network difficulty.
        InvalidDifficulty,
        /// The supplied PoW hash seal does not match the supplied work.
        InvalidSeal,
        /// The dispatch is attempting to set weights on chain with weight value exceeding the
        /// MaxWeightLimit (max_weight_limit subnet hyperparameter).
        MaxWeightExceeded,
        /// The hotkey is attempting to become a delegate when the hotkey is already a delegate.
        HotKeyAlreadyDelegate,
        /// A transactor exceeded the rate limit for setting weights.
        SettingWeightsTooFast,
        /// A validator is attempting to set weights from a validator with incorrect weight version.
        IncorrectWeightVersionKey,
        /// An axon or prometheus serving exceeded the rate limit for a registered neuron.
        ServingRateLimitExceeded,
        /// The caller is attempting to set weights with more UIDs than allowed.
        UidsLengthExceedUidsInSubNet,
        /// A transactor exceeded the rate limit for add network transaction.
        NetworkTxRateLimitExceeded,
        /// A transactor exceeded the rate limit for delegate transaction.
        DelegateTxRateLimitExceeded,
        /// A transactor exceeded the rate limit for setting or swapping hotkey.
        HotKeySetTxRateLimitExceeded,
        /// A transactor exceeded the rate limit for staking.
        StakeRateLimitExceeded,
        /// A transactor exceeded the rate limit for unstaking.
        UnstakeRateLimitExceeded,
        /// Registration is disabled.
        SubNetRegistrationDisabled,
        /// The number of registration attempts exceeded the allowed number in the interval.
        TooManyRegistrationsThisInterval,
        /// The hotkey is required to be the origin.
        TransactorAccountShouldBeHotKey,
        /// A hotkey is attempting to do something only senate members can do.
        NotSenateMember,
        /// Faucet is disabled.
        FaucetDisabled,
        /// Not a subnet owner.
        NotSubnetOwner,
        /// Operation is not permitted on the root subnet.
        RegistrationNotPermittedOnRootSubnet,
        /// A hotkey with too little stake is attempting to join the root subnet.
        StakeTooLowForRoot,
        /// All subnets are in the immunity period.
        AllNetworksInImmunity,
        /// Not enough balance to pay swapping hotkey.
        NotEnoughBalanceToPaySwapHotKey,
        /// Netuid does not match for setting root network weights.
        NotRootSubnet,
        /// Can not set weights for the root network.
        CanNotSetRootNetworkWeights,
        /// No neuron ID is available.
        NoNeuronIdAvailable,
        /// Stake amount below the minimum threshold for nominator validations.
        NomStakeBelowMinimumThreshold,
        /// Delegate take is too low.
        DelegateTakeTooLow,
        /// Delegate take is too high.
        DelegateTakeTooHigh,
        /// No commit found for the provided hotkey+netuid combination when attempting to reveal the
        /// weights.
        NoWeightsCommitFound,
        /// Committed hash does not equal the hashed reveal data.
        InvalidRevealCommitHashNotMatch,
        /// Attempting to call set_weights when commit/reveal is enabled
        CommitRevealEnabled,
        /// Attemtping to commit/reveal weights when disabled.
        CommitRevealDisabled,
        /// Not able to join the senate.
        CouldNotJoinSenate,
        /// Attempting to set alpha high/low while disabled
        LiquidAlphaDisabled,
        /// Alpha high is too low: alpha_high > 0.8
        AlphaHighTooLow,
        /// Alpha low is out of range: alpha_low > 0 && alpha_low < 0.8
        AlphaLowOutOfRange,
        /// The coldkey has already been swapped
        ColdKeyAlreadyAssociated,
        /// The coldkey balance is not enough to pay for the swap
        NotEnoughBalanceToPaySwapColdKey,
        /// The coldkey is in arbitration
        ColdkeyIsInArbitration,
        /// Attempting to set an invalid child for a hotkey on a network.
        InvalidChild,
        /// Duplicate child when setting children.
        DuplicateChild,
        /// Proportion overflow when setting children.
        ProportionOverflow,
        /// Too many children MAX 5.
        TooManyChildren,
        /// Default transaction rate limit exceeded.
        TxRateLimitExceeded,
        /// Swap already scheduled.
        SwapAlreadyScheduled,
        /// failed to swap coldkey
        FailedToSchedule,
        /// New coldkey is hotkey
        NewColdKeyIsHotkey,
        /// Childkey take is invalid.
        InvalidChildkeyTake,
        /// Childkey take rate limit exceeded.
        TxChildkeyTakeRateLimitExceeded,
        /// Invalid identity.
        InvalidIdentity,
        /// Maximum commit limit reached
        TooManyUnrevealedCommits,
        /// Attempted to reveal weights that are expired.
        ExpiredWeightCommit,
        /// Attempted to reveal weights too early.
        RevealTooEarly,
        /// Attempted to batch reveal weights with mismatched vector input lenghts.
        InputLengthsUnequal,
        /// A transactor exceeded the rate limit for setting weights.
        CommittingWeightsTooFast,
    }
}<|MERGE_RESOLUTION|>--- conflicted
+++ resolved
@@ -35,14 +35,10 @@
         /// The caller is requesting to set weights but the caller has less than minimum stake
         /// required to set weights (less than WeightsMinStake).
         NotEnoughStakeToSetWeights,
-<<<<<<< HEAD
         /// The parent hotkey doesn't have enough own stake to set childkeys.
         NotEnoughStakeToSetChildkeys,
-        /// The caller is requesting adding more stake than there exists in the coldkey account. See: "[add_stake()]"
-=======
         /// The caller is requesting adding more stake than there exists in the coldkey account.
         /// See: "[add_stake()]"
->>>>>>> 7f5bd9dd
         NotEnoughBalanceToStake,
         /// The caller is trying to add stake, but for some reason the requested amount could not be
         /// withdrawn from the coldkey account.
