--- conflicted
+++ resolved
@@ -22,14 +22,10 @@
 use frame_support::storage::{IterableStorageDoubleMap, IterableStorageMap};
 use frame_support::traits::Get;
 use frame_support::weights::Weight;
-<<<<<<< HEAD
-use substrate_fixed::types::I64F64;
-=======
 use substrate_fixed::{
     transcendental::log2,
     types::{I64F64, I96F32},
 };
->>>>>>> 101ce882
 
 impl<T: Config> Pallet<T> {
     // Retrieves the unique identifier (UID) for the root network.
