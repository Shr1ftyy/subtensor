// The MIT License (MIT)
// Copyright © 2023 Yuma Rao

// Permission is hereby granted, free of charge, to any person obtaining a copy of this software and associated
// documentation files (the “Software”), to deal in the Software without restriction, including without limitation
// the rights to use, copy, modify, merge, publish, distribute, sublicense, and/or sell copies of the Software,
// and to permit persons to whom the Software is furnished to do so, subject to the following conditions:

// The above copyright notice and this permission notice shall be included in all copies or substantial portions of
// the Software.

// THE SOFTWARE IS PROVIDED “AS IS”, WITHOUT WARRANTY OF ANY KIND, EXPRESS OR IMPLIED, INCLUDING BUT NOT LIMITED TO
// THE WARRANTIES OF MERCHANTABILITY, FITNESS FOR A PARTICULAR PURPOSE AND NONINFRINGEMENT. IN NO EVENT SHALL
// THE AUTHORS OR COPYRIGHT HOLDERS BE LIABLE FOR ANY CLAIM, DAMAGES OR OTHER LIABILITY, WHETHER IN AN ACTION
// OF CONTRACT, TORT OR OTHERWISE, ARISING FROM, OUT OF OR IN CONNECTION WITH THE SOFTWARE OR THE USE OR OTHER
// DEALINGS IN THE SOFTWARE.

use super::*;
use crate::math::*;
use frame_support::dispatch::Pays;
use frame_support::storage::{IterableStorageDoubleMap, IterableStorageMap};
use frame_support::traits::Get;
use frame_support::weights::Weight;
use sp_runtime::Saturating;
use sp_std::vec;
use substrate_fixed::{
    transcendental::log2,
    types::{I64F64, I96F32},
};

impl<T: Config> Pallet<T> {
    /// Retrieves the unique identifier (UID) for the root network.
    ///
    /// The root network is a special case and has a fixed UID of 0.
    ///
    /// # Returns:
    /// * 'u16': The UID for the root network.
    ///
    pub fn get_root_netuid() -> u16 {
        0
    }

    /// Fetches the total count of subnets.
    ///
    /// This function retrieves the total number of subnets present on the chain.
    ///
    /// # Returns:
    /// * 'u16': The total number of subnets.
    ///
    pub fn get_num_subnets() -> u16 {
        TotalNetworks::<T>::get()
    }

    /// Fetches the max number of subnet
    ///
    /// This function retrieves the max number of subnet.
    ///
    /// # Returns:
    /// * 'u16': The max number of subnet
    ///
    pub fn get_max_subnets() -> u16 {
        SubnetLimit::<T>::get()
    }

    /// Sets the max number of subnet
    ///
    /// This function sets the max number of subnet.
    ///
    pub fn set_max_subnets(limit: u16) {
        SubnetLimit::<T>::put(limit);
        Self::deposit_event(Event::SubnetLimitSet(limit));
    }

    /// Fetches the total count of root network validators
    ///
    /// This function retrieves the total number of root network validators.
    ///
    /// # Returns:
    /// * 'u16': The total number of root network validators
    ///
    pub fn get_num_root_validators() -> u16 {
        Self::get_subnetwork_n(Self::get_root_netuid())
    }

    /// Fetches the max validators count of root network.
    ///
    /// This function retrieves the max validators count of root network.
    ///
    /// # Returns:
    /// * 'u16': The max validators count of root network.
    ///
    pub fn get_max_root_validators() -> u16 {
        Self::get_max_allowed_uids(Self::get_root_netuid())
    }

    /// Returns the emission value for the given subnet.
    ///
    /// This function retrieves the emission value for the given subnet.
    ///
    /// # Returns:
    /// * 'u64': The emission value for the given subnet.
    ///
    pub fn get_subnet_emission_value(netuid: u16) -> u64 {
        EmissionValues::<T>::get(netuid)
    }

    /// Returns true if the subnetwork exists.
    ///
    /// This function checks if a subnetwork with the given UID exists.
    ///
    /// # Returns:
    /// * 'bool': Whether the subnet exists.
    ///
    pub fn if_subnet_exist(netuid: u16) -> bool {
        NetworksAdded::<T>::get(netuid)
    }

    /// Returns a list of subnet netuid equal to total networks.
    ///
    ///
    /// This iterates through all the networks and returns a list of netuids.
    ///
    /// # Returns:
    /// * 'Vec<u16>': Netuids of all subnets.
    ///
    pub fn get_all_subnet_netuids() -> Vec<u16> {
        <NetworksAdded<T> as IterableStorageMap<u16, bool>>::iter()
            .map(|(netuid, _)| netuid)
            .collect()
    }

    /// Calculates the block emission based on the total issuance.
    ///
    /// This function computes the block emission by applying a logarithmic function
    /// to the total issuance of the network. The formula used takes into account
    /// the current total issuance and adjusts the emission rate accordingly to ensure
    /// a smooth issuance curve. The emission rate decreases as the total issuance increases,
    /// following a logarithmic decay.
    ///
    /// # Returns
    /// * 'Result<u64, &'static str>': The calculated block emission rate or error.
    ///
    pub fn get_block_emission() -> Result<u64, &'static str> {
        // Convert the total issuance to a fixed-point number for calculation.
        Self::get_block_emission_for_issuance(Self::get_total_issuance())
    }

    /// Returns the block emission for an issuance value.
    pub fn get_block_emission_for_issuance(issuance: u64) -> Result<u64, &'static str> {
        // Convert issuance to a float for calculations below.
        let total_issuance: I96F32 = I96F32::from_num(issuance);
        // Check to prevent division by zero when the total supply is reached
        // and creating an issuance greater than the total supply.
        if total_issuance >= I96F32::from_num(TotalSupply::<T>::get()) {
            return Ok(0);
        }
        // Calculate the logarithmic residual of the issuance against half the total supply.
        let residual: I96F32 = log2(
            I96F32::from_num(1.0)
                .checked_div(
                    I96F32::from_num(1.0)
                        .checked_sub(
                            total_issuance
                                .checked_div(
                                    I96F32::from_num(2.0)
                                        .saturating_mul(I96F32::from_num(10_500_000_000_000_000.0)),
                                )
                                .ok_or("Logarithm calculation failed")?,
                        )
                        .ok_or("Logarithm calculation failed")?,
                )
                .ok_or("Logarithm calculation failed")?,
        )
        .map_err(|_| "Logarithm calculation failed")?;
        // Floor the residual to smooth out the emission rate.
        let floored_residual: I96F32 = residual.floor();
        // Calculate the final emission rate using the floored residual.
        // Convert floored_residual to an integer
        let floored_residual_int: u64 = floored_residual.to_num::<u64>();
        // Multiply 2.0 by itself floored_residual times to calculate the power of 2.
        let mut multiplier: I96F32 = I96F32::from_num(1.0);
        for _ in 0..floored_residual_int {
            multiplier = multiplier.saturating_mul(I96F32::from_num(2.0));
        }
        let block_emission_percentage: I96F32 = I96F32::from_num(1.0).saturating_div(multiplier);
        // Calculate the actual emission based on the emission rate
        let block_emission: I96F32 = block_emission_percentage
            .saturating_mul(I96F32::from_num(DefaultBlockEmission::<T>::get()));
        // Convert to u64
        let block_emission_u64: u64 = block_emission.to_num::<u64>();
        if BlockEmission::<T>::get() != block_emission_u64 {
            BlockEmission::<T>::put(block_emission_u64);
        }
        Ok(block_emission_u64)
    }

    /// Checks for any UIDs in the given list that are either equal to the root netuid or exceed the total number of subnets.
    ///
    /// It's important to check for invalid UIDs to ensure data integrity and avoid referencing nonexistent subnets.
    ///
    /// # Arguments:
    /// * 'uids': A reference to a vector of UIDs to check.
    ///
    /// # Returns:
    /// * 'bool': 'true' if any of the UIDs are invalid, 'false' otherwise.
    ///
    pub fn contains_invalid_root_uids(netuids: &[u16]) -> bool {
        for netuid in netuids {
            if !Self::if_subnet_exist(*netuid) {
                log::debug!(
                    "contains_invalid_root_uids: netuid {:?} does not exist",
                    netuid
                );
                return true;
            }
        }
        false
    }

    /// Sets the emission values for each netuid
    ///
    pub fn set_emission_values(netuids: &[u16], emission: Vec<u64>) -> Result<(), &'static str> {
        log::debug!(
            "set_emission_values: netuids: {:?} emission:{:?}",
            netuids,
            emission
        );

        // Be careful this function can fail.
        if Self::contains_invalid_root_uids(netuids) {
            log::error!("set_emission_values: contains_invalid_root_uids");
            return Err("Invalid netuids");
        }
        if netuids.len() != emission.len() {
            log::error!("set_emission_values: netuids.len() != emission.len()");
            return Err("netuids and emission must have the same length");
        }
        for (netuid_i, emission_i) in netuids.iter().zip(emission) {
            log::debug!("set netuid:{:?} emission:{:?}", netuid_i, emission_i);
            EmissionValues::<T>::insert(*netuid_i, emission_i);
        }
        Ok(())
    }

    /// Retrieves weight matrix associated with the root network.
    ///  Weights represent the preferences for each subnetwork.
    ///
    /// # Returns:
    /// A 2D vector ('Vec<Vec<I32F32>>') where each entry [i][j] represents the weight of subnetwork
    /// 'j' with according to the preferences of key. Validator 'i' within the root network.
    ///
    pub fn get_root_weights() -> Vec<Vec<I64F64>> {
        // --- 0. The number of validators on the root network.
        let n: usize = Self::get_num_root_validators() as usize;

        // --- 1 The number of subnets to validate.
        log::debug!("subnet size before cast: {:?}", Self::get_num_subnets());
        let k: usize = Self::get_num_subnets() as usize;
        log::debug!("n: {:?} k: {:?}", n, k);

        // --- 2. Initialize a 2D vector with zeros to store the weights. The dimensions are determined
        // by `n` (number of validators) and `k` (total number of subnets).
        let mut weights: Vec<Vec<I64F64>> = vec![vec![I64F64::from_num(0.0); k]; n];
        log::debug!("weights:\n{:?}\n", weights);

        let subnet_list = Self::get_all_subnet_netuids();

        // --- 3. Iterate over stored weights and fill the matrix.
        for (uid_i, weights_i) in
            <Weights<T> as IterableStorageDoubleMap<u16, u16, Vec<(u16, u16)>>>::iter_prefix(
                Self::get_root_netuid(),
            )
        {
            // --- 4. Iterate over each weight entry in `weights_i` to update the corresponding value in the
            // initialized `weights` 2D vector. Here, `uid_j` represents a subnet, and `weight_ij` is the
            // weight of `uid_i` with respect to `uid_j`.
            for (netuid, weight_ij) in &weights_i {
                let idx = uid_i as usize;
                if let Some(weight) = weights.get_mut(idx) {
                    if let Some((w, _)) = weight
                        .iter_mut()
                        .zip(&subnet_list)
                        .find(|(_, subnet)| *subnet == netuid)
                    {
                        *w = I64F64::from_num(*weight_ij);
                    }
                }
            }
        }

        // --- 5. Return the filled weights matrix.
        weights
    }

    /// Sets the network rate limit and emit the `NetworkRateLimitSet` event
    ///
    pub fn set_network_rate_limit(limit: u64) {
        NetworkRateLimit::<T>::set(limit);
        Self::deposit_event(Event::NetworkRateLimitSet(limit));
    }

    /// Checks if registrations are allowed for a given subnet.
    ///
    /// This function retrieves the subnet hyperparameters for the specified subnet and checks the `registration_allowed` flag.
    /// If the subnet doesn't exist or doesn't have hyperparameters defined, it returns `false`.
    ///
    /// # Arguments
    ///
    /// * `netuid` - The unique identifier of the subnet.
    ///
    /// # Returns
    ///
    /// * `bool` - `true` if registrations are allowed for the subnet, `false` otherwise.
    pub fn is_registration_allowed(netuid: u16) -> bool {
        Self::get_subnet_hyperparams(netuid)
            .map(|params| params.registration_allowed)
            .unwrap_or(false)
    }

    /// Computes and sets emission values for the root network which determine the emission for all subnets.
    ///
    /// This function is responsible for calculating emission based on network weights, stake values,
    /// and registered hotkeys.
    ///
    pub fn root_epoch(block_number: u64) -> Result<(), &'static str> {
        // --- 0. The unique ID associated with the root network.
        let root_netuid: u16 = Self::get_root_netuid();

        // --- 1. Check if we should update the emission values based on blocks since emission was last set.
        let blocks_until_next_epoch: u64 =
            Self::blocks_until_next_epoch(root_netuid, Self::get_tempo(root_netuid), block_number);
        if blocks_until_next_epoch != 0 {
            // Not the block to update emission values.
            log::debug!("blocks_until_next_epoch: {:?}", blocks_until_next_epoch);
            return Err("");
        }

        // --- 2. Retrieves the number of root validators on subnets.
        let n: u16 = Self::get_num_root_validators();
        log::debug!("n:\n{:?}\n", n);
        if n == 0 {
            // No validators.
            return Err("No validators to validate emission values.");
        }

        // --- 3. Obtains the number of registered subnets.
        let k: u16 = Self::get_all_subnet_netuids().len() as u16;
        log::debug!("k:\n{:?}\n", k);
        if k == 0 {
            // No networks to validate.
            return Err("No networks to validate emission values.");
        }

        // --- 4. Determines the total block emission across all the subnetworks. This is the
        // value which will be distributed based on the computation below.
        let block_emission: I64F64 = I64F64::from_num(Self::get_block_emission()?);
        log::debug!("block_emission:\n{:?}\n", block_emission);

        // --- 5. A collection of all registered hotkeys on the root network. Hotkeys
        // pairs with network UIDs and stake values.
        let mut hotkeys: Vec<(u16, T::AccountId)> = vec![];
        for (uid_i, hotkey) in
            <Keys<T> as IterableStorageDoubleMap<u16, u16, T::AccountId>>::iter_prefix(root_netuid)
        {
            hotkeys.push((uid_i, hotkey));
        }
        log::debug!("hotkeys:\n{:?}\n", hotkeys);

        // --- 6. Retrieves and stores the stake value associated with each hotkey on the root network.
        // Stakes are stored in a 64-bit fixed point representation for precise calculations.
        let mut stake_i64: Vec<I64F64> = vec![I64F64::from_num(0.0); n as usize];
        for ((_, hotkey), stake) in hotkeys.iter().zip(&mut stake_i64) {
            *stake = I64F64::from_num(Self::get_total_stake_for_hotkey(hotkey));
        }
        inplace_normalize_64(&mut stake_i64);
        log::debug!("S:\n{:?}\n", &stake_i64);

        // --- 7. Retrieves the network weights in a 2D Vector format. Weights have shape
        // n x k where is n is the number of registered peers and k is the number of subnets.
        let mut weights: Vec<Vec<I64F64>> = Self::get_root_weights();
        log::debug!("W:\n{:?}\n", &weights);

        // Normalize weights.
        inplace_row_normalize_64(&mut weights);
        log::debug!("W(norm):\n{:?}\n", &weights);

        // --- 8. Calculates the rank of networks. Rank is a product of weights and stakes.
        // Ranks will have shape k, a score for each subnet.
        let ranks: Vec<I64F64> = matmul_64(&weights, &stake_i64);
        log::debug!("R:\n{:?}\n", &ranks);

        // --- 9. Calculates the trust of networks. Trust is a sum of all stake with weights > 0.
        // Trust will have shape k, a score for each subnet.
        let total_networks = Self::get_num_subnets();
        let mut trust = vec![I64F64::from_num(0); total_networks as usize];
        let mut total_stake: I64F64 = I64F64::from_num(0);
        for (weights, hotkey_stake) in weights.iter().zip(stake_i64) {
            total_stake = total_stake.saturating_add(hotkey_stake);
            for (weight, trust_score) in weights.iter().zip(&mut trust) {
                if *weight > 0 {
                    *trust_score = trust_score.saturating_add(hotkey_stake);
                }
            }
        }

        log::debug!("T_before normalization:\n{:?}\n", &trust);
        log::debug!("Total_stake:\n{:?}\n", &total_stake);

        if total_stake == 0 {
            return Err("No stake on network");
        }

        for trust_score in trust.iter_mut() {
            if let Some(quotient) = trust_score.checked_div(total_stake) {
                *trust_score = quotient;
            }
        }

        // --- 10. Calculates the consensus of networks. Consensus is a sigmoid normalization of the trust scores.
        // Consensus will have shape k, a score for each subnet.
        log::debug!("T:\n{:?}\n", &trust);
        let one = I64F64::from_num(1);
        let mut consensus = vec![I64F64::from_num(0); total_networks as usize];
        for (trust_score, consensus_i) in trust.iter_mut().zip(&mut consensus) {
            let shifted_trust =
                trust_score.saturating_sub(I64F64::from_num(Self::get_float_kappa(0))); // Range( -kappa, 1 - kappa )
            let temperatured_trust =
                shifted_trust.saturating_mul(I64F64::from_num(Self::get_rho(0))); // Range( -rho * kappa, rho ( 1 - kappa ) )
            let exponentiated_trust: I64F64 =
                substrate_fixed::transcendental::exp(temperatured_trust.saturating_neg())
                    .expect("temperatured_trust is on range( -rho * kappa, rho ( 1 - kappa ) )");

            *consensus_i = one.saturating_div(one.saturating_add(exponentiated_trust));
        }

        log::debug!("C:\n{:?}\n", &consensus);
        let mut weighted_emission = vec![I64F64::from_num(0); total_networks as usize];
        for ((emission, consensus_i), rank) in
            weighted_emission.iter_mut().zip(&consensus).zip(&ranks)
        {
            *emission = consensus_i.saturating_mul(*rank);
        }
        inplace_normalize_64(&mut weighted_emission);
        log::debug!("Ei64:\n{:?}\n", &weighted_emission);

        // -- 11. Converts the normalized 64-bit fixed point rank values to u64 for the final emission calculation.
        let emission_as_tao: Vec<I64F64> = weighted_emission
            .iter()
            .map(|v: &I64F64| v.saturating_mul(block_emission))
            .collect();

        // --- 12. Converts the normalized 64-bit fixed point rank values to u64 for the final emission calculation.
        let emission_u64: Vec<u64> = vec_fixed64_to_u64(emission_as_tao);
        log::debug!("Eu64:\n{:?}\n", &emission_u64);

        // --- 13. Set the emission values for each subnet directly.
        let netuids: Vec<u16> = Self::get_all_subnet_netuids();
        log::debug!("netuids: {:?} values: {:?}", netuids, emission_u64);

        Self::set_emission_values(&netuids, emission_u64)
    }

    /// Registers a user's hotkey to the root network.
    ///
    /// This function is responsible for registering the hotkey of a user.
    /// The root key with the least stake if pruned in the event of a filled network.
    ///
    /// # Arguments:
    /// * 'origin': Represents the origin of the call.
    /// * 'hotkey': The hotkey that the user wants to register to the root network.
    ///
    /// # Returns:
    /// * 'DispatchResult': A result type indicating success or failure of the registration.
    ///
    pub fn do_root_register(origin: T::RuntimeOrigin, hotkey: T::AccountId) -> DispatchResult {
        // --- 0. Get the unique identifier (UID) for the root network.
        let root_netuid: u16 = Self::get_root_netuid();
        let current_block_number: u64 = Self::get_current_block_as_u64();
        ensure!(
            Self::if_subnet_exist(root_netuid),
            Error::<T>::RootNetworkDoesNotExist
        );

        // --- 1. Ensure that the call originates from a signed source and retrieve the caller's account ID (coldkey).
        let coldkey = ensure_signed(origin)?;
        ensure!(
            !Self::coldkey_in_arbitration(&coldkey),
            Error::<T>::ColdkeyIsInArbitration
        );
        log::info!(
            "do_root_register( coldkey: {:?}, hotkey: {:?} )",
            coldkey,
            hotkey
        );

        // --- 2. Ensure that the number of registrations in this block doesn't exceed the allowed limit.
        ensure!(
            Self::get_registrations_this_block(root_netuid)
                < Self::get_max_registrations_per_block(root_netuid),
            Error::<T>::TooManyRegistrationsThisBlock
        );

        // --- 3. Ensure that the number of registrations in this interval doesn't exceed thrice the target limit.
        ensure!(
            Self::get_registrations_this_interval(root_netuid)
                < Self::get_target_registrations_per_interval(root_netuid).saturating_mul(3),
            Error::<T>::TooManyRegistrationsThisInterval
        );

        // --- 4. Check if the hotkey is already registered. If so, error out.
        ensure!(
            !Uids::<T>::contains_key(root_netuid, &hotkey),
            Error::<T>::HotKeyAlreadyRegisteredInSubNet
        );

        // --- 6. Create a network account for the user if it doesn't exist.
        Self::create_account_if_non_existent(&coldkey, &hotkey);

        // --- 7. Fetch the current size of the subnetwork.
        let current_num_root_validators: u16 = Self::get_num_root_validators();

        // Declare a variable to hold the root UID.
        let subnetwork_uid: u16;

        // --- 8. Check if the root net is below its allowed size.
        // max allowed is senate size.
        if current_num_root_validators < Self::get_max_root_validators() {
            // --- 12.1.1 We can append to the subnetwork as it's not full.
            subnetwork_uid = current_num_root_validators;

            // --- 12.1.2 Add the new account and make them a member of the Senate.
            Self::append_neuron(root_netuid, &hotkey, current_block_number);
            log::info!("add new neuron: {:?} on uid {:?}", hotkey, subnetwork_uid);
        } else {
            // --- 13.1.1 The network is full. Perform replacement.
            // Find the neuron with the lowest stake value to replace.
            let mut lowest_stake: u64 = u64::MAX;
            let mut lowest_uid: u16 = 0;

            // Iterate over all keys in the root network to find the neuron with the lowest stake.
            for (uid_i, hotkey_i) in
                <Keys<T> as IterableStorageDoubleMap<u16, u16, T::AccountId>>::iter_prefix(
                    root_netuid,
                )
            {
                let stake_i: u64 = Self::get_total_stake_for_hotkey(&hotkey_i);
                if stake_i < lowest_stake {
                    lowest_stake = stake_i;
                    lowest_uid = uid_i;
                }
            }
            subnetwork_uid = lowest_uid;
            let replaced_hotkey: T::AccountId =
                Self::get_hotkey_for_net_and_uid(root_netuid, subnetwork_uid)?;

            // --- 13.1.2 The new account has a higher stake than the one being replaced.
            ensure!(
                lowest_stake < Self::get_total_stake_for_hotkey(&hotkey),
                Error::<T>::StakeTooLowForRoot
            );

            // --- 13.1.3 The new account has a higher stake than the one being replaced.
            // Replace the neuron account with new information.
            Self::replace_neuron(root_netuid, lowest_uid, &hotkey, current_block_number);

            log::info!(
                "replace neuron: {:?} with {:?} on uid {:?}",
                replaced_hotkey,
                hotkey,
                subnetwork_uid
            );
        }

        // --- 13. Join the Senate if eligible.
        // Returns the replaced member, if any.
        let _ = Self::join_senate_if_eligible(&hotkey)?;

        // --- 14. Force all members on root to become a delegate.
        if !Self::hotkey_is_delegate(&hotkey) {
            Self::delegate_hotkey(&hotkey, 11_796); // 18% cut defaulted.
        }

        // --- 15. Update the registration counters for both the block and interval.
<<<<<<< HEAD
        RegistrationsThisInterval::<T>::mutate(root_netuid, |val| val.saturating_inc());
        RegistrationsThisBlock::<T>::mutate(root_netuid, |val| val.saturating_inc());
=======
        #[allow(clippy::arithmetic_side_effects)]
        // note this RA + clippy false positive is a known substrate issue
        RegistrationsThisInterval::<T>::mutate(root_netuid, |val| *val += 1);
        #[allow(clippy::arithmetic_side_effects)]
        // note this RA + clippy false positive is a known substrate issue
        RegistrationsThisBlock::<T>::mutate(root_netuid, |val| *val += 1);
>>>>>>> bcb696b6

        // --- 16. Log and announce the successful registration.
        log::info!(
            "RootRegistered(netuid:{:?} uid:{:?} hotkey:{:?})",
            root_netuid,
            subnetwork_uid,
            hotkey
        );
        Self::deposit_event(Event::NeuronRegistered(root_netuid, subnetwork_uid, hotkey));

        // --- 17. Finish and return success.
        Ok(())
    }

    // Checks if a hotkey should be a member of the Senate, and if so, adds them.
    //
    // This function is responsible for adding a hotkey to the Senate if they meet the requirements.
    // The root key with the least stake is pruned in the event of a filled membership.
    //
    // # Arguments:
    // * 'origin': Represents the origin of the call.
    // * 'hotkey': The hotkey that the user wants to register to the root network.
    //
    // # Returns:
    // * 'DispatchResult': A result type indicating success or failure of the registration.
    //
    pub fn do_adjust_senate(origin: T::RuntimeOrigin, hotkey: T::AccountId) -> DispatchResult {
        // --- 0. Get the unique identifier (UID) for the root network.
        let root_netuid: u16 = Self::get_root_netuid();
        ensure!(
            Self::if_subnet_exist(root_netuid),
            Error::<T>::RootNetworkDoesNotExist
        );

        // --- 1. Ensure that the call originates from a signed source and retrieve the caller's account ID (coldkey).
        let coldkey = ensure_signed(origin)?;
        log::info!(
            "do_root_register( coldkey: {:?}, hotkey: {:?} )",
            coldkey,
            hotkey
        );

        // --- 2. Check if the hotkey is already registered to the root network. If not, error out.
        ensure!(
            Uids::<T>::contains_key(root_netuid, &hotkey),
            Error::<T>::HotKeyNotRegisteredInSubNet
        );

        // --- 3. Create a network account for the user if it doesn't exist.
        Self::create_account_if_non_existent(&coldkey, &hotkey);

        // --- 4. Join the Senate if eligible.
        // Returns the replaced member, if any.
        let replaced = Self::join_senate_if_eligible(&hotkey)?;

        if replaced.is_none() {
            // Not eligible to join the Senate, or no replacement needed.
            // Check if the hotkey is *now* a member of the Senate.
            // Otherwise, error out.
            ensure!(
                T::SenateMembers::is_member(&hotkey),
                Error::<T>::StakeTooLowForRoot, // Had less stake than the lowest stake incumbent.
            );
        }

        // --- 5. Log and announce the successful Senate adjustment.
        log::info!(
            "SenateAdjusted(old_hotkey:{:?} hotkey:{:?})",
            replaced,
            hotkey
        );
        Self::deposit_event(Event::SenateAdjusted {
            old_member: replaced.cloned(),
            new_member: hotkey,
        });

        // --- 6. Finish and return success.
        Ok(())
    }

    // Checks if a hotkey should be a member of the Senate, and if so, adds them.
    //
    // # Arguments:
    // * 'hotkey': The hotkey that the user wants to register to the root network.
    //
    // # Returns:
    // * 'Result<Option<&T::AccountId>, Error<T>>': A result containing the replaced member, if any.
    //
    fn join_senate_if_eligible(hotkey: &T::AccountId) -> Result<Option<&T::AccountId>, Error<T>> {
        // Get the root network UID.
        let root_netuid: u16 = Self::get_root_netuid();

        // --- 1. Check the hotkey is registered in the root network.
        ensure!(
            Uids::<T>::contains_key(root_netuid, hotkey),
            Error::<T>::HotKeyNotRegisteredInSubNet
        );

        // --- 2. Verify the hotkey is NOT already a member of the Senate.
        ensure!(
            !T::SenateMembers::is_member(hotkey),
            Error::<T>::HotKeyAlreadyRegisteredInSubNet
        );

        // --- 3. Grab the hotkey's stake.
        let current_stake = Self::get_total_stake_for_hotkey(hotkey);

        // Add the hotkey to the Senate.
        // If we're full, we'll swap out the lowest stake member.
        let members = T::SenateMembers::members();
        let last: Option<&T::AccountId> = None;
        if (members.len() as u32) == T::SenateMembers::max_members() {
            let mut sorted_members = members.clone();
            sorted_members.sort_by(|a, b| {
                let a_stake = Self::get_total_stake_for_hotkey(a);
                let b_stake = Self::get_total_stake_for_hotkey(b);

                b_stake.cmp(&a_stake)
            });

            if let Some(last) = sorted_members.last() {
                let last_stake = Self::get_total_stake_for_hotkey(last);

                if last_stake < current_stake {
                    // Swap the member with the lowest stake.
                    T::SenateMembers::swap_member(last, hotkey)
                        .map_err(|_| Error::<T>::CouldNotJoinSenate)?;
                }
            }
        } else {
            T::SenateMembers::add_member(hotkey).map_err(|_| Error::<T>::CouldNotJoinSenate)?;
        }

        // Return the swapped out member, if any.
        Ok(last)
    }

    pub fn do_set_root_weights(
        origin: T::RuntimeOrigin,
        netuid: u16,
        hotkey: T::AccountId,
        uids: Vec<u16>,
        values: Vec<u16>,
        version_key: u64,
    ) -> dispatch::DispatchResult {
        // Check the caller's signature. This is the coldkey of a registered account.
        let coldkey = ensure_signed(origin)?;
        ensure!(
            !Self::coldkey_in_arbitration(&coldkey),
            Error::<T>::ColdkeyIsInArbitration
        );
        log::info!(
            "do_set_root_weights( origin:{:?} netuid:{:?}, uids:{:?}, values:{:?})",
            coldkey,
            netuid,
            uids,
            values
        );

        // Check the hotkey account exists.
        ensure!(
            Self::hotkey_account_exists(&hotkey),
            Error::<T>::HotKeyAccountNotExists
        );

        // Check that the signer coldkey owns the hotkey
        ensure!(
            Self::get_owning_coldkey_for_hotkey(&hotkey) == coldkey,
            Error::<T>::NonAssociatedColdKey
        );

        // Check to see if this is a valid network.
        ensure!(
            Self::if_subnet_exist(netuid),
            Error::<T>::SubNetworkDoesNotExist
        );

        // Check that this is the root network.
        ensure!(netuid == Self::get_root_netuid(), Error::<T>::NotRootSubnet);

        // Check that the length of uid list and value list are equal for this network.
        ensure!(
            Self::uids_match_values(&uids, &values),
            Error::<T>::WeightVecNotEqualSize
        );

        // Check to see if the number of uids is within the max allowed uids for this network.
        // For the root network this number is the number of subnets.
        ensure!(
            !Self::contains_invalid_root_uids(&uids),
            Error::<T>::UidVecContainInvalidOne
        );

        // Check to see if the hotkey is registered to the passed network.
        ensure!(
            Self::is_hotkey_registered_on_network(netuid, &hotkey),
            Error::<T>::HotKeyNotRegisteredInSubNet
        );

        // Check to see if the hotkey has enough stake to set weights.
        ensure!(
            Self::get_total_stake_for_hotkey(&hotkey) >= Self::get_weights_min_stake(),
            Error::<T>::NotEnoughStakeToSetWeights
        );

        // Ensure version_key is up-to-date.
        ensure!(
            Self::check_version_key(netuid, version_key),
            Error::<T>::IncorrectWeightVersionKey
        );

        // Get the neuron uid of associated hotkey on network netuid.
        let neuron_uid = Self::get_uid_for_net_and_hotkey(netuid, &hotkey)?;

        // Ensure the uid is not setting weights faster than the weights_set_rate_limit.
        let current_block: u64 = Self::get_current_block_as_u64();
        ensure!(
            Self::check_rate_limit(netuid, neuron_uid, current_block),
            Error::<T>::SettingWeightsTooFast
        );

        // Ensure the passed uids contain no duplicates.
        ensure!(!Self::has_duplicate_uids(&uids), Error::<T>::DuplicateUids);

        // Ensure that the weights have the required length.
        ensure!(
            Self::check_length(netuid, neuron_uid, &uids, &values),
            Error::<T>::WeightVecLengthIsLow
        );

        // Max-upscale the weights.
        let max_upscaled_weights: Vec<u16> = vec_u16_max_upscale_to_u16(&values);

        // Ensure the weights are max weight limited
        ensure!(
            Self::max_weight_limited(netuid, neuron_uid, &uids, &max_upscaled_weights),
            Error::<T>::MaxWeightExceeded
        );

        // Zip weights for sinking to storage map.
        let mut zipped_weights: Vec<(u16, u16)> = vec![];
        for (uid, val) in uids.iter().zip(max_upscaled_weights.iter()) {
            zipped_weights.push((*uid, *val))
        }

        // Set weights under netuid, uid double map entry.
        Weights::<T>::insert(netuid, neuron_uid, zipped_weights);

        // Set the activity for the weights on this network.
        Self::set_last_update_for_uid(netuid, neuron_uid, current_block);

        // Emit the tracking event.
        log::info!(
            "RootWeightsSet( netuid:{:?}, neuron_uid:{:?} )",
            netuid,
            neuron_uid
        );
        Self::deposit_event(Event::WeightsSet(netuid, neuron_uid));

        // Return ok.
        Ok(())
    }

    pub fn do_vote_root(
        origin: T::RuntimeOrigin,
        hotkey: &T::AccountId,
        proposal: T::Hash,
        index: u32,
        approve: bool,
    ) -> DispatchResultWithPostInfo {
        // --- 1. Ensure that the caller has signed with their coldkey.
        let coldkey = ensure_signed(origin.clone())?;
        ensure!(
            !Self::coldkey_in_arbitration(&coldkey),
            Error::<T>::ColdkeyIsInArbitration
        );

        // --- 2. Ensure that the calling coldkey owns the associated hotkey.
        ensure!(
            Self::coldkey_owns_hotkey(&coldkey, hotkey),
            Error::<T>::NonAssociatedColdKey
        );

        // --- 3. Ensure that the calling hotkey is a member of the senate.
        ensure!(
            T::SenateMembers::is_member(hotkey),
            Error::<T>::NotSenateMember
        );

        // --- 4. Detects first vote of the member in the motion
        let is_account_voting_first_time =
            T::TriumvirateInterface::add_vote(hotkey, proposal, index, approve)?;

        // --- 5. Calculate extrinsic weight
        let members = T::SenateMembers::members();
        let member_count = members.len() as u32;
        let vote_weight = Weight::from_parts(20_528_275, 4980)
            .saturating_add(Weight::from_parts(48_856, 0).saturating_mul(member_count.into()))
            .saturating_add(T::DbWeight::get().reads(2_u64))
            .saturating_add(T::DbWeight::get().writes(1_u64))
            .saturating_add(Weight::from_parts(0, 128).saturating_mul(member_count.into()));

        Ok((
            Some(vote_weight),
            if is_account_voting_first_time {
                Pays::No
            } else {
                Pays::Yes
            },
        )
            .into())
    }

    /// Facilitates user registration of a new subnetwork.
    ///
    /// # Args:
    /// * 'origin': ('T::RuntimeOrigin'): The calling origin. Must be signed.
    ///
    /// # Event:
    /// * 'NetworkAdded': Emitted when a new network is successfully added.
    ///
    /// # Raises:
    /// * 'TxRateLimitExceeded': If the rate limit for network registration is exceeded.
    /// * 'NotEnoughBalanceToStake': If there isn't enough balance to stake for network registration.
    /// * 'BalanceWithdrawalError': If an error occurs during balance withdrawal for network registration.
    ///
    pub fn user_add_network(origin: T::RuntimeOrigin) -> dispatch::DispatchResult {
        // --- 0. Ensure the caller is a signed user.
        let coldkey = ensure_signed(origin)?;
        ensure!(
            !Self::coldkey_in_arbitration(&coldkey),
            Error::<T>::ColdkeyIsInArbitration
        );

        // --- 1. Rate limit for network registrations.
        let current_block = Self::get_current_block_as_u64();
        let last_lock_block = Self::get_network_last_lock_block();
        ensure!(
            current_block.saturating_sub(last_lock_block) >= NetworkRateLimit::<T>::get(),
            Error::<T>::NetworkTxRateLimitExceeded
        );

        // --- 2. Calculate and lock the required tokens.
        let lock_amount: u64 = Self::get_network_lock_cost();
        log::debug!("network lock_amount: {:?}", lock_amount);
        ensure!(
            Self::can_remove_balance_from_coldkey_account(&coldkey, lock_amount),
            Error::<T>::NotEnoughBalanceToStake
        );

        // --- 4. Determine the netuid to register.
        let netuid_to_register: u16 = {
            log::debug!(
                "subnet count: {:?}\nmax subnets: {:?}",
                Self::get_num_subnets(),
                Self::get_max_subnets()
            );
            if Self::get_num_subnets().saturating_sub(1) < Self::get_max_subnets() {
                // We subtract one because we don't want root subnet to count towards total
                let mut next_available_netuid = 0;
                loop {
                    next_available_netuid.saturating_inc();
                    if !Self::if_subnet_exist(next_available_netuid) {
                        log::debug!("got subnet id: {:?}", next_available_netuid);
                        break next_available_netuid;
                    }
                }
            } else {
                let netuid_to_prune = Self::get_subnet_to_prune();
                ensure!(netuid_to_prune > 0, Error::<T>::AllNetworksInImmunity);

                Self::remove_network(netuid_to_prune);
                log::debug!("remove_network: {:?}", netuid_to_prune,);
                Self::deposit_event(Event::NetworkRemoved(netuid_to_prune));
                netuid_to_prune
            }
        };

        // --- 5. Perform the lock operation.
        let actual_lock_amount = Self::remove_balance_from_coldkey_account(&coldkey, lock_amount)?;
        Self::set_subnet_locked_balance(netuid_to_register, actual_lock_amount);
        Self::set_network_last_lock(actual_lock_amount);

        // --- 6. Set initial and custom parameters for the network.
        Self::init_new_network(netuid_to_register, 360);
        log::debug!("init_new_network: {:?}", netuid_to_register,);

        // --- 7. Set netuid storage.
        let current_block_number: u64 = Self::get_current_block_as_u64();
        NetworkLastRegistered::<T>::set(current_block_number);
        NetworkRegisteredAt::<T>::insert(netuid_to_register, current_block_number);
        SubnetOwner::<T>::insert(netuid_to_register, coldkey);

        // --- 8. Emit the NetworkAdded event.
        log::info!(
            "NetworkAdded( netuid:{:?}, modality:{:?} )",
            netuid_to_register,
            0
        );
        Self::deposit_event(Event::NetworkAdded(netuid_to_register, 0));

        // --- 9. Return success.
        Ok(())
    }

    /// Facilitates the removal of a user's subnetwork.
    ///
    /// # Args:
    /// * 'origin': ('T::RuntimeOrigin'): The calling origin. Must be signed.
    /// * 'netuid': ('u16'): The unique identifier of the network to be removed.
    ///
    /// # Event:
    /// * 'NetworkRemoved': Emitted when a network is successfully removed.
    ///
    /// # Raises:
    /// * 'SubNetworkDoesNotExist': If the specified network does not exist.
    /// * 'NotSubnetOwner': If the caller does not own the specified subnet.
    ///
    pub fn user_remove_network(origin: T::RuntimeOrigin, netuid: u16) -> dispatch::DispatchResult {
        // --- 1. Ensure the function caller is a signed user.
        let coldkey = ensure_signed(origin)?;
        ensure!(
            !Self::coldkey_in_arbitration(&coldkey),
            Error::<T>::ColdkeyIsInArbitration
        );

        // --- 2. Ensure this subnet exists.
        ensure!(
            Self::if_subnet_exist(netuid),
            Error::<T>::SubNetworkDoesNotExist
        );

        // --- 3. Ensure the caller owns this subnet.
        ensure!(
            SubnetOwner::<T>::get(netuid) == coldkey,
            Error::<T>::NotSubnetOwner
        );

        // --- 4. Explicitly erase the network and all its parameters.
        Self::remove_network(netuid);

        // --- 5. Emit the NetworkRemoved event.
        log::info!("NetworkRemoved( netuid:{:?} )", netuid);
        Self::deposit_event(Event::NetworkRemoved(netuid));

        // --- 6. Return success.
        Ok(())
    }

    /// Sets initial and custom parameters for a new network.
    pub fn init_new_network(netuid: u16, tempo: u16) {
        // --- 1. Set network to 0 size.
        SubnetworkN::<T>::insert(netuid, 0);

        // --- 2. Set this network uid to alive.
        NetworksAdded::<T>::insert(netuid, true);

        // --- 3. Fill tempo memory item.
        Tempo::<T>::insert(netuid, tempo);

        // --- 4 Fill modality item.
        NetworkModality::<T>::insert(netuid, 0);

        // --- 5. Increase total network count.
        TotalNetworks::<T>::mutate(|n| n.saturating_inc());

        // --- 6. Set all default values **explicitly**.
        Self::set_network_registration_allowed(netuid, true);
        Self::set_max_allowed_uids(netuid, 256);
        Self::set_max_allowed_validators(netuid, 64);
        Self::set_min_allowed_weights(netuid, 1);
        Self::set_max_weight_limit(netuid, u16::MAX);
        Self::set_adjustment_interval(netuid, 360);
        Self::set_target_registrations_per_interval(netuid, 1);
        Self::set_adjustment_alpha(netuid, 17_893_341_751_498_265_066); // 18_446_744_073_709_551_615 * 0.97 = 17_893_341_751_498_265_066
        Self::set_immunity_period(netuid, 5000);
        Self::set_min_burn(netuid, 1);
        Self::set_min_difficulty(netuid, u64::MAX);
        Self::set_max_difficulty(netuid, u64::MAX);

        // Make network parameters explicit.
        if !Tempo::<T>::contains_key(netuid) {
            Tempo::<T>::insert(netuid, Tempo::<T>::get(netuid));
        }
        if !Kappa::<T>::contains_key(netuid) {
            Kappa::<T>::insert(netuid, Kappa::<T>::get(netuid));
        }
        if !Difficulty::<T>::contains_key(netuid) {
            Difficulty::<T>::insert(netuid, Difficulty::<T>::get(netuid));
        }
        if !MaxAllowedUids::<T>::contains_key(netuid) {
            MaxAllowedUids::<T>::insert(netuid, MaxAllowedUids::<T>::get(netuid));
        }
        if !ImmunityPeriod::<T>::contains_key(netuid) {
            ImmunityPeriod::<T>::insert(netuid, ImmunityPeriod::<T>::get(netuid));
        }
        if !ActivityCutoff::<T>::contains_key(netuid) {
            ActivityCutoff::<T>::insert(netuid, ActivityCutoff::<T>::get(netuid));
        }
        if !EmissionValues::<T>::contains_key(netuid) {
            EmissionValues::<T>::insert(netuid, EmissionValues::<T>::get(netuid));
        }
        if !MaxWeightsLimit::<T>::contains_key(netuid) {
            MaxWeightsLimit::<T>::insert(netuid, MaxWeightsLimit::<T>::get(netuid));
        }
        if !MinAllowedWeights::<T>::contains_key(netuid) {
            MinAllowedWeights::<T>::insert(netuid, MinAllowedWeights::<T>::get(netuid));
        }
        if !RegistrationsThisInterval::<T>::contains_key(netuid) {
            RegistrationsThisInterval::<T>::insert(
                netuid,
                RegistrationsThisInterval::<T>::get(netuid),
            );
        }
        if !POWRegistrationsThisInterval::<T>::contains_key(netuid) {
            POWRegistrationsThisInterval::<T>::insert(
                netuid,
                POWRegistrationsThisInterval::<T>::get(netuid),
            );
        }
        if !BurnRegistrationsThisInterval::<T>::contains_key(netuid) {
            BurnRegistrationsThisInterval::<T>::insert(
                netuid,
                BurnRegistrationsThisInterval::<T>::get(netuid),
            );
        }
    }

    /// Removes a network (identified by netuid) and all associated parameters.
    ///
    /// This function is responsible for cleaning up all the data associated with a network.
    /// It ensures that all the storage values related to the network are removed, and any
    /// reserved balance is returned to the network owner.
    ///
    /// # Args:
    ///  * 'netuid': ('u16'): The unique identifier of the network to be removed.
    ///
    /// # Note:
    /// This function does not emit any events, nor does it raise any errors. It silently
    /// returns if any internal checks fail.
    ///
    pub fn remove_network(netuid: u16) {
        // --- 1. Return balance to subnet owner.
        let owner_coldkey = SubnetOwner::<T>::get(netuid);
        let reserved_amount = Self::get_subnet_locked_balance(netuid);

        // --- 2. Remove network count.
        SubnetworkN::<T>::remove(netuid);

        // --- 3. Remove network modality storage.
        NetworkModality::<T>::remove(netuid);

        // --- 4. Remove netuid from added networks.
        NetworksAdded::<T>::remove(netuid);

        // --- 6. Decrement the network counter.
        TotalNetworks::<T>::mutate(|n| n.saturating_dec());

        // --- 7. Remove various network-related storages.
        NetworkRegisteredAt::<T>::remove(netuid);

        // --- 8. Remove incentive mechanism memory.
        let _ = Uids::<T>::clear_prefix(netuid, u32::MAX, None);
        let _ = Keys::<T>::clear_prefix(netuid, u32::MAX, None);
        let _ = Bonds::<T>::clear_prefix(netuid, u32::MAX, None);

        // --- 8. Removes the weights for this subnet (do not remove).
        let _ = Weights::<T>::clear_prefix(netuid, u32::MAX, None);

        // --- 9. Iterate over stored weights and fill the matrix.
        for (uid_i, weights_i) in
            <Weights<T> as IterableStorageDoubleMap<u16, u16, Vec<(u16, u16)>>>::iter_prefix(
                Self::get_root_netuid(),
            )
        {
            // Create a new vector to hold modified weights.
            let mut modified_weights = weights_i.clone();
            // Iterate over each weight entry to potentially update it.
            for (subnet_id, weight) in modified_weights.iter_mut() {
                if subnet_id == &netuid {
                    // If the condition matches, modify the weight
                    *weight = 0; // Set weight to 0 for the matching subnet_id.
                }
            }
            Weights::<T>::insert(Self::get_root_netuid(), uid_i, modified_weights);
        }

        // --- 10. Remove various network-related parameters.
        Rank::<T>::remove(netuid);
        Trust::<T>::remove(netuid);
        Active::<T>::remove(netuid);
        Emission::<T>::remove(netuid);
        Incentive::<T>::remove(netuid);
        Consensus::<T>::remove(netuid);
        Dividends::<T>::remove(netuid);
        PruningScores::<T>::remove(netuid);
        LastUpdate::<T>::remove(netuid);
        ValidatorPermit::<T>::remove(netuid);
        ValidatorTrust::<T>::remove(netuid);

        // --- 11. Erase network parameters.
        Tempo::<T>::remove(netuid);
        Kappa::<T>::remove(netuid);
        Difficulty::<T>::remove(netuid);
        MaxAllowedUids::<T>::remove(netuid);
        ImmunityPeriod::<T>::remove(netuid);
        ActivityCutoff::<T>::remove(netuid);
        EmissionValues::<T>::remove(netuid);
        MaxWeightsLimit::<T>::remove(netuid);
        MinAllowedWeights::<T>::remove(netuid);
        RegistrationsThisInterval::<T>::remove(netuid);
        POWRegistrationsThisInterval::<T>::remove(netuid);
        BurnRegistrationsThisInterval::<T>::remove(netuid);

        // --- 12. Add the balance back to the owner.
        Self::add_balance_to_coldkey_account(&owner_coldkey, reserved_amount);
        Self::set_subnet_locked_balance(netuid, 0);
        SubnetOwner::<T>::remove(netuid);
    }

    #[allow(clippy::arithmetic_side_effects)]
    /// This function calculates the lock cost for a network based on the last lock amount, minimum lock cost, last lock block, and current block.
    /// The lock cost is calculated using the formula:
    /// lock_cost = (last_lock * mult) - (last_lock / lock_reduction_interval) * (current_block - last_lock_block)
    /// where:
    /// - last_lock is the last lock amount for the network
    /// - mult is the multiplier which increases lock cost each time a registration occurs
    /// - last_lock_block is the block number at which the last lock occurred
    /// - lock_reduction_interval the number of blocks before the lock returns to previous value.
    /// - current_block is the current block number
    /// - DAYS is the number of blocks in a day
    /// - min_lock is the minimum lock cost for the network
    ///
    /// If the calculated lock cost is less than the minimum lock cost, the minimum lock cost is returned.
    ///
    /// # Returns:
    ///  * 'u64':
    ///     - The lock cost for the network.
    ///
    pub fn get_network_lock_cost() -> u64 {
        let last_lock = Self::get_network_last_lock();
        let min_lock = Self::get_network_min_lock();
        let last_lock_block = Self::get_network_last_lock_block();
        let current_block = Self::get_current_block_as_u64();
        let lock_reduction_interval = Self::get_lock_reduction_interval();
        let mult = if last_lock_block == 0 { 1 } else { 2 };

        let mut lock_cost = last_lock.saturating_mul(mult).saturating_sub(
            last_lock
                .saturating_div(lock_reduction_interval)
                .saturating_mul(current_block.saturating_sub(last_lock_block)),
        );

        if lock_cost < min_lock {
            lock_cost = min_lock;
        }

        log::debug!( "last_lock: {:?}, min_lock: {:?}, last_lock_block: {:?}, lock_reduction_interval: {:?}, current_block: {:?}, mult: {:?} lock_cost: {:?}",
        last_lock, min_lock, last_lock_block, lock_reduction_interval, current_block, mult, lock_cost);

        lock_cost
    }

    /// This function is used to determine which subnet to prune when the total number of networks has reached the limit.
    /// It iterates over all the networks and finds the oldest subnet with the minimum emission value that is not in the immunity period.
    ///
    /// # Returns:
    /// * 'u16':
    ///     - The uid of the network to be pruned.
    ///
    pub fn get_subnet_to_prune() -> u16 {
        let mut netuids: Vec<u16> = vec![];
        let current_block = Self::get_current_block_as_u64();

        // Even if we don't have a root subnet, this still works
        for netuid in NetworksAdded::<T>::iter_keys_from(NetworksAdded::<T>::hashed_key_for(0)) {
            if current_block.saturating_sub(Self::get_network_registered_block(netuid))
                < Self::get_network_immunity_period()
            {
                continue;
            }

            // This iterator seems to return them in order anyways, so no need to sort by key
            netuids.push(netuid);
        }

        // Now we sort by emission, and then by subnet creation time.
        netuids.sort_by(|a, b| {
            use sp_std::cmp::Ordering;

            match Self::get_emission_value(*b).cmp(&Self::get_emission_value(*a)) {
                Ordering::Equal => {
                    if Self::get_network_registered_block(*b)
                        < Self::get_network_registered_block(*a)
                    {
                        Ordering::Less
                    } else {
                        Ordering::Equal
                    }
                }
                v => v,
            }
        });

        log::info!("Netuids Order: {:?}", netuids);

        match netuids.last() {
            Some(netuid) => *netuid,
            None => 0,
        }
    }

    pub fn get_network_registered_block(netuid: u16) -> u64 {
        NetworkRegisteredAt::<T>::get(netuid)
    }
    pub fn get_network_immunity_period() -> u64 {
        NetworkImmunityPeriod::<T>::get()
    }
    pub fn set_network_immunity_period(net_immunity_period: u64) {
        NetworkImmunityPeriod::<T>::set(net_immunity_period);
        Self::deposit_event(Event::NetworkImmunityPeriodSet(net_immunity_period));
    }
    pub fn set_network_min_lock(net_min_lock: u64) {
        NetworkMinLockCost::<T>::set(net_min_lock);
        Self::deposit_event(Event::NetworkMinLockCostSet(net_min_lock));
    }
    pub fn get_network_min_lock() -> u64 {
        NetworkMinLockCost::<T>::get()
    }
    pub fn set_network_last_lock(net_last_lock: u64) {
        NetworkLastLockCost::<T>::set(net_last_lock);
    }
    pub fn get_network_last_lock() -> u64 {
        NetworkLastLockCost::<T>::get()
    }
    pub fn get_network_last_lock_block() -> u64 {
        NetworkLastRegistered::<T>::get()
    }
    pub fn set_lock_reduction_interval(interval: u64) {
        NetworkLockReductionInterval::<T>::set(interval);
        Self::deposit_event(Event::NetworkLockCostReductionIntervalSet(interval));
    }
    pub fn get_lock_reduction_interval() -> u64 {
        NetworkLockReductionInterval::<T>::get()
    }
}<|MERGE_RESOLUTION|>--- conflicted
+++ resolved
@@ -581,17 +581,12 @@
         }
 
         // --- 15. Update the registration counters for both the block and interval.
-<<<<<<< HEAD
-        RegistrationsThisInterval::<T>::mutate(root_netuid, |val| val.saturating_inc());
-        RegistrationsThisBlock::<T>::mutate(root_netuid, |val| val.saturating_inc());
-=======
         #[allow(clippy::arithmetic_side_effects)]
         // note this RA + clippy false positive is a known substrate issue
         RegistrationsThisInterval::<T>::mutate(root_netuid, |val| *val += 1);
         #[allow(clippy::arithmetic_side_effects)]
         // note this RA + clippy false positive is a known substrate issue
         RegistrationsThisBlock::<T>::mutate(root_netuid, |val| *val += 1);
->>>>>>> bcb696b6
 
         // --- 16. Log and announce the successful registration.
         log::info!(
