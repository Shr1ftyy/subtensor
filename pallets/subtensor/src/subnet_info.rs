--- conflicted
+++ resolved
@@ -49,11 +49,8 @@
     max_regs_per_block: Compact<u16>,
     serving_rate_limit: Compact<u64>,
     max_validators: Compact<u16>,
-<<<<<<< HEAD
-=======
     adjustment_alpha: Compact<u64>,
     difficulty: Compact<u64>,
->>>>>>> 24128cc4
 }
 
 impl<T: Config> Pallet<T> {
@@ -183,11 +180,8 @@
             max_regs_per_block: max_regs_per_block.into(),
             serving_rate_limit: serving_rate_limit.into(),
             max_validators: max_validators.into(),
-<<<<<<< HEAD
-=======
             adjustment_alpha: adjustment_alpha.into(),
             difficulty: difficulty.into()
->>>>>>> 24128cc4
         });
     }
 }