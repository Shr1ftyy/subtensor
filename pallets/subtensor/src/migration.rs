use super::*;
use alloc::collections::BTreeMap;
use frame_support::{
<<<<<<< HEAD
    pallet_prelude::{Identity, OptionQuery, ValueQuery},
=======
    pallet_prelude::{Identity, OptionQuery},
>>>>>>> a21ee6a2
    sp_std::vec::Vec,
    storage_alias,
    traits::{fungible::Inspect as _, Get, GetStorageVersion, StorageVersion},
    weights::Weight,
<<<<<<< HEAD
    traits::{ fungible::Inspect as _, Get, GetStorageVersion, StorageVersion },
=======
>>>>>>> a21ee6a2
};
use log::info;

// TODO (camfairchild): TEST MIGRATION

const LOG_TARGET: &str = "loadedemissionmigration";

pub mod deprecated_loaded_emission_format {
    use super::*;

    type AccountIdOf<T> = <T as frame_system::Config>::AccountId;

    #[storage_alias]
    pub(super) type LoadedEmission<T: Config> =
        StorageMap<Pallet<T>, Identity, u16, Vec<(AccountIdOf<T>, u64)>, OptionQuery>;
}

<<<<<<< HEAD
pub mod deprecated_stake_variables {
    use super::*;

    type AccountIdOf<T> = <T as frame_system::Config>::AccountId;

    #[storage_alias] // --- MAP ( hot ) --> stake | Returns the total amount of stake under a hotkey.
    pub type TotalHotkeyStake<T: Config> =
        StorageMap<Pallet<T>, Identity, AccountIdOf<T>, u64, ValueQuery>;
    #[storage_alias] // --- MAP ( cold ) --> stake | Returns the total amount of stake under a coldkey.
    pub type TotalColdkeyStake<T: Config> =
        StorageMap<Pallet<T>, Identity, AccountIdOf<T>, u64, ValueQuery>;
}

=======
>>>>>>> a21ee6a2
/// Performs migration to update the total issuance based on the sum of stakes and total balances.
/// This migration is applicable only if the current storage version is 5, after which it updates the storage version to 6.
///
/// # Returns
/// Weight of the migration process.
pub fn migration5_total_issuance<T: Config>(test: bool) -> Weight {
    let mut weight = T::DbWeight::get().reads(1); // Initialize migration weight

    // Execute migration if the current storage version is 5
    if Pallet::<T>::on_chain_storage_version() == StorageVersion::new(5) || test {
        // Calculate the sum of all stake values
        let stake_sum: u64 = Stake::<T>::iter().fold(0, |accumulator, (_, _, stake_value)| {
            accumulator.saturating_add(stake_value)
        });
        weight = weight
            .saturating_add(T::DbWeight::get().reads_writes(Stake::<T>::iter().count() as u64, 0));

        // Calculate the sum of all stake values
        let locked_sum: u64 = SubnetLocked::<T>::iter()
            .fold(0, |accumulator, (_, locked_value)| {
                accumulator.saturating_add(locked_value)
            });
        weight = weight.saturating_add(
            T::DbWeight::get().reads_writes(SubnetLocked::<T>::iter().count() as u64, 0),
        );

        // Retrieve the total balance sum
        let total_balance = T::Currency::total_issuance();
        weight = weight.saturating_add(T::DbWeight::get().reads(1));

        // Compute the total issuance value
        let total_issuance_value: u64 = stake_sum + total_balance + locked_sum;

        // Update the total issuance in storage
        TotalIssuance::<T>::put(total_issuance_value);
        weight = weight.saturating_add(T::DbWeight::get().writes(1));
    }

    // Update the storage version to 6
    StorageVersion::new(6).put::<Pallet<T>>();
    weight = weight.saturating_add(T::DbWeight::get().writes(1));

    weight // Return the computed weight of the migration process
}

pub fn migrate_transfer_ownership_to_foundation<T: Config>(coldkey: [u8; 32]) -> Weight {
    let new_storage_version = 3;

    // Setup migration weight
    let mut weight = T::DbWeight::get().reads(1);

    // Grab current version
    let onchain_version = Pallet::<T>::on_chain_storage_version();

    // Only runs if we haven't already updated version past above new_storage_version.
    if onchain_version < new_storage_version {
        info!(
            target: LOG_TARGET_1,
            ">>> Migrating subnet 1 and 11 to foundation control {:?}", onchain_version
        );

        // We have to decode this using a byte slice as we don't have crypto-std
        let coldkey_account: <T as frame_system::Config>::AccountId =
            <T as frame_system::Config>::AccountId::decode(&mut &coldkey[..]).unwrap();
        info!("Foundation coldkey: {:?}", coldkey_account);

        let current_block = Pallet::<T>::get_current_block_as_u64();
        weight.saturating_accrue(T::DbWeight::get().reads(1));

        // Migrate ownership and set creation time as now
        SubnetOwner::<T>::insert(1, coldkey_account.clone());
        SubnetOwner::<T>::insert(11, coldkey_account);

        // We are setting the NetworkRegisteredAt storage to a future block to extend the immunity period to 2 weeks
        NetworkRegisteredAt::<T>::insert(1, current_block.saturating_add(13 * 7200));
        NetworkRegisteredAt::<T>::insert(11, current_block);

        weight.saturating_accrue(T::DbWeight::get().writes(4));

        // Update storage version.
        StorageVersion::new(new_storage_version).put::<Pallet<T>>(); // Update to version so we don't run this again.
        weight.saturating_accrue(T::DbWeight::get().writes(1));

        weight
    } else {
        info!(target: LOG_TARGET_1, "Migration to v3 already done!");
        Weight::zero()
    }
}

pub fn migrate_create_root_network<T: Config>() -> Weight {
    // Get the root network uid.
    let root_netuid: u16 = 0;

    // Setup migration weight
    let mut weight = T::DbWeight::get().reads(1);

    // Check if root network already exists.
    if NetworksAdded::<T>::get(root_netuid) {
        // Since we read from the database once to determine this
        return weight;
    }

    // Set the root network as added.
    NetworksAdded::<T>::insert(root_netuid, true);

    // Increment the number of total networks.
    TotalNetworks::<T>::mutate(|n| *n += 1);

    // Set the maximum number to the number of senate members.
    MaxAllowedUids::<T>::insert(root_netuid, 64);

    // Set the maximum number to the number of validators to all members.
    MaxAllowedValidators::<T>::insert(root_netuid, 64);

    // Set the min allowed weights to zero, no weights restrictions.
    MinAllowedWeights::<T>::insert(root_netuid, 0);

    // Set the max weight limit to infitiy, no weight restrictions.
    MaxWeightsLimit::<T>::insert(root_netuid, u16::MAX);

    // Add default root tempo.
    Tempo::<T>::insert(root_netuid, 100);

    // Set the root network as open.
    NetworkRegistrationAllowed::<T>::insert(root_netuid, true);

    // Set target registrations for validators as 1 per block.
    TargetRegistrationsPerInterval::<T>::insert(root_netuid, 1);

    // Set weight setting rate limit to 1 day
    //WeightsSetRateLimit::<T>::insert(root_netuid, 7200);

    // Add our weights for writing to database
    weight.saturating_accrue(T::DbWeight::get().writes(8));

    // Empty senate members entirely, they will be filled by by registrations
    // on the subnet.
    for hotkey_i in T::SenateMembers::members().iter() {
        let _ = T::TriumvirateInterface::remove_votes(&hotkey_i);
        let _ = T::SenateMembers::remove_member(&hotkey_i);

        weight.saturating_accrue(T::DbWeight::get().reads_writes(2, 2));
    }

    weight
}

pub fn migrate_delete_subnet_3<T: Config>() -> Weight {
    let new_storage_version = 5;

    // Setup migration weight
    let mut weight = T::DbWeight::get().reads(1);

    // Grab current version
    let onchain_version = Pallet::<T>::on_chain_storage_version();

    // Only runs if we haven't already updated version past above new_storage_version.
    if onchain_version < new_storage_version && Pallet::<T>::if_subnet_exist(3) {
        info!(
            target: LOG_TARGET_1,
            ">>> Removing subnet 3 {:?}", onchain_version
        );

        let netuid = 3;

        // We do this all manually as we don't want to call code related to giving subnet owner back their locked token cost.
        // --- 2. Remove network count.
        SubnetworkN::<T>::remove(netuid);

        // --- 3. Remove network modality storage.
        NetworkModality::<T>::remove(netuid);

        // --- 4. Remove netuid from added networks.
        NetworksAdded::<T>::remove(netuid);

        // --- 6. Decrement the network counter.
        TotalNetworks::<T>::mutate(|n| *n -= 1);

        // --- 7. Remove various network-related storages.
        NetworkRegisteredAt::<T>::remove(netuid);

        weight.saturating_accrue(T::DbWeight::get().writes(5));

        // --- 8. Remove incentive mechanism memory.
        let _ = Uids::<T>::clear_prefix(netuid, u32::MAX, None);
        let _ = Keys::<T>::clear_prefix(netuid, u32::MAX, None);
        let _ = Bonds::<T>::clear_prefix(netuid, u32::MAX, None);
        let _ = Weights::<T>::clear_prefix(netuid, u32::MAX, None);

        weight.saturating_accrue(T::DbWeight::get().writes(4));

        // --- 9. Remove various network-related parameters.
        Rank::<T>::remove(netuid);
        Trust::<T>::remove(netuid);
        Active::<T>::remove(netuid);
        Emission::<T>::remove(netuid);
        Incentive::<T>::remove(netuid);
        Consensus::<T>::remove(netuid);
        Dividends::<T>::remove(netuid);
        PruningScores::<T>::remove(netuid);
        LastUpdate::<T>::remove(netuid);
        ValidatorPermit::<T>::remove(netuid);
        ValidatorTrust::<T>::remove(netuid);

        weight.saturating_accrue(T::DbWeight::get().writes(11));

        // --- 10. Erase network parameters.
        Tempo::<T>::remove(netuid);
        Kappa::<T>::remove(netuid);
        Difficulty::<T>::remove(netuid);
        MaxAllowedUids::<T>::remove(netuid);
        ImmunityPeriod::<T>::remove(netuid);
        ActivityCutoff::<T>::remove(netuid);
        EmissionValues::<T>::remove(netuid);
        MaxWeightsLimit::<T>::remove(netuid);
        MinAllowedWeights::<T>::remove(netuid);
        RegistrationsThisInterval::<T>::remove(netuid);
        POWRegistrationsThisInterval::<T>::remove(netuid);
        BurnRegistrationsThisInterval::<T>::remove(netuid);

        weight.saturating_accrue(T::DbWeight::get().writes(12));

        // Update storage version.
        StorageVersion::new(new_storage_version).put::<Pallet<T>>(); // Update version so we don't run this again.
                                                                     // One write to storage version
        weight.saturating_accrue(T::DbWeight::get().writes(1));

        weight
    } else {
        info!(target: LOG_TARGET_1, "Migration to v3 already done!");
        Weight::zero()
    }
}

pub fn migrate_delete_subnet_21<T: Config>() -> Weight {
    let new_storage_version = 4;

    // Setup migration weight
    let mut weight = T::DbWeight::get().reads(1);

    // Grab current version
    let onchain_version = Pallet::<T>::on_chain_storage_version();

    // Only runs if we haven't already updated version past above new_storage_version.
    if onchain_version < new_storage_version && Pallet::<T>::if_subnet_exist(21) {
        info!(
            target: LOG_TARGET_1,
            ">>> Removing subnet 21 {:?}", onchain_version
        );

        let netuid = 21;

        // We do this all manually as we don't want to call code related to giving subnet owner back their locked token cost.
        // --- 2. Remove network count.
        SubnetworkN::<T>::remove(netuid);

        // --- 3. Remove network modality storage.
        NetworkModality::<T>::remove(netuid);

        // --- 4. Remove netuid from added networks.
        NetworksAdded::<T>::remove(netuid);

        // --- 6. Decrement the network counter.
        TotalNetworks::<T>::mutate(|n| *n -= 1);

        // --- 7. Remove various network-related storages.
        NetworkRegisteredAt::<T>::remove(netuid);

        weight.saturating_accrue(T::DbWeight::get().writes(5));

        // --- 8. Remove incentive mechanism memory.
        let _ = Uids::<T>::clear_prefix(netuid, u32::MAX, None);
        let _ = Keys::<T>::clear_prefix(netuid, u32::MAX, None);
        let _ = Bonds::<T>::clear_prefix(netuid, u32::MAX, None);
        let _ = Weights::<T>::clear_prefix(netuid, u32::MAX, None);

        weight.saturating_accrue(T::DbWeight::get().writes(4));

        // --- 9. Remove various network-related parameters.
        Rank::<T>::remove(netuid);
        Trust::<T>::remove(netuid);
        Active::<T>::remove(netuid);
        Emission::<T>::remove(netuid);
        Incentive::<T>::remove(netuid);
        Consensus::<T>::remove(netuid);
        Dividends::<T>::remove(netuid);
        PruningScores::<T>::remove(netuid);
        LastUpdate::<T>::remove(netuid);
        ValidatorPermit::<T>::remove(netuid);
        ValidatorTrust::<T>::remove(netuid);

        weight.saturating_accrue(T::DbWeight::get().writes(11));

        // --- 10. Erase network parameters.
        Tempo::<T>::remove(netuid);
        Kappa::<T>::remove(netuid);
        Difficulty::<T>::remove(netuid);
        MaxAllowedUids::<T>::remove(netuid);
        ImmunityPeriod::<T>::remove(netuid);
        ActivityCutoff::<T>::remove(netuid);
        EmissionValues::<T>::remove(netuid);
        MaxWeightsLimit::<T>::remove(netuid);
        MinAllowedWeights::<T>::remove(netuid);
        RegistrationsThisInterval::<T>::remove(netuid);
        POWRegistrationsThisInterval::<T>::remove(netuid);
        BurnRegistrationsThisInterval::<T>::remove(netuid);

        weight.saturating_accrue(T::DbWeight::get().writes(12));

        // Update storage version.
        StorageVersion::new(new_storage_version).put::<Pallet<T>>(); // Update version so we don't run this again.
                                                                     // One write to storage version
        weight.saturating_accrue(T::DbWeight::get().writes(1));

        weight
    } else {
        info!(target: LOG_TARGET_1, "Migration to v4 already done!");
        Weight::zero()
    }
}

pub fn migrate_to_v1_separate_emission<T: Config>() -> Weight {
    use deprecated_loaded_emission_format as old;
    // Check storage version
    let mut weight = T::DbWeight::get().reads_writes(1, 0);

    // Grab current version
    let onchain_version = Pallet::<T>::on_chain_storage_version();

    // Only runs if we haven't already updated version to 1.
    if onchain_version < 1 {
        info!(
            target: LOG_TARGET,
            ">>> Updating the LoadedEmission to a new format {:?}", onchain_version
        );

        // We transform the storage values from the old into the new format.

        // Start by removing any undecodable entries.
        let curr_loaded_emission: Vec<u16> = old::LoadedEmission::<T>::iter_keys().collect();
        for netuid in curr_loaded_emission {
            // Iterates over the netuids
            weight.saturating_accrue(T::DbWeight::get().reads(1));
            if let Err(_) = old::LoadedEmission::<T>::try_get(netuid) {
                weight.saturating_accrue(T::DbWeight::get().writes(1));
                old::LoadedEmission::<T>::remove(netuid);
                log::warn!(
                    "Was unable to decode old loaded_emisssion for netuid {}",
                    netuid
                );
            }
        }

        // Translate the old storage values into the new format.
        LoadedEmission::<T>::translate::<Vec<(AccountIdOf<T>, u64)>, _>(
            |netuid: u16,
             netuid_emissions: Vec<(AccountIdOf<T>, u64)>|
             -> Option<Vec<(AccountIdOf<T>, u64, u64)>> {
                info!(
                    target: LOG_TARGET,
                    "     Do migration of netuid: {:?}...", netuid
                );

                // We will assume all loaded emission is validator emissions,
                // so this will get distributed over delegatees (nominators), if there are any
                // This will NOT effect any servers that are not (also) a delegate validator.
                // server_emission will be 0 for any alread loaded emission.

                let mut new_netuid_emissions = Vec::new();
                for (server, validator_emission) in netuid_emissions {
                    new_netuid_emissions.push((server, 0 as u64, validator_emission));
                }

                // One read (old) and write (new) per netuid
                weight.saturating_accrue(T::DbWeight::get().reads_writes(1, 1));

                Some(new_netuid_emissions)
            },
        );

        // Update storage version.
        StorageVersion::new(1).put::<Pallet<T>>(); // Update to version 2 so we don't run this again.
                                                   // One write to storage version
        weight.saturating_accrue(T::DbWeight::get().writes(1));

        weight
    } else {
        info!(target: LOG_TARGET_1, "Migration to v2 already done!");
        Weight::zero()
    }
}

const LOG_TARGET_1: &str = "fixtotalstakestorage";

pub fn migrate_stake_to_substake<T: Config>() -> Weight {
    let new_storage_version = 6;
    let mut weight = T::DbWeight::get().reads_writes(1, 1);

    let onchain_version = Pallet::<T>::on_chain_storage_version();
    log::info!("Current on-chain storage version: {:?}", onchain_version); // Debug print
    if onchain_version < new_storage_version {
        log::info!("Starting migration from Stake to SubStake."); // Debug print
        Stake::<T>::iter().for_each(|(coldkey, hotkey, stake)| {
            log::info!(
                "Found: coldkey: {:?}, hotkey: {:?}, stake: {:?}",
                coldkey,
                hotkey,
                stake
            ); // Debug print before filtering
            if stake > 0 {
                // Ensure we're only migrating non-zero stakes
                log::info!(
                    "Migrating: coldkey: {:?}, hotkey: {:?}, stake: {:?}",
                    coldkey,
                    hotkey,
                    stake
                );
                // Insert into SubStake with netuid set to 0 for all entries
                SubStake::<T>::insert((&hotkey, &coldkey, &0u16), stake);
                // Accrue read and write weights
                weight.saturating_accrue(T::DbWeight::get().reads_writes(1, 1));
            }
        });

        // Assuming TotalHotkeySubStake needs to be updated similarly
        let mut total_stakes: BTreeMap<T::AccountId, u64> = BTreeMap::new();
        SubStake::<T>::iter().for_each(|((hotkey, _, _), stake)| {
            log::info!(
                "Calculating total stakes for hotkey: {:?}, stake: {:?}",
                hotkey,
                stake
            ); // Debug print
            *total_stakes.entry(hotkey.clone()).or_insert(0) += stake;
        });

        for (hotkey, total_stake) in total_stakes.iter() {
            log::info!(
                "Inserting total stake for hotkey: {:?}, total_stake: {:?}",
                hotkey,
                total_stake
            ); // Debug print
            TotalHotkeySubStake::<T>::insert(hotkey, &0u16, *total_stake);
            weight.saturating_accrue(T::DbWeight::get().reads_writes(0, 1));
        }

        // Update the storage version to indicate this migration has been completed
        log::info!(
            "Migration completed, updating storage version to: {:?}",
            new_storage_version
        ); // Debug print
        StorageVersion::new(new_storage_version).put::<Pallet<T>>();
        weight += T::DbWeight::get().writes(1);
    } else {
        log::info!("Migration to fill SubStake from Stake already done!"); // Debug print
    }

    log::info!("Final weight: {:?}", weight); // Debug print
    weight
}

pub fn migrate_remove_deprecated_stake_variables<T: Config>() -> Weight {
    let new_storage_version = 7;
    let mut weight = T::DbWeight::get().reads_writes(1, 1);

    use deprecated_stake_variables as old;

    let onchain_version = Pallet::<T>::on_chain_storage_version();
    log::info!("Current on-chain storage version: {:?}", onchain_version); // Debug print
    if onchain_version < new_storage_version {
        log::info!("Starting migration: Remove TotalColdkeyStake and TotalHotkeyStake."); // Debug print
        old::TotalHotkeyStake::<T>::iter().for_each(|(hotkey, _)| {
            old::TotalHotkeyStake::<T>::remove(hotkey);
            weight.saturating_accrue(T::DbWeight::get().reads_writes(1, 1));
        });

        old::TotalColdkeyStake::<T>::iter().for_each(|(hotkey, _)| {
            old::TotalColdkeyStake::<T>::remove(hotkey);
            weight.saturating_accrue(T::DbWeight::get().reads_writes(1, 1));
        });

        // Update the storage version to indicate this migration has been completed
        log::info!(
            "Migration completed, updating storage version to: {:?}",
            new_storage_version
        ); // Debug print
        StorageVersion::new(new_storage_version).put::<Pallet<T>>();
        weight.saturating_accrue(T::DbWeight::get().writes(1));

        // Remove Stake zero values
        Stake::<T>::translate(|_, _, stake| {
            weight.saturating_accrue(T::DbWeight::get().reads_writes(1, 1));
            if stake > 0 {
                Some(stake)
            } else {
                None
            }
        });
    } else {
        log::info!("Migration to fill SubStake from Stake already done!"); // Debug print
    }

    log::info!("Final weight: {:?}", weight); // Debug print
    weight
}<|MERGE_RESOLUTION|>--- conflicted
+++ resolved
@@ -1,19 +1,11 @@
 use super::*;
 use alloc::collections::BTreeMap;
 use frame_support::{
-<<<<<<< HEAD
     pallet_prelude::{Identity, OptionQuery, ValueQuery},
-=======
-    pallet_prelude::{Identity, OptionQuery},
->>>>>>> a21ee6a2
     sp_std::vec::Vec,
     storage_alias,
     traits::{fungible::Inspect as _, Get, GetStorageVersion, StorageVersion},
     weights::Weight,
-<<<<<<< HEAD
-    traits::{ fungible::Inspect as _, Get, GetStorageVersion, StorageVersion },
-=======
->>>>>>> a21ee6a2
 };
 use log::info;
 
@@ -31,7 +23,6 @@
         StorageMap<Pallet<T>, Identity, u16, Vec<(AccountIdOf<T>, u64)>, OptionQuery>;
 }
 
-<<<<<<< HEAD
 pub mod deprecated_stake_variables {
     use super::*;
 
@@ -45,8 +36,6 @@
         StorageMap<Pallet<T>, Identity, AccountIdOf<T>, u64, ValueQuery>;
 }
 
-=======
->>>>>>> a21ee6a2
 /// Performs migration to update the total issuance based on the sum of stakes and total balances.
 /// This migration is applicable only if the current storage version is 5, after which it updates the storage version to 6.
 ///
