use super::*;
use frame_support::pallet_prelude::{DispatchResult, DispatchResultWithPostInfo};
use frame_support::storage::IterableStorageDoubleMap;
use sp_core::{Get, H256, U256};
use sp_io::hashing::{keccak_256, sha2_256};
use sp_runtime::MultiAddress;
use system::pallet_prelude::BlockNumberFor;

const LOG_TARGET: &str = "runtime::subtensor::registration";

impl<T: Config> Pallet<T> {
    // ---- The implementation for the extrinsic do_burned_registration: registering by burning TAO.
    //
    // # Args:
    // 	* 'origin': (<T as frame_system::Config>RuntimeOrigin):
    // 		- The signature of the calling coldkey.
    //             Burned registers can only be created by the coldkey.
    //
    // 	* 'netuid' (u16):
    // 		- The u16 network identifier.
    //
    // 	* 'hotkey' ( T::AccountId ):
    // 		- Hotkey to be registered to the network.
    //
    // # Event:
    // 	* NeuronRegistered;
    // 		- On successfully registereing a uid to a neuron slot on a subnetwork.
    //
    // # Raises:
    // 	* 'NetworkDoesNotExist':
    // 		- Attempting to registed to a non existent network.
    //
    // 	* 'TooManyRegistrationsThisBlock':
    // 		- This registration exceeds the total allowed on this network this block.
    //
    // 	* 'AlreadyRegistered':
    // 		- The hotkey is already registered on this network.
    //
    pub fn do_burned_registration(
        origin: T::RuntimeOrigin,
        netuid: u16,
        hotkey: T::AccountId,
    ) -> DispatchResult {
        // --- 1. Check that the caller has signed the transaction. (the coldkey of the pairing)
        let coldkey = ensure_signed(origin)?;
        log::info!(
            "do_registration( coldkey:{:?} netuid:{:?} hotkey:{:?} )",
            coldkey,
            netuid,
            hotkey
        );

        // --- 2. Ensure the passed network is valid.
        ensure!(
            netuid != Self::get_root_netuid(),
            Error::<T>::OperationNotPermittedOnRootSubnet
        );
        ensure!(
            Self::if_subnet_exist(netuid),
            Error::<T>::NetworkDoesNotExist
        );

        // --- 3. Ensure the passed network allows registrations.
        ensure!(
            Self::get_network_registration_allowed(netuid),
            Error::<T>::RegistrationDisabled
        );

        // --- 4. Ensure we are not exceeding the max allowed registrations per block.
        ensure!(
            Self::get_registrations_this_block(netuid)
                < Self::get_max_registrations_per_block(netuid),
            Error::<T>::TooManyRegistrationsThisBlock
        );

        // --- 4. Ensure we are not exceeding the max allowed registrations per interval.
        ensure!(
            Self::get_registrations_this_interval(netuid)
                < Self::get_target_registrations_per_interval(netuid) * 3,
            Error::<T>::TooManyRegistrationsThisInterval
        );

        // --- 4. Ensure that the key is not already registered.
        ensure!(
            !Uids::<T>::contains_key(netuid, &hotkey),
            Error::<T>::AlreadyRegistered
        );

        // DEPRECATED --- 6. Ensure that the key passes the registration requirement
        // ensure!(
        //     Self::passes_network_connection_requirement(netuid, &hotkey),
        //     Error::<T>::DidNotPassConnectedNetworkRequirement
        // );

        // --- 7. Ensure the callers coldkey has enough stake to perform the transaction.
        let current_block_number: u64 = Self::get_current_block_as_u64();
<<<<<<< HEAD
        let registration_cost_as_u64 = Self::get_burn_as_u64(netuid);
        ensure!(
            Self::can_remove_balance_from_coldkey_account(&coldkey, registration_cost_as_u64),
=======
        let registration_cost = Self::get_burn_as_u64(netuid);
        ensure!(
            Self::can_remove_balance_from_coldkey_account(&coldkey, registration_cost),
>>>>>>> 0288a734
            Error::<T>::NotEnoughBalanceToStake
        );

        // --- 8. Ensure the remove operation from the coldkey is a success.
<<<<<<< HEAD
        let actual_burn_amount = Self::remove_balance_from_coldkey_account(&coldkey, registration_cost_as_u64)?;
=======
        let actual_burn_amount =
            Self::remove_balance_from_coldkey_account(&coldkey, registration_cost)?;
>>>>>>> 0288a734

        // The burn occurs here.
        Self::burn_tokens(actual_burn_amount);

        // --- 9. If the network account does not exist we will create it here.
        Self::create_account_if_non_existent(&coldkey, &hotkey);

        // --- 10. Ensure that the pairing is correct.
        ensure!(
            Self::coldkey_owns_hotkey(&coldkey, &hotkey),
            Error::<T>::NonAssociatedColdKey
        );

        // --- 11. Append neuron or prune it.
        let subnetwork_uid: u16;
        let current_subnetwork_n: u16 = Self::get_subnetwork_n(netuid);

        // Possibly there is no neuron slots at all.
        ensure!(
            Self::get_max_allowed_uids(netuid) != 0,
            Error::<T>::NoNeuronIdAvailable
        );

        if current_subnetwork_n < Self::get_max_allowed_uids(netuid) {
            // --- 12.1.1 No replacement required, the uid appends the subnetwork.
            // We increment the subnetwork count here but not below.
            subnetwork_uid = current_subnetwork_n;

            // --- 12.1.2 Expand subnetwork with new account.
            Self::append_neuron(netuid, &hotkey, current_block_number);
            log::info!("add new neuron account");
        } else {
            // --- 13.1.1 Replacement required.
            // We take the neuron with the lowest pruning score here.
            subnetwork_uid = Self::get_neuron_to_prune(netuid);

            // --- 13.1.1 Replace the neuron account with the new info.
            Self::replace_neuron(netuid, subnetwork_uid, &hotkey, current_block_number);
            log::info!("prune neuron");
        }

        // --- 14. Record the registration and increment block and interval counters.
        BurnRegistrationsThisInterval::<T>::mutate(netuid, |val| *val += 1);
        RegistrationsThisInterval::<T>::mutate(netuid, |val| *val += 1);
        RegistrationsThisBlock::<T>::mutate(netuid, |val| *val += 1);
        Self::increase_rao_recycled(netuid, Self::get_burn_as_u64(netuid));

        // --- 15. Deposit successful event.
        log::info!(
            "NeuronRegistered( netuid:{:?} uid:{:?} hotkey:{:?}  ) ",
            netuid,
            subnetwork_uid,
            hotkey
        );
        Self::deposit_event(Event::NeuronRegistered(netuid, subnetwork_uid, hotkey));

        // --- 16. Ok and done.
        Ok(())
    }

    // ---- The implementation for the extrinsic do_registration.
    //
    // # Args:
    // 	* 'origin': (<T as frame_system::Config>RuntimeOrigin):
    // 		- The signature of the calling hotkey.
    //
    // 	* 'netuid' (u16):
    // 		- The u16 network identifier.
    //
    // 	* 'block_number' ( u64 ):
    // 		- Block hash used to prove work done.
    //
    // 	* 'nonce' ( u64 ):
    // 		- Positive integer nonce used in POW.
    //
    // 	* 'work' ( Vec<u8> ):
    // 		- Vector encoded bytes representing work done.
    //
    // 	* 'hotkey' ( T::AccountId ):
    // 		- Hotkey to be registered to the network.
    //
    // 	* 'coldkey' ( T::AccountId ):
    // 		- Associated coldkey account.
    //
    // # Event:
    // 	* NeuronRegistered;
    // 		- On successfully registereing a uid to a neuron slot on a subnetwork.
    //
    // # Raises:
    // 	* 'NetworkDoesNotExist':
    // 		- Attempting to registed to a non existent network.
    //
    // 	* 'TooManyRegistrationsThisBlock':
    // 		- This registration exceeds the total allowed on this network this block.
    //
    // 	* 'AlreadyRegistered':
    // 		- The hotkey is already registered on this network.
    //
    // 	* 'InvalidWorkBlock':
    // 		- The work has been performed on a stale, future, or non existent block.
    //
    // 	* 'InvalidDifficulty':
    // 		- The work does not match the difficutly.
    //
    // 	* 'InvalidSeal':
    // 		- The seal is incorrect.
    //
    pub fn do_registration(
        origin: T::RuntimeOrigin,
        netuid: u16,
        block_number: u64,
        nonce: u64,
        work: Vec<u8>,
        hotkey: T::AccountId,
        coldkey: T::AccountId,
    ) -> DispatchResult {
        // --- 1. Check that the caller has signed the transaction.
        // TODO( const ): This not be the hotkey signature or else an exterior actor can register the hotkey and potentially control it?
        let signing_origin = ensure_signed(origin)?;
        log::info!(
            "do_registration( origin:{:?} netuid:{:?} hotkey:{:?}, coldkey:{:?} )",
            signing_origin,
            netuid,
            hotkey,
            coldkey
        );

        ensure!(signing_origin == hotkey, Error::<T>::HotkeyOriginMismatch);

        // --- 2. Ensure the passed network is valid.
        ensure!(
            netuid != Self::get_root_netuid(),
            Error::<T>::OperationNotPermittedOnRootSubnet
        );
        ensure!(
            Self::if_subnet_exist(netuid),
            Error::<T>::NetworkDoesNotExist
        );

        // --- 3. Ensure the passed network allows registrations.
        ensure!(
            Self::get_network_pow_registration_allowed(netuid),
            Error::<T>::RegistrationDisabled
        );

        // --- 4. Ensure we are not exceeding the max allowed registrations per block.
        ensure!(
            Self::get_registrations_this_block(netuid)
                < Self::get_max_registrations_per_block(netuid),
            Error::<T>::TooManyRegistrationsThisBlock
        );

        // --- 5. Ensure we are not exceeding the max allowed registrations per interval.
        ensure!(
            Self::get_registrations_this_interval(netuid)
                < Self::get_target_registrations_per_interval(netuid) * 3,
            Error::<T>::TooManyRegistrationsThisInterval
        );

        // --- 6. Ensure that the key is not already registered.
        ensure!(
            !Uids::<T>::contains_key(netuid, &hotkey),
            Error::<T>::AlreadyRegistered
        );

        // --- 7. Ensure the passed block number is valid, not in the future or too old.
        // Work must have been done within 3 blocks (stops long range attacks).
        let current_block_number: u64 = Self::get_current_block_as_u64();
        ensure!(
            block_number <= current_block_number,
            Error::<T>::InvalidWorkBlock
        );
        ensure!(
            current_block_number - block_number < 3,
            Error::<T>::InvalidWorkBlock
        );

        // --- 8. Ensure the supplied work passes the difficulty.
        let difficulty: U256 = Self::get_difficulty(netuid);
        let work_hash: H256 = Self::vec_to_hash(work.clone());
        ensure!(
            Self::hash_meets_difficulty(&work_hash, difficulty),
            Error::<T>::InvalidDifficulty
        ); // Check that the work meets difficulty.

        // --- 7. Check Work is the product of the nonce, the block number, and hotkey. Add this as used work.
        let seal: H256 = Self::create_seal_hash(block_number, nonce, &hotkey);
        ensure!(seal == work_hash, Error::<T>::InvalidSeal);
        UsedWork::<T>::insert(work.clone(), current_block_number);

        // DEPRECATED --- 8. Ensure that the key passes the registration requirement
        // ensure!(
        //     Self::passes_network_connection_requirement(netuid, &hotkey),
        //     Error::<T>::DidNotPassConnectedNetworkRequirement
        // );

        // --- 9. If the network account does not exist we will create it here.
        Self::create_account_if_non_existent(&coldkey, &hotkey);

        // --- 10. Ensure that the pairing is correct.
        ensure!(
            Self::coldkey_owns_hotkey(&coldkey, &hotkey),
            Error::<T>::NonAssociatedColdKey
        );

        // --- 11. Append neuron or prune it.
        let subnetwork_uid: u16;
        let current_subnetwork_n: u16 = Self::get_subnetwork_n(netuid);

        // Possibly there is no neuron slots at all.
        ensure!(
            Self::get_max_allowed_uids(netuid) != 0,
            Error::<T>::NoNeuronIdAvailable
        );

        if current_subnetwork_n < Self::get_max_allowed_uids(netuid) {
            // --- 11.1.1 No replacement required, the uid appends the subnetwork.
            // We increment the subnetwork count here but not below.
            subnetwork_uid = current_subnetwork_n;

            // --- 11.1.2 Expand subnetwork with new account.
            Self::append_neuron(netuid, &hotkey, current_block_number);
            log::info!("add new neuron account");
        } else {
            // --- 11.1.1 Replacement required.
            // We take the neuron with the lowest pruning score here.
            subnetwork_uid = Self::get_neuron_to_prune(netuid);

            // --- 11.1.1 Replace the neuron account with the new info.
            Self::replace_neuron(netuid, subnetwork_uid, &hotkey, current_block_number);
            log::info!("prune neuron");
        }

        // --- 12. Record the registration and increment block and interval counters.
        POWRegistrationsThisInterval::<T>::mutate(netuid, |val| *val += 1);
        RegistrationsThisInterval::<T>::mutate(netuid, |val| *val += 1);
        RegistrationsThisBlock::<T>::mutate(netuid, |val| *val += 1);

        // --- 13. Deposit successful event.
        log::info!(
            "NeuronRegistered( netuid:{:?} uid:{:?} hotkey:{:?}  ) ",
            netuid,
            subnetwork_uid,
            hotkey
        );
        Self::deposit_event(Event::NeuronRegistered(netuid, subnetwork_uid, hotkey));

        // --- 14. Ok and done.
        Ok(())
    }

    pub fn do_faucet(
        origin: T::RuntimeOrigin,
        block_number: u64,
        nonce: u64,
        work: Vec<u8>,
    ) -> DispatchResult {
        // --- 0. Ensure the faucet is enabled.
        // ensure!(AllowFaucet::<T>::get(), Error::<T>::FaucetDisabled);

        // --- 1. Check that the caller has signed the transaction.
        let coldkey = ensure_signed(origin)?;
        log::info!("do_faucet( coldkey:{:?} )", coldkey);

        // --- 2. Ensure the passed block number is valid, not in the future or too old.
        // Work must have been done within 3 blocks (stops long range attacks).
        let current_block_number: u64 = Self::get_current_block_as_u64();
        ensure!(
            block_number <= current_block_number,
            Error::<T>::InvalidWorkBlock
        );
        ensure!(
            current_block_number - block_number < 3,
            Error::<T>::InvalidWorkBlock
        );

        // --- 3. Ensure the supplied work passes the difficulty.
        let difficulty: U256 = U256::from(1_000_000); // Base faucet difficulty.
        let work_hash: H256 = Self::vec_to_hash(work.clone());
        ensure!(
            Self::hash_meets_difficulty(&work_hash, difficulty),
            Error::<T>::InvalidDifficulty
        ); // Check that the work meets difficulty.

        // --- 4. Check Work is the product of the nonce, the block number, and hotkey. Add this as used work.
        let seal: H256 = Self::create_seal_hash(block_number, nonce, &coldkey);
        ensure!(seal == work_hash, Error::<T>::InvalidSeal);
        UsedWork::<T>::insert(work.clone(), current_block_number);

        // --- 5. Add Balance via faucet.
        let balance_to_add: u64 = 100_000_000_000;
        Self::coinbase(100_000_000_000); // We are creating tokens here from the coinbase.

        Self::add_balance_to_coldkey_account(&coldkey, balance_to_add);

        // --- 6. Deposit successful event.
        log::info!(
            "Faucet( coldkey:{:?} amount:{:?} ) ",
            coldkey,
            balance_to_add
        );
        Self::deposit_event(Event::Faucet(coldkey, balance_to_add));

        // --- 7. Ok and done.
        Ok(())
    }

    pub fn vec_to_hash(vec_hash: Vec<u8>) -> H256 {
        let de_ref_hash = &vec_hash; // b: &Vec<u8>
        let de_de_ref_hash: &[u8] = de_ref_hash; // c: &[u8]
        let real_hash: H256 = H256::from_slice(de_de_ref_hash);
        real_hash
    }

    // Determine which peer to prune from the network by finding the element with the lowest pruning score out of
    // immunity period. If all neurons are in immunity period, return node with lowest prunning score.
    // This function will always return an element to prune.
    pub fn get_neuron_to_prune(netuid: u16) -> u16 {
        let mut min_score: u16 = u16::MAX;
        let mut min_score_in_immunity_period = u16::MAX;
        let mut uid_with_min_score = 0;
        let mut uid_with_min_score_in_immunity_period: u16 = 0;

        let neurons_n = Self::get_subnetwork_n(netuid);
        if neurons_n == 0 {
            return 0; // If there are no neurons in this network.
        }

        let current_block: u64 = Self::get_current_block_as_u64();
        let immunity_period: u64 = Self::get_immunity_period(netuid) as u64;
        for neuron_uid_i in 0..neurons_n {
            let pruning_score: u16 = Self::get_pruning_score_for_uid(netuid, neuron_uid_i);
            let block_at_registration: u64 =
                Self::get_neuron_block_at_registration(netuid, neuron_uid_i);
            #[allow(clippy::comparison_chain)]
            if min_score == pruning_score {
                if current_block - block_at_registration < immunity_period {
                    //neuron is in immunity period
                    if min_score_in_immunity_period > pruning_score {
                        min_score_in_immunity_period = pruning_score;
                        uid_with_min_score_in_immunity_period = neuron_uid_i;
                    }
                } else {
                    uid_with_min_score = neuron_uid_i;
                }
            }
            // Find min pruning score.
            else if min_score > pruning_score {
                if current_block - block_at_registration < immunity_period {
                    //neuron is in immunity period
                    if min_score_in_immunity_period > pruning_score {
                        min_score_in_immunity_period = pruning_score;
                        uid_with_min_score_in_immunity_period = neuron_uid_i;
                    }
                } else {
                    min_score = pruning_score;
                    uid_with_min_score = neuron_uid_i;
                }
            }
        }
        if min_score == u16::MAX {
            //all neuorns are in immunity period
            Self::set_pruning_score_for_uid(
                netuid,
                uid_with_min_score_in_immunity_period,
                u16::MAX,
            );
            uid_with_min_score_in_immunity_period
        } else {
            // We replace the pruning score here with u16 max to ensure that all peers always have a
            // pruning score. In the event that every peer has been pruned this function will prune
            // the last element in the network continually.
            Self::set_pruning_score_for_uid(netuid, uid_with_min_score, u16::MAX);
            uid_with_min_score
        }
    }

    // Determine whether the given hash satisfies the given difficulty.
    // The test is done by multiplying the two together. If the product
    // overflows the bounds of U256, then the product (and thus the hash)
    // was too high.
    pub fn hash_meets_difficulty(hash: &H256, difficulty: U256) -> bool {
        let bytes: &[u8] = hash.as_bytes();
        let num_hash: U256 = U256::from(bytes);
        let (value, overflowed) = num_hash.overflowing_mul(difficulty);

        log::trace!(
            target: LOG_TARGET,
            "Difficulty: hash: {:?}, hash_bytes: {:?}, hash_as_num: {:?}, difficulty: {:?}, value: {:?} overflowed: {:?}",
            hash,
            bytes,
            num_hash,
            difficulty,
            value,
            overflowed
        );
        !overflowed
    }

    pub fn get_block_hash_from_u64(block_number: u64) -> H256 {
        let block_number: BlockNumberFor<T> = TryInto::<BlockNumberFor<T>>::try_into(block_number)
            .ok()
            .expect("convert u64 to block number.");
        let block_hash_at_number: <T as frame_system::Config>::Hash =
            system::Pallet::<T>::block_hash(block_number);
        let vec_hash: Vec<u8> = block_hash_at_number.as_ref().to_vec();
        let deref_vec_hash: &[u8] = &vec_hash; // c: &[u8]
        let real_hash: H256 = H256::from_slice(deref_vec_hash);

        log::trace!(
            target: LOG_TARGET,
            "block_number: {:?}, vec_hash: {:?}, real_hash: {:?}",
            block_number,
            vec_hash,
            real_hash
        );

        real_hash
    }

    pub fn hash_to_vec(hash: H256) -> Vec<u8> {
        let hash_as_bytes: &[u8] = hash.as_bytes();
        let hash_as_vec: Vec<u8> = hash_as_bytes.to_vec();
        hash_as_vec
    }

    #[allow(clippy::indexing_slicing)]
    pub fn hash_block_and_hotkey(block_hash_bytes: &[u8; 32], hotkey: &T::AccountId) -> H256 {
        // Get the public key from the account id.
        let hotkey_pubkey: MultiAddress<T::AccountId, ()> = MultiAddress::Id(hotkey.clone());
        let binding = hotkey_pubkey.encode();
        // Skip extra 0th byte.
        let hotkey_bytes: &[u8] = binding[1..].as_ref();
        let mut full_bytes = [0u8; 64];
        let (first_half, second_half) = full_bytes.split_at_mut(32);
        first_half.copy_from_slice(block_hash_bytes);
        // Safe because Substrate guarantees that all AccountId types are at least 32 bytes
        second_half.copy_from_slice(&hotkey_bytes[..32]);
        let keccak_256_seal_hash_vec: [u8; 32] = keccak_256(&full_bytes[..]);
        let seal_hash = H256::from_slice(&keccak_256_seal_hash_vec);

        seal_hash
    }

    pub fn create_seal_hash(block_number_u64: u64, nonce_u64: u64, hotkey: &T::AccountId) -> H256 {
        let nonce = nonce_u64.to_be_bytes();
        let block_hash_at_number: H256 = Self::get_block_hash_from_u64(block_number_u64);
        let block_hash_bytes: &[u8; 32] = block_hash_at_number.as_fixed_bytes();
        let binding = Self::hash_block_and_hotkey(block_hash_bytes, hotkey);
        let block_and_hotkey_hash_bytes: &[u8; 32] = binding.as_fixed_bytes();

        let mut full_bytes = [0u8; 40];
        let (first_chunk, second_chunk) = full_bytes.split_at_mut(8);
        first_chunk.copy_from_slice(&nonce);
        second_chunk.copy_from_slice(block_and_hotkey_hash_bytes);
        let sha256_seal_hash_vec: [u8; 32] = sha2_256(&full_bytes[..]);
        let keccak_256_seal_hash_vec: [u8; 32] = keccak_256(&sha256_seal_hash_vec);
        let seal_hash: H256 = H256::from_slice(&keccak_256_seal_hash_vec);

        log::trace!(
			"\n hotkey:{:?} \nblock_number: {:?}, \nnonce_u64: {:?}, \nblock_hash: {:?}, \nfull_bytes: {:?}, \nsha256_seal_hash_vec: {:?},  \nkeccak_256_seal_hash_vec: {:?}, \nseal_hash: {:?}",
			hotkey,
            block_number_u64,
			nonce_u64,
			block_hash_at_number,
			full_bytes,
			sha256_seal_hash_vec,
            keccak_256_seal_hash_vec,
			seal_hash
		);

        seal_hash
    }

    // Helper function for creating nonce and work.
    pub fn create_work_for_block_number(
        netuid: u16,
        block_number: u64,
        start_nonce: u64,
        hotkey: &T::AccountId,
    ) -> (u64, Vec<u8>) {
        let difficulty: U256 = Self::get_difficulty(netuid);
        let mut nonce: u64 = start_nonce;
        let mut work: H256 = Self::create_seal_hash(block_number, nonce, hotkey);
        while !Self::hash_meets_difficulty(&work, difficulty) {
            nonce += 1;
            work = Self::create_seal_hash(block_number, nonce, hotkey);
        }
        let vec_work: Vec<u8> = Self::hash_to_vec(work);
        (nonce, vec_work)
    }

    pub fn do_swap_hotkey(
        origin: T::RuntimeOrigin,
        old_hotkey: &T::AccountId,
        new_hotkey: &T::AccountId,
    ) -> DispatchResultWithPostInfo {
        let coldkey = ensure_signed(origin)?;

        let mut weight = T::DbWeight::get().reads_writes(2, 0);
        ensure!(
            Self::coldkey_owns_hotkey(&coldkey, old_hotkey),
            Error::<T>::NonAssociatedColdKey
        );

        let block: u64 = Self::get_current_block_as_u64();
        ensure!(
            !Self::exceeds_tx_rate_limit(Self::get_last_tx_block(&coldkey), block),
            Error::<T>::TxRateLimitExceeded
        );

        weight.saturating_accrue(T::DbWeight::get().reads(2));

        ensure!(old_hotkey != new_hotkey, Error::<T>::AlreadyRegistered);
        ensure!(
            !Self::is_hotkey_registered_on_any_network(new_hotkey),
            Error::<T>::AlreadyRegistered
        );

        weight
            .saturating_accrue(T::DbWeight::get().reads((TotalNetworks::<T>::get() + 1u16) as u64));

        let swap_cost = 1_000_000_000u64;
        ensure!(
            Self::can_remove_balance_from_coldkey_account(&coldkey, swap_cost),
            Error::<T>::NotEnoughBalance
        );
        let actual_burn_amount = Self::remove_balance_from_coldkey_account(&coldkey, swap_cost)?;
        Self::burn_tokens(actual_burn_amount);

        Owner::<T>::remove(old_hotkey);
        Owner::<T>::insert(new_hotkey, coldkey.clone());
        weight.saturating_accrue(T::DbWeight::get().writes(2));

        if let Ok(total_hotkey_stake) = TotalHotkeyStake::<T>::try_get(old_hotkey) {
            TotalHotkeyStake::<T>::remove(old_hotkey);
            TotalHotkeyStake::<T>::insert(new_hotkey, total_hotkey_stake);

            weight.saturating_accrue(T::DbWeight::get().writes(2));
        }

        if let Ok(delegate_take) = Delegates::<T>::try_get(old_hotkey) {
            Delegates::<T>::remove(old_hotkey);
            Delegates::<T>::insert(new_hotkey, delegate_take);

            weight.saturating_accrue(T::DbWeight::get().writes(2));
        }

        if let Ok(last_tx) = LastTxBlock::<T>::try_get(old_hotkey) {
            LastTxBlock::<T>::remove(old_hotkey);
            LastTxBlock::<T>::insert(new_hotkey, last_tx);

            weight.saturating_accrue(T::DbWeight::get().writes(2));
        }

        let mut coldkey_stake: Vec<(T::AccountId, u64)> = vec![];
        for (coldkey, stake_amount) in Stake::<T>::iter_prefix(old_hotkey) {
            coldkey_stake.push((coldkey.clone(), stake_amount));
        }

        let _ = Stake::<T>::clear_prefix(old_hotkey, coldkey_stake.len() as u32, None);
        weight.saturating_accrue(T::DbWeight::get().writes(coldkey_stake.len() as u64));

        for (coldkey, stake_amount) in coldkey_stake {
            Stake::<T>::insert(new_hotkey, coldkey, stake_amount);
            weight.saturating_accrue(T::DbWeight::get().writes(1));
        }

        let mut netuid_is_member: Vec<u16> = vec![];
        for netuid in <IsNetworkMember<T> as IterableStorageDoubleMap<T::AccountId, u16, bool>>::iter_key_prefix(old_hotkey) {
            netuid_is_member.push(netuid);
        }

        let _ = IsNetworkMember::<T>::clear_prefix(old_hotkey, netuid_is_member.len() as u32, None);
        weight.saturating_accrue(T::DbWeight::get().writes(netuid_is_member.len() as u64));

        for netuid in netuid_is_member.iter() {
            IsNetworkMember::<T>::insert(new_hotkey, netuid, true);
            weight.saturating_accrue(T::DbWeight::get().writes(1));
        }

        for netuid in netuid_is_member.iter() {
            if let Ok(axon_info) = Axons::<T>::try_get(netuid, old_hotkey) {
                Axons::<T>::remove(netuid, old_hotkey);
                Axons::<T>::insert(netuid, new_hotkey, axon_info);

                weight.saturating_accrue(T::DbWeight::get().writes(2));
            }
        }

        for netuid in netuid_is_member.iter() {
            if let Ok(uid) = Uids::<T>::try_get(netuid, old_hotkey) {
                Uids::<T>::remove(netuid, old_hotkey);
                Uids::<T>::insert(netuid, new_hotkey, uid);

                weight.saturating_accrue(T::DbWeight::get().writes(2));

                Keys::<T>::insert(netuid, uid, new_hotkey);

                weight.saturating_accrue(T::DbWeight::get().writes(1));

                LoadedEmission::<T>::mutate(netuid, |emission_exists| match emission_exists {
                    Some(emissions) => {
                        if let Some(emission) = emissions.get_mut(uid as usize) {
                            let (_, se, ve) = emission;
                            *emission = (new_hotkey.clone(), *se, *ve);
                        }
                    }
                    None => {}
                });

                weight.saturating_accrue(T::DbWeight::get().writes(1));
            }
        }

        Self::set_last_tx_block(&coldkey, block);
        weight.saturating_accrue(T::DbWeight::get().writes(1));

        Self::deposit_event(Event::HotkeySwapped {
            coldkey,
            old_hotkey: old_hotkey.clone(),
            new_hotkey: new_hotkey.clone(),
        });

        Ok(Some(weight).into())
    }
}<|MERGE_RESOLUTION|>--- conflicted
+++ resolved
@@ -94,25 +94,15 @@
 
         // --- 7. Ensure the callers coldkey has enough stake to perform the transaction.
         let current_block_number: u64 = Self::get_current_block_as_u64();
-<<<<<<< HEAD
-        let registration_cost_as_u64 = Self::get_burn_as_u64(netuid);
-        ensure!(
-            Self::can_remove_balance_from_coldkey_account(&coldkey, registration_cost_as_u64),
-=======
         let registration_cost = Self::get_burn_as_u64(netuid);
         ensure!(
             Self::can_remove_balance_from_coldkey_account(&coldkey, registration_cost),
->>>>>>> 0288a734
             Error::<T>::NotEnoughBalanceToStake
         );
 
         // --- 8. Ensure the remove operation from the coldkey is a success.
-<<<<<<< HEAD
-        let actual_burn_amount = Self::remove_balance_from_coldkey_account(&coldkey, registration_cost_as_u64)?;
-=======
         let actual_burn_amount =
             Self::remove_balance_from_coldkey_account(&coldkey, registration_cost)?;
->>>>>>> 0288a734
 
         // The burn occurs here.
         Self::burn_tokens(actual_burn_amount);
