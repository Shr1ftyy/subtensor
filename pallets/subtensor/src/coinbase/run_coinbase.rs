--- conflicted
+++ resolved
@@ -21,10 +21,6 @@
 }
 
 impl<T: Config> Pallet<T> {
-<<<<<<< HEAD
-    /// The `coinbase` function performs emission distribution process
-    ///
-=======
     /// The `coinbase` function performs a four-part emission distribution process involving
     /// subnets, epochs, hotkeys, and nominators.
     ///
@@ -51,7 +47,6 @@
     /// Step 4: Further distribute emissions from hotkeys to nominators.
     /// Finally, the emissions received by hotkeys are further distributed to their nominators, who
     /// are stakeholders that support the hotkeys.
->>>>>>> 85fa7dd2
     pub fn run_coinbase() {
         // --- 0. Get current block.
         let current_block: u64 = Self::get_current_block_as_u64();
@@ -86,7 +81,6 @@
             *mechanism_tao.entry(mechid).or_insert(I96F32::from_num(0)) = new_subnet_tao;
             total_active_tao = total_active_tao.saturating_add(subnet_tao);
         }
-<<<<<<< HEAD
         log::debug!("Mechanism TAO sums: {:?}", mechanism_tao);
 
         // --- 5. Compute EmissionValues per subnet.
@@ -106,14 +100,7 @@
         // A_s be subnet alpha, and P_e be pending emission.
         for netuid in subnets.iter() {
             // Do not emit into root network.
-            if *netuid == 0 {
-=======
-
-        // --- 3. Drain the subnet block emission and accumulate it as subnet emission, which increases until the tempo is reached in #4.
-        // subnet_blockwise_emission -> subnet_pending_emission
-        for netuid in subnets.clone().iter() {
             if *netuid == 0 || !Self::is_registration_allowed(*netuid) {
->>>>>>> 85fa7dd2
                 continue;
             }
             // 1. Get subnet mechanism ID
@@ -177,96 +164,52 @@
         // --- 6. Drain the accumulated subnet emissions, pass them through the epoch().
         // Before accumulating on the hotkeys the function redistributes the emission towards hotkey parents.
         // subnet_emission --> epoch() --> hotkey_emission --> (hotkey + parent hotkeys)
-<<<<<<< HEAD
         for &netuid in subnets.iter() {
             // --- 6.1 Check to see if the subnet should run its epoch.
             if Self::should_run_epoch(netuid, current_block) {
-                // --- 6.2 Drain the subnet emission.
+                // --- 6.2 Reveal weights from the n-2nd epoch.
+                if Self::get_commit_reveal_weights_enabled(netuid) {
+                    if let Err(e) = Self::reveal_crv3_commits(netuid) {
+                        log::warn!(
+                            "Failed to reveal commits for subnet {} due to error: {:?}",
+                            netuid,
+                            e
+                        );
+                    };
+                }
+
+                // --- 6.3 Drain the subnet emission.
                 let subnet_emission: u64 = PendingEmission::<T>::get(netuid);
                 PendingEmission::<T>::insert(netuid, 0);
-
-                // --- 6.3 Set last step counter.
+                log::debug!(
+                    "Drained subnet emission for netuid {:?}: {:?}",
+                    netuid,
+                    subnet_emission
+                );
+
+                // --- 6.4 Set last step counter.
                 Self::set_blocks_since_last_step(netuid, 0);
                 Self::set_last_mechanism_step_block(netuid, current_block);
 
-                // --- 6.4 Distribute the owner cut.
+                if netuid == 0 || !Self::is_registration_allowed(netuid) {
+                    // Skip netuid 0 payouts
+                    continue;
+                }
+
+                // --- 6.5 Distribute the owner cut.
                 let owner_cut: u64 = I96F32::from_num(subnet_emission)
                     .saturating_mul(Self::get_float_subnet_owner_cut())
                     .to_num::<u64>();
                 Self::distribute_owner_cut(netuid, owner_cut);
                 let remaining_emission: u64 = subnet_emission.saturating_sub(owner_cut);
 
-                // --- 6.5 Pass emission through epoch() --> hotkey emission.
-=======
-        for netuid in subnets.clone().iter() {
-            // --- 4.1 Check to see if the subnet should run its epoch.
-            if Self::should_run_epoch(*netuid, current_block) {
-                // --- 4.2 Reveal weights from the n-2nd epoch.
-                if Self::get_commit_reveal_weights_enabled(*netuid) {
-                    if let Err(e) = Self::reveal_crv3_commits(*netuid) {
-                        log::warn!(
-                            "Failed to reveal commits for subnet {} due to error: {:?}",
-                            *netuid,
-                            e
-                        );
-                    };
-                }
-
-                // --- 4.3 Drain the subnet emission.
-                let mut subnet_emission: u64 = PendingEmission::<T>::get(*netuid);
-                PendingEmission::<T>::insert(*netuid, 0);
-                log::debug!(
-                    "Drained subnet emission for netuid {:?}: {:?}",
-                    *netuid,
-                    subnet_emission
-                );
-
-                // --- 4.4 Set last step counter.
-                Self::set_blocks_since_last_step(*netuid, 0);
-                Self::set_last_mechanism_step_block(*netuid, current_block);
-
-                if *netuid == 0 || !Self::is_registration_allowed(*netuid) {
-                    // Skip netuid 0 payouts
-                    continue;
-                }
-
-                // --- 4.5 Distribute owner take.
-                if SubnetOwner::<T>::contains_key(netuid) {
-                    // Does the subnet have an owner?
-
-                    // --- 4.5.1 Compute the subnet owner cut.
-                    let owner_cut: I96F32 = I96F32::from_num(subnet_emission).saturating_mul(
-                        I96F32::from_num(Self::get_subnet_owner_cut())
-                            .saturating_div(I96F32::from_num(u16::MAX)),
-                    );
-
-                    // --- 4.5.2 Remove the cut from the subnet emission
-                    subnet_emission = subnet_emission.saturating_sub(owner_cut.to_num::<u64>());
-
-                    // --- 4.5.3 Add the cut to the balance of the owner
-                    Self::add_balance_to_coldkey_account(
-                        &Self::get_subnet_owner(*netuid),
-                        owner_cut.to_num::<u64>(),
-                    );
-
-                    // --- 4.5.4 Increase total issuance on the chain.
-                    Self::coinbase(owner_cut.to_num::<u64>());
-                }
-
-                // 4.6 Pass emission through epoch() --> hotkey emission.
->>>>>>> 85fa7dd2
+                // --- 6.6 Pass emission through epoch() --> hotkey emission.
                 let hotkey_emission: Vec<(T::AccountId, u64, u64)> =
                     Self::epoch(netuid, remaining_emission);
 
-<<<<<<< HEAD
                 // --- 6.6 Accumulate the tuples on hotkeys:
                 for (hotkey, mining_emission, validator_emission) in hotkey_emission {
-                    // Accumulate the emission on the hotkey and parent hotkeys.
-=======
-                // 4.7 Accumulate the tuples on hotkeys:
-                for (hotkey, mining_emission, validator_emission) in hotkey_emission {
-                    // 4.8 Accumulate the emission on the hotkey and parent hotkeys.
->>>>>>> 85fa7dd2
+                    // 6.7 Accumulate the emission on the hotkey and parent hotkeys.
                     Self::accumulate_hotkey_emission(
                         &hotkey,
                         netuid,
@@ -274,10 +217,17 @@
                         mining_emission,    // Amount received from mining.
                     );
                     log::debug!("Accumulated emissions on hotkey {:?} for netuid {:?}: mining {:?}, validator {:?}", hotkey, netuid, mining_emission, validator_emission);
-                }
-
-                // 4.5 Apply pending childkeys of this subnet for the next epoch
-                Self::do_set_pending_children(*netuid);
+
+                    // --- 6.8 Reset the stake delta for the hotkey.
+                    let _ = StakeDeltaSinceLastEmissionDrain::<T>::clear_prefix(
+                        (hotkey,),
+                        u32::MAX,
+                        None,
+                    );
+                }
+
+                // --- 6.9 Apply pending childkeys of this subnet for the next epoch
+                Self::do_set_pending_children(netuid);
             } else {
                 // No epoch, increase blocks since last step and continue
                 Self::set_blocks_since_last_step(
@@ -380,9 +330,10 @@
 
         // Calculate total global and alpha (subnet-specific) stakes from all parents
         for (proportion, parent) in Self::get_parents(hotkey, netuid) {
+            // TODO: deal with parent that staked recently.
             // Get the last block this parent added some stake
-            let stake_add_block =
-                LastAddStakeIncrease::<T>::get(&hotkey, Self::get_coldkey_for_hotkey(&parent));
+            let stake_add_block = Self::get_last_stake_increase_block(hotkey, &parent);
+
             let stake_added_block_diff = current_block.saturating_sub(stake_add_block);
 
             // If the last block this parent added any stake is old enough (older than two subnet tempos),
@@ -499,6 +450,7 @@
     /// - Constructs MaxHeap at the same time as the above. ~O(1)
     /// - Gets the top k weights and their weight sum. O(k log n)
     /// - Calculates the normalized weights for only the top k nominators. O(n)
+    ///
     /// Total: O(3n + k log n)
     pub fn source_nominator_emission(
         hotkey: &T::AccountId,
@@ -526,20 +478,19 @@
 
         // Calculate total global and alpha scores for all nominators
         for (nominator, nominator_alpha) in Alpha::<T>::iter_prefix((hotkey, netuid)) {
-            // Get the last block this nominator added some stake to this hotkey
-            let stake_add_block = LastAddStakeIncrease::<T>::get(&hotkey, &nominator);
-            let stake_added_block_diff: u64 = current_block.saturating_sub(stake_add_block);
-
-            // If the last block this nominator added any stake is old enough (older than one hotkey tempo),
-            // consider this nominator's contribution
-            if stake_added_block_diff >= hotkey_tempo {
-                let alpha_contribution: I96F32 = I96F32::from_num(nominator_alpha);
-                let global_contribution: I96F32 =
-                    I96F32::from_num(Self::get_global_for_hotkey_and_coldkey(hotkey, &nominator));
-                total_global = total_global.saturating_add(global_contribution);
-                total_alpha = total_alpha.saturating_add(alpha_contribution);
-                contributions.push((nominator.clone(), alpha_contribution, global_contribution));
-            }
+            let nonviable_nominator_stake: (u64, u64) =
+                Self::get_nonviable_stake(hotkey, &nominator, netuid);
+            let (nonviable_global, nonviable_alpha) = nonviable_nominator_stake;
+
+            let alpha_contribution: I96F32 =
+                I96F32::from_num(nominator_alpha.saturating_sub(nonviable_alpha));
+            let global_contribution: I96F32 = I96F32::from_num(
+                Self::get_global_for_hotkey_and_coldkey(hotkey, &nominator)
+                    .saturating_sub(nonviable_global),
+            );
+            total_global = total_global.saturating_add(global_contribution);
+            total_alpha = total_alpha.saturating_add(alpha_contribution);
+            contributions.push((nominator.clone(), alpha_contribution, global_contribution));
         }
 
         // Get the weights for global and alpha scores
@@ -573,10 +524,14 @@
 
             let mut popped: u16 = 0;
             let mut top_k_sum: I96F32 = I96F32::from_num(0);
-            while popped < max_nominators.saturating_sub(1) && !top_k_heap.is_empty() {
+            while let Some(top_k_max) = top_k_heap.pop() {
                 // Pop the largest weights first
-                top_k_sum = top_k_sum.saturating_add(top_k_heap.pop().unwrap()); // Sum the top k weights
-                popped += 1;
+                top_k_sum = top_k_sum.saturating_add(top_k_max); // Sum the top k weights
+                popped = popped.saturating_add(1);
+
+                if popped >= max_nominators.saturating_sub(1) {
+                    break;
+                }
             }
             let top_k_min = top_k_heap.pop().unwrap_or(I96F32::from_num(0)); // This is the smallest weight in the top k
             top_k_sum = top_k_sum.saturating_add(top_k_min); // Also add the smallest weight
@@ -604,26 +559,17 @@
             }
         }
 
-        // Get the last block the neuron owner added some stake to this hotkey
-        let stake_add_block =
-            LastAddStakeIncrease::<T>::get(&hotkey, Self::get_coldkey_for_hotkey(hotkey));
-        let stake_added_block_diff: u64 = current_block.saturating_sub(stake_add_block);
-
-        // If the last block this nominator added any stake is old enough (older than one hotkey tempo),
-        // consider this nominator's contribution
-        if stake_added_block_diff >= hotkey_tempo {
-            // Calculate and distribute the remaining emission to the hotkey
-            let hotkey_owner: T::AccountId = Owner::<T>::get(hotkey);
-            let remainder: u64 = emission
-                .to_num::<u64>()
-                .saturating_sub(hotkey_take.to_num::<u64>())
-                .saturating_sub(to_nominators);
-            let final_hotkey_emission: u64 = hotkey_take.to_num::<u64>().saturating_add(remainder);
-            emission_tuples
-                .entry((hotkey.clone(), hotkey_owner.clone()))
-                .or_default()
-                .push((netuid, final_hotkey_emission));
-        }
+        // Calculate and distribute the remaining emission to the hotkey
+        let hotkey_owner: T::AccountId = Owner::<T>::get(hotkey);
+        let remainder: u64 = emission
+            .to_num::<u64>()
+            .saturating_sub(hotkey_take.to_num::<u64>())
+            .saturating_sub(to_nominators);
+        let final_hotkey_emission: u64 = hotkey_take.to_num::<u64>().saturating_add(remainder);
+        emission_tuples
+            .entry((hotkey.clone(), hotkey_owner.clone()))
+            .or_default()
+            .push((netuid, final_hotkey_emission));
     }
 
     /// The `reveal_crv3_commits` function is run at the very beginning of epoch `n`,
@@ -772,7 +718,6 @@
         validating_emission: u64,
         mining_emission: u64,
     ) {
-<<<<<<< HEAD
         // This netuid hotkey emission tuples
         let mut hotkey_emission_tuples: Vec<(T::AccountId, u16, u64)> = vec![];
 
@@ -803,64 +748,10 @@
                 LastHotkeyEmissionOnNetuid::<T>::mutate(&hotkey, netuid_j, |total| {
                     *total = total.saturating_add(emission)
                 });
-=======
-        // --- 1. First, calculate the hotkey's share of the emission.
-        let childkey_take_proportion: I96F32 =
-            I96F32::from_num(Self::get_childkey_take(hotkey, netuid))
-                .saturating_div(I96F32::from_num(u16::MAX));
-        let mut total_childkey_take: u64 = 0;
-
-        // --- 2. Track the remaining emission for accounting purposes.
-        let mut remaining_emission: u64 = validating_emission;
-
-        // --- 3. Calculate the total stake of the hotkey, adjusted by the stakes of parents and children.
-        // Parents contribute to the stake, while children reduce it.
-        // If this value is zero, no distribution to anyone is necessary.
-        let total_hotkey_stake: u64 = Self::get_stake_for_hotkey_on_subnet(hotkey, netuid);
-        if total_hotkey_stake != 0 {
-            // --- 4. If the total stake is not zero, iterate over each parent to determine their contribution to the hotkey's stake,
-            // and calculate their share of the emission accordingly.
-            for (proportion, parent) in Self::get_parents(hotkey, netuid) {
-                // --- 4.1 Retrieve the parent's stake. This is the raw stake value including nominators.
-                let parent_stake: u64 = Self::get_total_stake_for_hotkey(&parent);
-
-                // --- 4.2 Calculate the portion of the hotkey's total stake contributed by this parent.
-                // Then, determine the parent's share of the remaining emission.
-                let stake_from_parent: I96F32 = I96F32::from_num(parent_stake).saturating_mul(
-                    I96F32::from_num(proportion).saturating_div(I96F32::from_num(u64::MAX)),
-                );
-                let proportion_from_parent: I96F32 =
-                    stake_from_parent.saturating_div(I96F32::from_num(total_hotkey_stake));
-                let parent_emission: I96F32 =
-                    proportion_from_parent.saturating_mul(I96F32::from_num(validating_emission));
-
-                // --- 4.3 Childkey take as part of parent emission
-                let child_emission_take: u64 = childkey_take_proportion
-                    .saturating_mul(parent_emission)
-                    .to_num::<u64>();
-                total_childkey_take = total_childkey_take.saturating_add(child_emission_take);
-                // NOTE: Only the validation emission should be split amongst parents.
-
-                // --- 4.4 Compute the remaining parent emission after the childkey's share is deducted.
-                let parent_emission_take: u64 = parent_emission
-                    .to_num::<u64>()
-                    .saturating_sub(child_emission_take);
-
-                // --- 4.5. Accumulate emissions for the parent hotkey.
-                PendingdHotkeyEmission::<T>::mutate(parent, |parent_accumulated| {
-                    *parent_accumulated = parent_accumulated.saturating_add(parent_emission_take)
-                });
-
-                // --- 4.6. Subtract the parent's share from the remaining emission for this hotkey.
-                remaining_emission = remaining_emission
-                    .saturating_sub(parent_emission_take)
-                    .saturating_sub(child_emission_take);
->>>>>>> 85fa7dd2
-            }
-        }
-    }
-
-<<<<<<< HEAD
+            }
+        }
+    }
+
     /// Accumulates emissions for nominators and updates the last emission drain block for hotkeys.
     ///
     /// This function processes a vector of tuples containing nominator emission data.
@@ -896,23 +787,6 @@
                 }
             }
         }
-=======
-        // --- 5. Add the remaining emission plus the hotkey's initial take to the pending emission for this hotkey.
-        PendingdHotkeyEmission::<T>::mutate(hotkey, |hotkey_pending| {
-            *hotkey_pending = hotkey_pending.saturating_add(
-                remaining_emission
-                    .saturating_add(total_childkey_take)
-                    .saturating_add(mining_emission),
-            )
-        });
-
-        // --- 6. Update untouchable part of hotkey emission (that will not be distributed to nominators)
-        //        This doesn't include remaining_emission, which should be distributed in drain_hotkey_emission
-        PendingdHotkeyEmissionUntouchable::<T>::mutate(hotkey, |hotkey_pending| {
-            *hotkey_pending =
-                hotkey_pending.saturating_add(total_childkey_take.saturating_add(mining_emission))
-        });
->>>>>>> 85fa7dd2
     }
 
     /// Drains the accumulated hotkey emission through to the nominators. The hotkey takes a proportion of the emission.
@@ -932,48 +806,12 @@
     /// 7. Finally, the hotkey's own take and any undistributed emissions are added to the hotkey's total stake.
     ///
     /// This function ensures that emissions are fairly distributed according to stake proportions and delegation agreements, and it updates the necessary records to reflect these changes.
-<<<<<<< HEAD
     ///
     pub fn drain_hotkey_emission(current_block: u64) {
         // Nominator emission will not allow duplicate hotkey-coldkey pairs. Each entry for an individual
         // hotkey-coldkey pair is a vector of (netuid, emission) tuples.
         let mut nominator_emission: BTreeMap<(T::AccountId, T::AccountId), Vec<(u16, u64)>> =
             BTreeMap::new();
-=======
-    pub fn drain_hotkey_emission(hotkey: &T::AccountId, emission: u64, block_number: u64) -> u64 {
-        // --- 0. For accounting purposes record the total new added stake.
-        let mut total_new_tao: u64 = 0;
-
-        // Get the untouchable part of pending hotkey emission, so that we don't distribute this part of
-        // PendingdHotkeyEmission to nominators
-        let untouchable_emission = PendingdHotkeyEmissionUntouchable::<T>::get(hotkey);
-        let emission_to_distribute = emission.saturating_sub(untouchable_emission);
-
-        // --- 1.0 Drain the hotkey emission.
-        PendingdHotkeyEmission::<T>::insert(hotkey, 0);
-        PendingdHotkeyEmissionUntouchable::<T>::insert(hotkey, 0);
-
-        // --- 2 Update the block value to the current block number.
-        LastHotkeyEmissionDrain::<T>::insert(hotkey, block_number);
-
-        // --- 3 Retrieve the total stake for the hotkey from all nominations.
-        let total_hotkey_stake: u64 = Self::get_total_stake_for_hotkey(hotkey);
-
-        // --- 4 Calculate the emission take for the hotkey.
-        // This is only the hotkey take. Childkey take was already deducted from validator emissions in
-        // accumulate_hotkey_emission and now it is included in untouchable_emission.
-        let take_proportion: I64F64 = I64F64::from_num(Delegates::<T>::get(hotkey))
-            .saturating_div(I64F64::from_num(u16::MAX));
-        let hotkey_take: u64 = (take_proportion
-            .saturating_mul(I64F64::from_num(emission_to_distribute)))
-        .to_num::<u64>();
-
-        // --- 5 Compute the remaining emission after deducting the hotkey's take and untouchable_emission.
-        let emission_minus_take: u64 = emission_to_distribute.saturating_sub(hotkey_take);
-
-        // --- 6 Calculate the remaining emission after the hotkey's take.
-        let mut remainder: u64 = emission_minus_take;
->>>>>>> 85fa7dd2
 
         let emission_tempo: u64 = Self::get_hotkey_emission_tempo();
 
@@ -1000,24 +838,7 @@
                 );
             }
         }
-<<<<<<< HEAD
         Self::accumulate_nominator_emission(&mut nominator_emission, current_block);
-=======
-
-        // --- 13 Finally, add the stake to the hotkey itself, including its take, the remaining emission, and
-        // the untouchable_emission (part of pending hotkey emission that consists of mining emission and childkey take)
-        let hotkey_new_tao: u64 = hotkey_take
-            .saturating_add(remainder)
-            .saturating_add(untouchable_emission);
-        Self::increase_stake_on_hotkey_account(hotkey, hotkey_new_tao);
-
-        // --- 14 Reset the stake delta for the hotkey.
-        let _ = StakeDeltaSinceLastEmissionDrain::<T>::clear_prefix(hotkey, u32::MAX, None);
-
-        // --- 15 Record new tao creation event and return the amount created.
-        total_new_tao = total_new_tao.saturating_add(hotkey_new_tao);
-        total_new_tao
->>>>>>> 85fa7dd2
     }
 
     ///////////////
