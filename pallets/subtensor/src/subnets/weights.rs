use super::*;
use crate::epoch::math::*;
use codec::Compact;
use sp_core::{ConstU32, H256};
use sp_runtime::{
    traits::{BlakeTwo256, Hash},
    BoundedVec,
};
use sp_std::{collections::vec_deque::VecDeque, vec};

impl<T: Config> Pallet<T> {
    /// ---- The implementation for committing weight hashes.
    ///
    /// # Args:
    /// * `origin`: (`<T as frame_system::Config>::RuntimeOrigin`):
    ///   - The signature of the committing hotkey.
    ///
    /// * `netuid` (`u16`):
    ///   - The u16 network identifier.
    ///
    /// * `commit_hash` (`H256`):
    ///   - The hash representing the committed weights.
    ///
    /// # Raises:
    /// * `CommitRevealDisabled`:
    ///   - Raised if commit-reveal is disabled for the specified network.
    ///
    /// * `HotKeyNotRegisteredInSubNet`:
    ///   - Raised if the hotkey is not registered on the specified network.
    ///
    /// * `CommittingWeightsTooFast`:
    ///   - Raised if the hotkey's commit rate exceeds the permitted limit.
    ///
    /// * `TooManyUnrevealedCommits`:
    ///   - Raised if the hotkey has reached the maximum number of unrevealed commits.
    ///
    /// # Events:
    /// * `WeightsCommitted`:
    ///   - Emitted upon successfully storing the weight hash.
    pub fn do_commit_weights(
        origin: T::RuntimeOrigin,
        netuid: u16,
        commit_hash: H256,
    ) -> DispatchResult {
        // 1. Verify the caller's signature (hotkey).
        let who = ensure_signed(origin)?;

        log::debug!("do_commit_weights(hotkey: {:?}, netuid: {:?})", who, netuid);

        // 2. Ensure commit-reveal is enabled.
        ensure!(
            Self::get_commit_reveal_weights_enabled(netuid),
            Error::<T>::CommitRevealDisabled
        );

        // 3. Ensure the hotkey is registered on the network.
        ensure!(
            Self::is_hotkey_registered_on_network(netuid, &who),
            Error::<T>::HotKeyNotRegisteredInSubNet
        );

        // 4. Check that the commit rate does not exceed the allowed frequency.
        let commit_block = Self::get_current_block_as_u64();
        let neuron_uid = Self::get_uid_for_net_and_hotkey(netuid, &who)?;
        ensure!(
            Self::check_rate_limit(netuid, neuron_uid, commit_block),
            Error::<T>::CommittingWeightsTooFast
        );

        // 5. Calculate the reveal blocks based on network tempo and reveal period.
        let (first_reveal_block, last_reveal_block) = Self::get_reveal_blocks(netuid, commit_block);

        // 6. Retrieve or initialize the VecDeque of commits for the hotkey.
        WeightCommits::<T>::try_mutate(netuid, &who, |maybe_commits| -> DispatchResult {
            let mut commits: VecDeque<(H256, u64, u64, u64)> =
                maybe_commits.take().unwrap_or_default();

            // 7. Remove any expired commits from the front of the queue.
            while let Some((_, commit_block_existing, _, _)) = commits.front() {
                if Self::is_commit_expired(netuid, *commit_block_existing) {
                    commits.pop_front();
                } else {
                    break;
                }
            }

            // 8. Verify that the number of unrevealed commits is within the allowed limit.
            ensure!(commits.len() < 10, Error::<T>::TooManyUnrevealedCommits);

            // 9. Append the new commit with calculated reveal blocks.
            commits.push_back((
                commit_hash,
                commit_block,
                first_reveal_block,
                last_reveal_block,
            ));

            // 10. Store the updated commits queue back to storage.
            *maybe_commits = Some(commits);

            // 11. Emit the WeightsCommitted event
            Self::deposit_event(Event::WeightsCommitted(who.clone(), netuid, commit_hash));

            // 12. Update the last commit block for the hotkey's UID.
            Self::set_last_update_for_uid(netuid, neuron_uid, commit_block);

            // 13. Return success.
            Ok(())
        })
    }

    /// ---- The implementation for the extrinsic batch_commit_weights.
    ///
    /// This call runs a batch of commit weights calls, continuing on errors.
    ///
    /// # Args:
    ///  * 'origin': (<T as frame_system::Config>RuntimeOrigin):
    ///    - The signature of the calling hotkey.
    ///
    ///  * 'netuids' ( Vec<Compact<u16>> ):
    ///    - The u16 network identifiers.
    ///
    ///  * 'commit_hashes' ( Vec<H256> ):
    ///    - The commit hashes to be committed, one hash for each netuid in the batch.
    ///
    /// # Event:
    ///  * WeightsCommitted;
    ///    - On successfully storing the weight hashes.
    ///  * BatchCompletedWithErrors;
    ///    - Emitted when at least on of the weight commits has an error.
    ///  * BatchWeightItemFailed;
    ///    - Emitted for each error within the batch.
    ///  * BatchWeightsCompleted
    ///    - Emitted when the batch of weights is completed.
    ///  * InputLengthsUnequal;
    ///    - Emitted when the lengths of the input vectors are not equal.
    ///
    pub fn do_batch_commit_weights(
        origin: T::RuntimeOrigin,
        netuids: Vec<Compact<u16>>,
        commit_hashes: Vec<H256>,
    ) -> dispatch::DispatchResult {
        // --- 1. Check the caller's signature. This is the hotkey of a registered account.
        let hotkey = ensure_signed(origin.clone())?;
        log::debug!(
            "do_batch_commit_weights( origin:{:?}, netuids:{:?}, hashes:{:?} )",
            hotkey,
            netuids,
            commit_hashes
        );

        ensure!(
            netuids.len() == commit_hashes.len(),
            Error::<T>::InputLengthsUnequal
        );

        let results: Vec<dispatch::DispatchResult> = netuids
            .iter()
            .zip(commit_hashes.iter())
            .map(|(&netuid, &commit_hash)| {
                let origin_cloned = origin.clone();

                Self::do_commit_weights(origin_cloned, netuid.into(), commit_hash)
            })
            .collect();

        let mut completed_with_errors: bool = false;
        for result in results {
            if let Some(err) = result.err() {
                if !completed_with_errors {
                    Self::deposit_event(Event::BatchCompletedWithErrors());
                    completed_with_errors = true;
                }
                Self::deposit_event(Event::BatchWeightItemFailed(err));
            }
        }

        // --- 19. Emit the tracking event.
        log::debug!(
            "BatchWeightsCompleted( netuids:{:?}, hotkey:{:?} )",
            netuids,
            hotkey
        );
        Self::deposit_event(Event::BatchWeightsCompleted(netuids, hotkey));

        // --- 20. Return ok.
        Ok(())
    }

    /// ---- The implementation for committing commit-reveal v3 weights.
    ///
    /// # Args:
    /// * `origin`: (`<T as frame_system::Config>::RuntimeOrigin`):
    ///   - The signature of the committing hotkey.
    ///
    /// * `netuid` (`u16`):
    ///   - The u16 network identifier.
    ///
    /// * `commit` (`Vec<u8>`):
    ///   - The encrypted compressed commit.
    ///     The steps for this are:
    ///     1. Instantiate [`WeightsPayload`]
    ///     2. Serialize it using the `parity_scale_codec::Encode` trait
    ///     3. Encrypt it following the steps (here)[https://github.com/ideal-lab5/tle/blob/f8e6019f0fb02c380ebfa6b30efb61786dede07b/timelock/src/tlock.rs#L283-L336]
    ///        to produce a [`TLECiphertext<TinyBLS381>`] type.
    ///     4. Serialize and compress using the `ark-serialize` `CanonicalSerialize` trait.
    ///
    /// * reveal_round (`u64`):
    ///    - The drand reveal round which will be avaliable during epoch `n+1` from the current
    ///      epoch.
    ///
    /// # Raises:
    /// * `CommitRevealDisabled`:
    ///   - Raised if commit-reveal v3 is disabled for the specified network.
    ///
    /// * `HotKeyNotRegisteredInSubNet`:
    ///   - Raised if the hotkey is not registered on the specified network.
    ///
    /// * `CommittingWeightsTooFast`:
    ///   - Raised if the hotkey's commit rate exceeds the permitted limit.
    ///
    /// * `TooManyUnrevealedCommits`:
    ///   - Raised if the hotkey has reached the maximum number of unrevealed commits.
    ///
    /// # Events:
    /// * `WeightsCommitted`:
    ///   - Emitted upon successfully storing the weight hash.
    pub fn do_commit_crv3_weights(
        origin: T::RuntimeOrigin,
        netuid: u16,
        commit: BoundedVec<u8, ConstU32<MAX_CRV3_COMMIT_SIZE_BYTES>>,
        reveal_round: u64,
    ) -> DispatchResult {
        // 1. Verify the caller's signature (hotkey).
        let who = ensure_signed(origin)?;

        log::debug!(
            "do_commit_v3_weights(hotkey: {:?}, netuid: {:?})",
            who,
            netuid
        );

        // 2. Ensure commit-reveal is enabled.
        ensure!(
            Self::get_commit_reveal_weights_enabled(netuid),
            Error::<T>::CommitRevealDisabled
        );

        // 3. Ensure the hotkey is registered on the network.
        ensure!(
            Self::is_hotkey_registered_on_network(netuid, &who),
            Error::<T>::HotKeyNotRegisteredInSubNet
        );

        // 4. Check that the commit rate does not exceed the allowed frequency.
        let commit_block = Self::get_current_block_as_u64();
        let neuron_uid = Self::get_uid_for_net_and_hotkey(netuid, &who)?;
        ensure!(
            Self::check_rate_limit(netuid, neuron_uid, commit_block),
            Error::<T>::CommittingWeightsTooFast
        );

        // 5. Retrieve or initialize the VecDeque of commits for the hotkey.
        let cur_block = Self::get_current_block_as_u64();
        let cur_epoch = match Self::should_run_epoch(netuid, commit_block) {
            true => Self::get_epoch_index(netuid, cur_block).saturating_add(1),
            false => Self::get_epoch_index(netuid, cur_block),
        };

        CRV3WeightCommits::<T>::try_mutate(netuid, cur_epoch, |commits| -> DispatchResult {
            // 6. Verify that the number of unrevealed commits is within the allowed limit.

            let unrevealed_commits_for_who = commits
                .iter()
                .filter(|(account, _, _)| account == &who)
                .count();
            ensure!(
                unrevealed_commits_for_who < 10,
                Error::<T>::TooManyUnrevealedCommits
            );

            // 7. Append the new commit with calculated reveal blocks.
            // Hash the commit before it is moved, for the event
            let commit_hash = BlakeTwo256::hash(&commit);
            commits.push_back((who.clone(), commit, reveal_round));

            // 8. Emit the WeightsCommitted event
            Self::deposit_event(Event::CRV3WeightsCommitted(
                who.clone(),
                netuid,
                commit_hash,
            ));

            // 9. Update the last commit block for the hotkey's UID.
            Self::set_last_update_for_uid(netuid, neuron_uid, commit_block);

            // 10. Return success.
            Ok(())
        })
    }

    /// ---- The implementation for revealing committed weights.
    ///
    /// # Args:
    /// * `origin`: (`<T as frame_system::Config>::RuntimeOrigin`):
    ///   - The signature of the revealing hotkey.
    ///
    /// * `netuid` (`u16`):
    ///   - The u16 network identifier.
    ///
    /// * `uids` (`Vec<u16>`):
    ///   - The uids for the weights being revealed.
    ///
    /// * `values` (`Vec<u16>`):
    ///   - The values of the weights being revealed.
    ///
    /// * `salt` (`Vec<u16>`):
    ///   - The salt used to generate the commit hash.
    ///
    /// * `version_key` (`u64`):
    ///   - The network version key.
    ///
    /// # Raises:
    /// * `CommitRevealDisabled`:
    ///   - Attempting to reveal weights when the commit-reveal mechanism is disabled.
    ///
    /// * `NoWeightsCommitFound`:
    ///   - Attempting to reveal weights without an existing commit.
    ///
    /// * `ExpiredWeightCommit`:
    ///   - Attempting to reveal a weight commit that has expired.
    ///
    /// * `RevealTooEarly`:
    ///   - Attempting to reveal weights outside the valid reveal period.
    ///
    /// * `InvalidRevealCommitHashNotMatch`:
    ///   - The revealed hash does not match any committed hash.
    pub fn do_reveal_weights(
        origin: T::RuntimeOrigin,
        netuid: u16,
        uids: Vec<u16>,
        values: Vec<u16>,
        salt: Vec<u16>,
        version_key: u64,
    ) -> DispatchResult {
        // --- 1. Check the caller's signature (hotkey).
        let who = ensure_signed(origin.clone())?;

        log::debug!("do_reveal_weights( hotkey:{:?} netuid:{:?})", who, netuid);

        // --- 2. Ensure commit-reveal is enabled for the network.
        ensure!(
            Self::get_commit_reveal_weights_enabled(netuid),
            Error::<T>::CommitRevealDisabled
        );

        // --- 3. Mutate the WeightCommits to retrieve existing commits for the user.
        WeightCommits::<T>::try_mutate_exists(netuid, &who, |maybe_commits| -> DispatchResult {
            let commits = maybe_commits
                .as_mut()
                .ok_or(Error::<T>::NoWeightsCommitFound)?;

            // --- 4. Remove any expired commits from the front of the queue, collecting their hashes.
            let mut expired_hashes = Vec::new();
            while let Some((hash, commit_block, _, _)) = commits.front() {
                if Self::is_commit_expired(netuid, *commit_block) {
                    // Collect the expired commit hash
                    expired_hashes.push(*hash);
                    commits.pop_front();
                } else {
                    break;
                }
            }

            // --- 5. Hash the provided data.
            let provided_hash: H256 = BlakeTwo256::hash_of(&(
                who.clone(),
                netuid,
                uids.clone(),
                values.clone(),
                salt.clone(),
                version_key,
            ));

            // --- 6. After removing expired commits, check if any commits are left.
            if commits.is_empty() {
                // Check if provided_hash matches any expired commits
                if expired_hashes.contains(&provided_hash) {
                    return Err(Error::<T>::ExpiredWeightCommit.into());
                } else {
                    return Err(Error::<T>::NoWeightsCommitFound.into());
                }
            }

            // --- 7. Search for the provided_hash in the non-expired commits.
            if let Some(position) = commits
                .iter()
                .position(|(hash, _, _, _)| *hash == provided_hash)
            {
                // --- 8. Get the commit block for the commit being revealed.
                let (_, commit_block, _, _) = commits
                    .get(position)
                    .ok_or(Error::<T>::NoWeightsCommitFound)?;

                // --- 9. Ensure the commit is ready to be revealed in the current block range.
                ensure!(
                    Self::is_reveal_block_range(netuid, *commit_block),
                    Error::<T>::RevealTooEarly
                );

                // --- 10. Remove all commits up to and including the one being revealed.
                for _ in 0..=position {
                    commits.pop_front();
                }

                // --- 11. If the queue is now empty, remove the storage entry for the user.
                if commits.is_empty() {
                    *maybe_commits = None;
                }

                // --- 12. Proceed to set the revealed weights.
                Self::do_set_weights(origin, netuid, uids.clone(), values.clone(), version_key)?;

                // --- 13. Emit the WeightsRevealed event.
                Self::deposit_event(Event::WeightsRevealed(who.clone(), netuid, provided_hash));

                // --- 14. Return ok.
                Ok(())
            } else {
                // --- 15. The provided_hash does not match any non-expired commits.
                if expired_hashes.contains(&provided_hash) {
                    Err(Error::<T>::ExpiredWeightCommit.into())
                } else {
                    Err(Error::<T>::InvalidRevealCommitHashNotMatch.into())
                }
            }
        })
    }

    /// ---- The implementation for batch revealing committed weights.
    ///
    /// # Args:
    /// * `origin`: (`<T as frame_system::Config>::RuntimeOrigin`):
    ///   - The signature of the revealing hotkey.
    ///
    /// * `netuid` (`u16`):
    ///   - The u16 network identifier.
    ///
    /// * `uids_list` (`Vec<Vec<u16>>`):
    ///   - A list of uids for each set of weights being revealed.
    ///
    /// * `values_list` (`Vec<Vec<u16>>`):
    ///   - A list of values for each set of weights being revealed.
    ///
    /// * `salts_list` (`Vec<Vec<u16>>`):
    ///   - A list of salts used to generate the commit hashes.
    ///
    /// * `version_keys` (`Vec<u64>`):
    ///   - A list of network version keys.
    ///
    /// # Raises:
    /// * `CommitRevealDisabled`:
    ///   - Attempting to reveal weights when the commit-reveal mechanism is disabled.
    ///
    /// * `NoWeightsCommitFound`:
    ///   - Attempting to reveal weights without an existing commit.
    ///
    /// * `ExpiredWeightCommit`:
    ///   - Attempting to reveal a weight commit that has expired.
    ///
    /// * `RevealTooEarly`:
    ///   - Attempting to reveal weights outside the valid reveal period.
    ///
    /// * `InvalidRevealCommitHashNotMatch`:
    ///   - The revealed hash does not match any committed hash.
    ///
    /// * `InputLengthsUnequal`:
    ///   - The input vectors are of mismatched lengths.
    pub fn do_batch_reveal_weights(
        origin: T::RuntimeOrigin,
        netuid: u16,
        uids_list: Vec<Vec<u16>>,
        values_list: Vec<Vec<u16>>,
        salts_list: Vec<Vec<u16>>,
        version_keys: Vec<u64>,
    ) -> DispatchResult {
        // --- 1. Check that the input lists are of the same length.
        let num_reveals = uids_list.len();
        ensure!(
            num_reveals == values_list.len()
                && num_reveals == salts_list.len()
                && num_reveals == version_keys.len(),
            Error::<T>::InputLengthsUnequal
        );

        // --- 2. Check the caller's signature (hotkey).
        let who = ensure_signed(origin.clone())?;

        log::debug!(
            "do_batch_reveal_weights( hotkey:{:?} netuid:{:?})",
            who,
            netuid
        );

        // --- 3. Ensure commit-reveal is enabled for the network.
        ensure!(
            Self::get_commit_reveal_weights_enabled(netuid),
            Error::<T>::CommitRevealDisabled
        );

        // --- 4. Mutate the WeightCommits to retrieve existing commits for the user.
        WeightCommits::<T>::try_mutate_exists(netuid, &who, |maybe_commits| -> DispatchResult {
            let commits = maybe_commits
                .as_mut()
                .ok_or(Error::<T>::NoWeightsCommitFound)?;

            // --- 5. Remove any expired commits from the front of the queue, collecting their hashes.
            let mut expired_hashes = Vec::new();
            while let Some((hash, commit_block, _, _)) = commits.front() {
                if Self::is_commit_expired(netuid, *commit_block) {
                    // Collect the expired commit hash
                    expired_hashes.push(*hash);
                    commits.pop_front();
                } else {
                    break;
                }
            }

            // --- 6. Prepare to collect all provided hashes and their corresponding reveals.
            let mut provided_hashes = Vec::new();
            let mut reveals = Vec::new();
            let mut revealed_hashes: Vec<H256> = Vec::with_capacity(num_reveals);

            for ((uids, values), (salt, version_key)) in uids_list
                .into_iter()
                .zip(values_list)
                .zip(salts_list.into_iter().zip(version_keys))
            {
                // --- 6a. Hash the provided data.
                let provided_hash: H256 = BlakeTwo256::hash_of(&(
                    who.clone(),
                    netuid,
                    uids.clone(),
                    values.clone(),
                    salt.clone(),
                    version_key,
                ));
                provided_hashes.push(provided_hash);
                reveals.push((uids, values, version_key, provided_hash));
            }

            // --- 7. Validate all reveals first to ensure atomicity.
            for (_uids, _values, _version_key, provided_hash) in &reveals {
                // --- 7a. Check if the provided_hash is in the non-expired commits.
                if !commits
                    .iter()
                    .any(|(hash, _, _, _)| *hash == *provided_hash)
                {
                    // --- 7b. If not found, check if it matches any expired commits.
                    if expired_hashes.contains(provided_hash) {
                        return Err(Error::<T>::ExpiredWeightCommit.into());
                    } else {
                        return Err(Error::<T>::InvalidRevealCommitHashNotMatch.into());
                    }
                }

                // --- 7c. Find the commit corresponding to the provided_hash.
                let commit = commits
                    .iter()
                    .find(|(hash, _, _, _)| *hash == *provided_hash)
                    .ok_or(Error::<T>::NoWeightsCommitFound)?;

                // --- 7d. Check if the commit is within the reveal window.
                ensure!(
                    Self::is_reveal_block_range(netuid, commit.1),
                    Error::<T>::RevealTooEarly
                );
            }

            // --- 8. All reveals are valid. Proceed to remove and process each reveal.
            for (uids, values, version_key, provided_hash) in reveals {
                // --- 8a. Find the position of the provided_hash.
                if let Some(position) = commits
                    .iter()
                    .position(|(hash, _, _, _)| *hash == provided_hash)
                {
                    // --- 8b. Remove the commit from the queue.
                    commits.remove(position);

                    // --- 8c. Proceed to set the revealed weights.
                    Self::do_set_weights(origin.clone(), netuid, uids, values, version_key)?;

                    // --- 8d. Collect the revealed hash.
                    revealed_hashes.push(provided_hash);
                } else if expired_hashes.contains(&provided_hash) {
                    return Err(Error::<T>::ExpiredWeightCommit.into());
                } else {
                    return Err(Error::<T>::InvalidRevealCommitHashNotMatch.into());
                }
            }

            // --- 9. If the queue is now empty, remove the storage entry for the user.
            if commits.is_empty() {
                *maybe_commits = None;
            }

            // --- 10. Emit the WeightsBatchRevealed event with all revealed hashes.
            Self::deposit_event(Event::WeightsBatchRevealed(
                who.clone(),
                netuid,
                revealed_hashes,
            ));

            // --- 11. Return ok.
            Ok(())
        })
    }

    /// ---- The implementation for the extrinsic set_weights.
    ///
    /// # Args:
    ///  * 'origin': (<T as frame_system::Config>RuntimeOrigin):
    ///    - The signature of the calling hotkey.
    ///
    ///  * 'netuid' (u16):
    ///    - The u16 network identifier.
    ///
    ///  * 'uids' ( Vec<u16> ):
    ///    - The uids of the weights to be set on the chain.
    ///
    ///  * 'values' ( Vec<u16> ):
    ///    - The values of the weights to set on the chain.
    ///
    ///  * 'version_key' ( u64 ):
    ///    - The network version key.
    ///
    /// # Event:
    ///  * WeightsSet;
    ///    - On successfully setting the weights on chain.
    ///
    /// # Raises:
    ///  * 'SubNetworkDoesNotExist':
    ///    - Attempting to set weights on a non-existent network.
    ///
    ///  * 'NotRegistered':
    ///    - Attempting to set weights from a non registered account.
    ///
    ///  * 'IncorrectWeightVersionKey':
    ///    - Attempting to set weights without having an up-to-date version_key.
    ///
    ///  * 'SettingWeightsTooFast':
    ///    - Attempting to set weights faster than the weights_set_rate_limit.
    ///
    ///  * 'NeuronNoValidatorPermit':
    ///    - Attempting to set non-self weights without a validator permit.
    ///
    ///  * 'WeightVecNotEqualSize':
    ///    - Attempting to set weights with uids not of same length.
    ///
    ///  * 'DuplicateUids':
    ///    - Attempting to set weights with duplicate uids.
    ///
    /// * 'UidsLengthExceedUidsInSubNet':
    ///    - Attempting to set weights above the max allowed uids.
    ///
    /// * 'UidVecContainInvalidOne':
    ///    - Attempting to set weights with invalid uids.
    ///
    /// * 'WeightVecLengthIsLow':
    ///    - Attempting to set weights with fewer weights than min.
    ///
    /// * 'MaxWeightExceeded':
    ///    - Attempting to set weights with max value exceeding limit.
    ///
    pub fn do_set_weights(
        origin: T::RuntimeOrigin,
        netuid: u16,
        uids: Vec<u16>,
        values: Vec<u16>,
        version_key: u64,
    ) -> dispatch::DispatchResult {
        // --- 1. Check the caller's signature. This is the hotkey of a registered account.
        let hotkey = ensure_signed(origin)?;
        log::debug!(
            "do_set_weights( origin:{:?} netuid:{:?}, uids:{:?}, values:{:?})",
            hotkey,
            netuid,
            uids,
            values
        );

        // --- Check that the netuid is not the root network.
        ensure!(
            netuid != Self::get_root_netuid(),
            Error::<T>::CanNotSetRootNetworkWeights
        );

        // --- 2. Check that the length of uid list and value list are equal for this network.
        ensure!(
            Self::uids_match_values(&uids, &values),
            Error::<T>::WeightVecNotEqualSize
        );

        // --- 3. Check to see if this is a valid network.
        ensure!(
            Self::if_subnet_exist(netuid),
            Error::<T>::SubNetworkDoesNotExist
        );

        // --- 4. Check to see if the number of uids is within the max allowed uids for this network.
        ensure!(
            Self::check_len_uids_within_allowed(netuid, &uids),
            Error::<T>::UidsLengthExceedUidsInSubNet
        );

        // --- 5. Check to see if the hotkey is registered to the passed network.
        ensure!(
            Self::is_hotkey_registered_on_network(netuid, &hotkey),
            Error::<T>::HotKeyNotRegisteredInSubNet
        );

<<<<<<< HEAD
        // --- 6. Ensure version_key is up-to-date.
=======
        // --- 6. Check to see if the hotkey has enough stake to set weights.
        ensure!(
            Self::check_weights_min_stake(&hotkey, netuid),
            Error::<T>::NotEnoughStakeToSetWeights
        );

        // --- 7. Ensure version_key is up-to-date.
>>>>>>> 12a0f714
        ensure!(
            Self::check_version_key(netuid, version_key),
            Error::<T>::IncorrectWeightVersionKey
        );

        // --- 7. Ensure the uid is not setting weights faster than the weights_set_rate_limit.
        let neuron_uid = Self::get_uid_for_net_and_hotkey(netuid, &hotkey)?;
        let current_block: u64 = Self::get_current_block_as_u64();
<<<<<<< HEAD
        ensure!(
            Self::check_rate_limit(netuid, neuron_uid, current_block),
            Error::<T>::SettingWeightsTooFast
        );

        // --- 8. Check that the neuron uid is an allowed validator permitted to set non-self weights.
=======
        if !Self::get_commit_reveal_weights_enabled(netuid) {
            ensure!(
                Self::check_rate_limit(netuid, neuron_uid, current_block),
                Error::<T>::SettingWeightsTooFast
            );
        }
        // --- 10. Check that the neuron uid is an allowed validator permitted to set non-self weights.
>>>>>>> 12a0f714
        ensure!(
            Self::check_validator_permit(netuid, neuron_uid, &uids, &values),
            Error::<T>::NeuronNoValidatorPermit
        );

        // --- 9. Ensure the passed uids contain no duplicates.
        ensure!(!Self::has_duplicate_uids(&uids), Error::<T>::DuplicateUids);

        // --- 10. Ensure that the passed uids are valid for the network.
        ensure!(
            !Self::contains_invalid_uids(netuid, &uids),
            Error::<T>::UidVecContainInvalidOne
        );

        // --- 11. Ensure that the weights have the required length.
        ensure!(
            Self::check_length(netuid, neuron_uid, &uids, &values),
            Error::<T>::WeightVecLengthIsLow
        );

        // --- 12. Max-upscale the weights.
        let max_upscaled_weights: Vec<u16> = vec_u16_max_upscale_to_u16(&values);

        // --- 13. Ensure the weights are max weight limited
        ensure!(
            Self::max_weight_limited(netuid, neuron_uid, &uids, &max_upscaled_weights),
            Error::<T>::MaxWeightExceeded
        );

        // --- 14. Zip weights for sinking to storage map.
        let mut zipped_weights: Vec<(u16, u16)> = vec![];
        for (uid, val) in uids.iter().zip(max_upscaled_weights.iter()) {
            zipped_weights.push((*uid, *val))
        }

        // --- 15. Set weights under netuid, uid double map entry.
        Weights::<T>::insert(netuid, neuron_uid, zipped_weights);

<<<<<<< HEAD
        // --- 16. Set the activity for the weights on this network.
        Self::set_last_update_for_uid(netuid, neuron_uid, current_block);
=======
        // --- 18. Set the activity for the weights on this network.
        if !Self::get_commit_reveal_weights_enabled(netuid) {
            Self::set_last_update_for_uid(netuid, neuron_uid, current_block);
        }
>>>>>>> 12a0f714

        // --- 17. Emit the tracking event.
        log::debug!(
            "WeightsSet( netuid:{:?}, neuron_uid:{:?} )",
            netuid,
            neuron_uid
        );
        Self::deposit_event(Event::WeightsSet(netuid, neuron_uid));

        // --- 18. Return ok.
        Ok(())
    }

    /// ---- The implementation for the extrinsic batch_set_weights.
    ///
    /// This call runs a batch of set weights calls, continuing on errors.
    ///
    /// # Args:
    ///  * 'origin': (<T as frame_system::Config>RuntimeOrigin):
    ///    - The signature of the calling hotkey.
    ///
    ///  * 'netuids' ( Vec<Compact<u16>> ):
    ///    - The u16 network identifiers.
    ///
    ///  * 'weights' ( Vec<Vec<(Compact<u16>, Compact<u16>)>> ):
    ///    - Tuples of (uid, value) of the weights to be set on the chain,
    ///         one Vec for each netuid in the batch.
    ///
    ///  * 'version_keys' ( Vec<Compact<u64>> ):
    ///    - The network version key, one u64 for each netuid in the batch.
    ///
    /// # Event:
    ///  * WeightsSet;
    ///    - On successfully setting the weights on chain.
    ///  * BatchCompletedWithErrors;
    ///    - Emitted when at least on of the weight sets has an error.
    ///  * BatchWeightItemFailed;
    ///    - Emitted for each error within the batch.
    ///  * BatchWeightsCompleted;
    ///    - Emitted when the batch of weights is completed.
    ///  * InputLengthsUnequal;
    ///    - Emitted when the lengths of the input vectors are not equal.
    ///
    pub fn do_batch_set_weights(
        origin: T::RuntimeOrigin,
        netuids: Vec<Compact<u16>>,
        weights: Vec<Vec<(Compact<u16>, Compact<u16>)>>,
        version_keys: Vec<Compact<u64>>,
    ) -> dispatch::DispatchResult {
        // --- 1. Check the caller's signature. This is the hotkey of a registered account.
        let hotkey = ensure_signed(origin.clone())?;
        log::debug!(
            "do_batch_set_weights( origin:{:?} netuids:{:?}, weights:{:?}",
            hotkey,
            netuids,
            weights
        );

        ensure!(
            netuids.len() == weights.len() && netuids.len() == version_keys.len(),
            Error::<T>::InputLengthsUnequal
        );

        let results: Vec<dispatch::DispatchResult> = netuids
            .iter()
            .zip(weights.iter())
            .zip(version_keys.iter())
            .map(|((&netuid, w), &version_key)| {
                let origin_cloned = origin.clone();

                if Self::get_commit_reveal_weights_enabled(netuid.into()) {
                    return Err(Error::<T>::CommitRevealEnabled.into());
                }

                let uids = w.iter().map(|(u, _)| (*u).into()).collect::<Vec<u16>>();

                let values = w.iter().map(|(_, v)| (*v).into()).collect::<Vec<u16>>();

                Self::do_set_weights(
                    origin_cloned,
                    netuid.into(),
                    uids,
                    values,
                    version_key.into(),
                )
            })
            .collect();

        let mut completed_with_errors: bool = false;
        for result in results {
            if let Some(err) = result.err() {
                if !completed_with_errors {
                    Self::deposit_event(Event::BatchCompletedWithErrors());
                    completed_with_errors = true;
                }
                Self::deposit_event(Event::BatchWeightItemFailed(err));
            }
        }

        // --- 19. Emit the tracking event.
        log::debug!(
            "BatchWeightsSet( netuids:{:?}, hotkey:{:?} )",
            netuids,
            hotkey
        );
        Self::deposit_event(Event::BatchWeightsCompleted(netuids, hotkey));

        // --- 20. Return ok.
        Ok(())
    }

    // ==========================
    // ==== Helper functions ====
    // ==========================

    /// Returns true if version_key is up-to-date.
    ///
    pub fn check_version_key(netuid: u16, version_key: u64) -> bool {
        let network_version_key: u64 = WeightsVersionKey::<T>::get(netuid);
        log::debug!(
            "check_version_key( network_version_key:{:?}, version_key:{:?} )",
            network_version_key,
            version_key
        );
        network_version_key == 0 || version_key >= network_version_key
    }

    /// Checks if the neuron has set weights within the weights_set_rate_limit.
    ///
    pub fn check_rate_limit(netuid: u16, neuron_uid: u16, current_block: u64) -> bool {
        if Self::is_uid_exist_on_network(netuid, neuron_uid) {
            // --- 1. Ensure that the diff between current and last_set weights is greater than limit.
            let last_set_weights: u64 = Self::get_last_update_for_uid(netuid, neuron_uid);
            if last_set_weights == 0 {
                return true;
            } // (Storage default) Never set weights.
            return current_block.saturating_sub(last_set_weights)
                >= Self::get_weights_set_rate_limit(netuid);
        }
        // --- 3. Non registered peers cant pass.
        false
    }

    /// Checks for any invalid uids on this network.
    pub fn contains_invalid_uids(netuid: u16, uids: &[u16]) -> bool {
        for uid in uids {
            if !Self::is_uid_exist_on_network(netuid, *uid) {
                log::debug!(
                    "contains_invalid_uids( netuid:{:?}, uid:{:?} does not exist on network. )",
                    netuid,
                    uids
                );
                return true;
            }
        }
        false
    }

    /// Returns true if the passed uids have the same length of the passed values.
    pub fn uids_match_values(uids: &[u16], values: &[u16]) -> bool {
        uids.len() == values.len()
    }

    /// Returns true if the items contain duplicates.
    pub fn has_duplicate_uids(items: &[u16]) -> bool {
        let mut parsed: Vec<u16> = Vec::new();
        for item in items {
            if parsed.contains(item) {
                return true;
            }
            parsed.push(*item);
        }
        false
    }

    /// Returns True if setting self-weight or has validator permit.
    pub fn check_validator_permit(netuid: u16, uid: u16, uids: &[u16], weights: &[u16]) -> bool {
        // Check self weight. Allowed to set single value for self weight.
        if Self::is_self_weight(uid, uids, weights) {
            return true;
        }
        // Check if uid has validator permit.
        Self::get_validator_permit_for_uid(netuid, uid)
    }

    /// Returns True if the uids and weights are have a valid length for uid on network.
    pub fn check_length(netuid: u16, uid: u16, uids: &[u16], weights: &[u16]) -> bool {
        let subnet_n: usize = Self::get_subnetwork_n(netuid) as usize;
        let min_allowed_length: usize = Self::get_min_allowed_weights(netuid) as usize;
        let min_allowed: usize = {
            if subnet_n < min_allowed_length {
                subnet_n
            } else {
                min_allowed_length
            }
        };

        // Check self weight. Allowed to set single value for self weight.
        // Or check that this is the root netuid.
        if netuid != Self::get_root_netuid() && Self::is_self_weight(uid, uids, weights) {
            return true;
        }
        // Check if number of weights exceeds min.
        if weights.len() >= min_allowed {
            return true;
        }
        // To few weights.
        false
    }

    #[allow(clippy::arithmetic_side_effects)]
    /// Returns normalized the passed positive integer weights so that they sum to u16 max value.
    pub fn normalize_weights(mut weights: Vec<u16>) -> Vec<u16> {
        let sum: u64 = weights.iter().map(|x| *x as u64).sum();
        if sum == 0 {
            return weights;
        }
        weights.iter_mut().for_each(|x| {
            *x = (*x as u64)
                .saturating_mul(u16::MAX as u64)
                .saturating_div(sum) as u16;
        });
        weights
    }

    /// Returns False if the weights exceed the max_weight_limit for this network.
    pub fn max_weight_limited(netuid: u16, uid: u16, uids: &[u16], weights: &[u16]) -> bool {
        // Allow self weights to exceed max weight limit.
        if Self::is_self_weight(uid, uids, weights) {
            return true;
        }

        // If the max weight limit it u16 max, return true.
        let max_weight_limit: u16 = Self::get_max_weight_limit(netuid);
        if max_weight_limit == u16::MAX {
            return true;
        }

        // Check if the weights max value is less than or equal to the limit.
        check_vec_max_limited(weights, max_weight_limit)
    }

    /// Returns true if the uids and weights correspond to a self weight on the uid.
    pub fn is_self_weight(uid: u16, uids: &[u16], weights: &[u16]) -> bool {
        if weights.len() != 1 {
            return false;
        }
        let Some(first_uid) = uids.first() else {
            return false;
        };
        if uid != *first_uid {
            return false;
        }
        true
    }

    /// Returns False is the number of uids exceeds the allowed number of uids for this network.
    pub fn check_len_uids_within_allowed(netuid: u16, uids: &[u16]) -> bool {
        let subnetwork_n: u16 = Self::get_subnetwork_n(netuid);
        // we should expect at most subnetwork_n uids.
        uids.len() <= subnetwork_n as usize
    }

    pub fn is_reveal_block_range(netuid: u16, commit_block: u64) -> bool {
        let current_block: u64 = Self::get_current_block_as_u64();
        let commit_epoch: u64 = Self::get_epoch_index(netuid, commit_block);
        let current_epoch: u64 = Self::get_epoch_index(netuid, current_block);
        let reveal_period: u64 = Self::get_reveal_period(netuid);

        // Reveal is allowed only in the exact epoch `commit_epoch + reveal_period`
        current_epoch == commit_epoch.saturating_add(reveal_period)
    }

    pub fn get_epoch_index(netuid: u16, block_number: u64) -> u64 {
        let tempo: u64 = Self::get_tempo(netuid) as u64;
        let tempo_plus_one: u64 = tempo.saturating_add(1);
        let netuid_plus_one: u64 = (netuid as u64).saturating_add(1);
        let block_with_offset: u64 = block_number.saturating_add(netuid_plus_one);

        block_with_offset.checked_div(tempo_plus_one).unwrap_or(0)
    }

    pub fn is_commit_expired(netuid: u16, commit_block: u64) -> bool {
        let current_block: u64 = Self::get_current_block_as_u64();
        let current_epoch: u64 = Self::get_epoch_index(netuid, current_block);
        let commit_epoch: u64 = Self::get_epoch_index(netuid, commit_block);
        let reveal_period: u64 = Self::get_reveal_period(netuid);

        current_epoch > commit_epoch.saturating_add(reveal_period)
    }

    pub fn get_reveal_blocks(netuid: u16, commit_block: u64) -> (u64, u64) {
        let reveal_period: u64 = Self::get_reveal_period(netuid);
        let tempo: u64 = Self::get_tempo(netuid) as u64;
        let tempo_plus_one: u64 = tempo.saturating_add(1);
        let netuid_plus_one: u64 = (netuid as u64).saturating_add(1);

        let commit_epoch: u64 = Self::get_epoch_index(netuid, commit_block);
        let reveal_epoch: u64 = commit_epoch.saturating_add(reveal_period);

        let first_reveal_block = reveal_epoch
            .saturating_mul(tempo_plus_one)
            .saturating_sub(netuid_plus_one);
        let last_reveal_block = first_reveal_block.saturating_add(tempo);

        (first_reveal_block, last_reveal_block)
    }

    pub fn set_reveal_period(netuid: u16, reveal_period: u64) {
        RevealPeriodEpochs::<T>::insert(netuid, reveal_period);
    }
    pub fn get_reveal_period(netuid: u16) -> u64 {
        RevealPeriodEpochs::<T>::get(netuid)
    }
}<|MERGE_RESOLUTION|>--- conflicted
+++ resolved
@@ -719,17 +719,7 @@
             Error::<T>::HotKeyNotRegisteredInSubNet
         );
 
-<<<<<<< HEAD
         // --- 6. Ensure version_key is up-to-date.
-=======
-        // --- 6. Check to see if the hotkey has enough stake to set weights.
-        ensure!(
-            Self::check_weights_min_stake(&hotkey, netuid),
-            Error::<T>::NotEnoughStakeToSetWeights
-        );
-
-        // --- 7. Ensure version_key is up-to-date.
->>>>>>> 12a0f714
         ensure!(
             Self::check_version_key(netuid, version_key),
             Error::<T>::IncorrectWeightVersionKey
@@ -738,24 +728,14 @@
         // --- 7. Ensure the uid is not setting weights faster than the weights_set_rate_limit.
         let neuron_uid = Self::get_uid_for_net_and_hotkey(netuid, &hotkey)?;
         let current_block: u64 = Self::get_current_block_as_u64();
-<<<<<<< HEAD
         ensure!(
             Self::check_rate_limit(netuid, neuron_uid, current_block),
             Error::<T>::SettingWeightsTooFast
         );
 
         // --- 8. Check that the neuron uid is an allowed validator permitted to set non-self weights.
-=======
-        if !Self::get_commit_reveal_weights_enabled(netuid) {
-            ensure!(
-                Self::check_rate_limit(netuid, neuron_uid, current_block),
-                Error::<T>::SettingWeightsTooFast
-            );
-        }
-        // --- 10. Check that the neuron uid is an allowed validator permitted to set non-self weights.
->>>>>>> 12a0f714
-        ensure!(
-            Self::check_validator_permit(netuid, neuron_uid, &uids, &values),
+        ensure!(
+            !Self::get_commit_reveal_weights_enabled(netuid),
             Error::<T>::NeuronNoValidatorPermit
         );
 
@@ -792,16 +772,9 @@
         // --- 15. Set weights under netuid, uid double map entry.
         Weights::<T>::insert(netuid, neuron_uid, zipped_weights);
 
-<<<<<<< HEAD
-        // --- 16. Set the activity for the weights on this network.
-        Self::set_last_update_for_uid(netuid, neuron_uid, current_block);
-=======
-        // --- 18. Set the activity for the weights on this network.
         if !Self::get_commit_reveal_weights_enabled(netuid) {
             Self::set_last_update_for_uid(netuid, neuron_uid, current_block);
         }
->>>>>>> 12a0f714
-
         // --- 17. Emit the tracking event.
         log::debug!(
             "WeightsSet( netuid:{:?}, neuron_uid:{:?} )",
