--- conflicted
+++ resolved
@@ -126,20 +126,17 @@
         CommitRevealEnabled,
         /// Attemtping to commit/reveal weights when disabled.
         CommitRevealDisabled,
-<<<<<<< HEAD
         /// Attempting to set an invalid child for a hotkey on a network.
         InvalidChild,
         /// The sum of proportions is not equal to u64::MAX
         ProportionSumIncorrect,
         /// Duplicate child when set children keys
         DuplicateChild,
-=======
         /// Attempting to set alpha high/low while disabled
         LiquidAlphaDisabled,
         /// Alpha high is too low: alpha_high > 0.8
         AlphaHighTooLow,
         /// Alpha low is out of range: alpha_low > 0 && alpha_low < 0.8
         AlphaLowOutOfRange,
->>>>>>> 1934f339
     }
 }