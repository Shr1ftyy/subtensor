--- conflicted
+++ resolved
@@ -1,19 +1,8 @@
 use super::*;
-<<<<<<< HEAD
 use frame_support::traits::{
     tokens::{
         fungible::{Balanced as _, Inspect as _},
         Fortitude, Precision, Preservation,
-=======
-use frame_support::{
-    storage::IterableStorageDoubleMap,
-    traits::{
-        tokens::{
-            fungible::{Balanced as _, Inspect as _},
-            Fortitude, Precision, Preservation,
-        },
-        Imbalance,
->>>>>>> 85fa7dd2
     },
     Imbalance,
 };
@@ -49,59 +38,16 @@
         TotalStake::<T>::put(Self::get_total_stake().saturating_sub(decrement));
     }
 
-<<<<<<< HEAD
-    // Retrieves the total stakes for a given hotkey (account ID) for the current staking interval.
-    pub fn get_stakes_this_interval_for_coldkey_hotkey(
-        coldkey: &T::AccountId,
-        hotkey: &T::AccountId,
-    ) -> u64 {
-        // Retrieve the configured stake interval duration from storage.
-        let stake_interval = StakeInterval::<T>::get();
-
-        // Obtain the current block number as an unsigned 64-bit integer.
-        let current_block = Self::get_current_block_as_u64();
-
-        // Fetch the total stakes and the last block number when stakes were made for the hotkey.
-        let (stakes, block_last_staked_at) =
-            TotalHotkeyColdkeyStakesThisInterval::<T>::get(coldkey, hotkey);
-
-        // Calculate the block number after which the stakes for the hotkey should be reset.
-        let block_to_reset_after = block_last_staked_at.saturating_add(stake_interval);
-
-        // If the current block number is beyond the reset point,
-        // it indicates the end of the staking interval for the hotkey.
-        if block_to_reset_after <= current_block {
-            // Reset the stakes for this hotkey for the current interval.
-            Self::set_stakes_this_interval_for_coldkey_hotkey(
-                coldkey,
-                hotkey,
-                0,
-                block_last_staked_at,
-            );
-            // Return 0 as the stake amount since we've just reset the stakes.
-            return 0;
-        }
-
-        // If the staking interval has not yet ended, return the current stake amount.
-        stakes
-=======
     // Returns the total amount of stake under a hotkey (delegative or otherwise)
     //
     pub fn get_total_stake_for_hotkey(hotkey: &T::AccountId) -> u64 {
-        TotalHotkeyStake::<T>::get(hotkey)
-    }
-
-    // Returns the total amount of stake held by the coldkey (delegative or otherwise)
-    //
-    pub fn get_total_stake_for_coldkey(coldkey: &T::AccountId) -> u64 {
-        TotalColdkeyStake::<T>::get(coldkey)
+        Self::get_global_for_hotkey(hotkey)
     }
 
     // Returns the stake under the cold - hot pairing in the staking table.
     //
     pub fn get_stake_for_coldkey_and_hotkey(coldkey: &T::AccountId, hotkey: &T::AccountId) -> u64 {
         Stake::<T>::get(hotkey, coldkey)
->>>>>>> 85fa7dd2
     }
 
     pub fn get_target_stakes_per_interval() -> u64 {
