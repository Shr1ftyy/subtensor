use super::*;
// use substrate_fixed::types::I96F32;

impl<T: Config> Pallet<T> {
<<<<<<< HEAD
   
    /// Moves stake from one hotkey to another across subnets.
    ///
    /// # Arguments
    /// * `origin` - The origin of the transaction, which must be signed by the `origin_hotkey`.
    /// * `origin_hotkey` - The account ID of the hotkey from which the stake is being moved.
    /// * `destination_hotkey` - The account ID of the hotkey to which the stake is being moved.
    /// * `origin_netuid` - The network ID of the origin subnet.
    /// * `destination_netuid` - The network ID of the destination subnet.
    ///
    /// # Returns
    /// * `DispatchResult` - Indicates the success or failure of the operation.
    ///
    /// # Errors
    /// This function will return an error if:
    /// * The origin is not signed by the `origin_hotkey`.
    /// * Either the origin or destination subnet does not exist.
    /// * The `origin_hotkey` or `destination_hotkey` does not exist.
    /// * There are locked funds that cannot be moved across subnets.
    /// 
    /// # Events
    /// Emits a `StakeMoved` event upon successful completion of the stake movement.
    pub fn do_move_stake(
=======
    pub fn do_move(
>>>>>>> 3bd8f252
        origin: T::RuntimeOrigin,
        origin_hotkey: T::AccountId,
        destination_hotkey: T::AccountId,
        origin_netuid: u16,
        destination_netuid: u16,
    ) -> dispatch::DispatchResult {
        // --- 1. Check that the origin is signed by the origin_hotkey.
        let coldkey = ensure_signed(origin)?;

        // --- 2. Check that the subnet exists.
        ensure!(
            Self::if_subnet_exist(origin_netuid),
            Error::<T>::SubnetNotExists
        );
        ensure!(
            Self::if_subnet_exist(destination_netuid),
            Error::<T>::SubnetNotExists
        );

        // --- 3. Check that the origin_hotkey exists.
        ensure!(
            Self::hotkey_account_exists(&origin_hotkey),
            Error::<T>::HotKeyAccountNotExists
        );

        // --- 4. Check that the destination_hotkey exists.
        ensure!(
            Self::hotkey_account_exists(&destination_hotkey),
            Error::<T>::HotKeyAccountNotExists
        );

        // -- 5. Ensure we are not moving locked funds across subnets.
        if origin_netuid != destination_netuid {
            // You cannot move locked funds across subnets.
            ensure!(
                !Locks::<T>::contains_key((origin_netuid, origin_hotkey.clone(), coldkey.clone())),
                Error::<T>::NotEnoughStakeToWithdraw
            );
        }

        // --- 6. Get the current alpha stake for the origin hotkey-coldkey pair in the origin subnet
        let origin_alpha = Alpha::<T>::get((origin_hotkey.clone(), coldkey.clone(), origin_netuid));

        // --- 7. Unstake the full amount of alpha from the origin subnet, converting it to TAO
        let origin_tao = Self::unstake_from_subnet(
            &origin_hotkey.clone(),
            &coldkey.clone(),
            origin_netuid,
            origin_alpha,
        );

        // --- 8. Stake the resulting TAO into the destination subnet for the destination hotkey
        Self::stake_into_subnet(
            &destination_hotkey.clone(),
            &coldkey.clone(),
            destination_netuid,
            origin_tao,
        );

        // --- 9. Swap the locks.
        if Locks::<T>::contains_key((origin_netuid, origin_hotkey.clone(), coldkey.clone())) {
            let lock_data =
                Locks::<T>::take((origin_netuid, origin_hotkey.clone(), coldkey.clone()));
            Locks::<T>::insert(
                (
                    destination_netuid,
                    destination_hotkey.clone(),
                    coldkey.clone(),
                ),
                lock_data,
            );
        }

        // --- 10. Log the event.
        log::info!(
            "StakeMoved( coldkey:{:?}, origin_hotkey:{:?}, origin_netuid:{:?}, destination_hotkey:{:?}, destination_netuid:{:?} )",
            coldkey.clone(),
            origin_hotkey.clone(),
            origin_netuid,
            destination_hotkey.clone(),
            destination_netuid
        );
        Self::deposit_event(Event::StakeMoved(
            coldkey,
            origin_hotkey,
            origin_netuid,
            destination_hotkey,
            destination_netuid,
        ));

        // -- 11. Ok and return.
        Ok(())
    }
}<|MERGE_RESOLUTION|>--- conflicted
+++ resolved
@@ -2,7 +2,6 @@
 // use substrate_fixed::types::I96F32;
 
 impl<T: Config> Pallet<T> {
-<<<<<<< HEAD
    
     /// Moves stake from one hotkey to another across subnets.
     ///
@@ -26,9 +25,6 @@
     /// # Events
     /// Emits a `StakeMoved` event upon successful completion of the stake movement.
     pub fn do_move_stake(
-=======
-    pub fn do_move(
->>>>>>> 3bd8f252
         origin: T::RuntimeOrigin,
         origin_hotkey: T::AccountId,
         destination_hotkey: T::AccountId,
