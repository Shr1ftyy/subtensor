--- conflicted
+++ resolved
@@ -183,7 +183,6 @@
             weight.saturating_accrue(T::DbWeight::get().reads_writes(2, 2));
         }
 
-<<<<<<< HEAD
         // 4. Swap TotalColdkeyAlpha
         for netuid in Self::get_all_subnet_netuids() {
             let old_alpha_stake: u64 = TotalColdkeyAlpha::<T>::get(old_coldkey, netuid);
@@ -195,33 +194,6 @@
             );
             TotalColdkeyAlpha::<T>::remove(old_coldkey, netuid);
         }
-=======
-        // 4. Swap StakeDeltaSinceLastEmissionDrain
-        for hotkey in StakingHotkeys::<T>::get(old_coldkey) {
-            let old_stake_delta = StakeDeltaSinceLastEmissionDrain::<T>::get(&hotkey, old_coldkey);
-            let new_stake_delta = StakeDeltaSinceLastEmissionDrain::<T>::get(&hotkey, new_coldkey);
-            StakeDeltaSinceLastEmissionDrain::<T>::insert(
-                &hotkey,
-                new_coldkey,
-                new_stake_delta.saturating_add(old_stake_delta),
-            );
-            StakeDeltaSinceLastEmissionDrain::<T>::remove(&hotkey, old_coldkey);
-            weight.saturating_accrue(T::DbWeight::get().reads_writes(2, 2));
-        }
-
-        // 5. Swap total coldkey stake.
-        // TotalColdkeyStake: MAP ( coldkey ) --> u64 | Total stake of the coldkey.
-        let old_coldkey_stake: u64 = TotalColdkeyStake::<T>::get(old_coldkey);
-        // Get the stake of the new coldkey.
-        let new_coldkey_stake: u64 = TotalColdkeyStake::<T>::get(new_coldkey);
-        // Remove the value from the old account.
-        TotalColdkeyStake::<T>::insert(old_coldkey, 0);
-        // Add the stake to new account.
-        TotalColdkeyStake::<T>::insert(
-            new_coldkey,
-            new_coldkey_stake.saturating_add(old_coldkey_stake),
-        );
->>>>>>> 31d801ef
         weight.saturating_accrue(T::DbWeight::get().reads_writes(2, 2));
 
         // 6. Swap StakingHotkeys.
