use super::*;
use frame_support::weights::Weight;
use sp_core::Get;

impl<T: Config> Pallet<T> {
    /// Swaps the coldkey associated with a set of hotkeys from an old coldkey to a new coldkey.
    ///
    /// # Arguments
    ///
    /// * `origin` - The origin of the call, which must be signed by the old coldkey.
    /// * `new_coldkey` - The account ID of the new coldkey.
    ///
    /// # Returns
    ///
    /// Returns a `DispatchResultWithPostInfo` indicating success or failure, along with the weight consumed.
    ///
    /// # Errors
    ///
    /// This function will return an error if:
    /// - The caller is not a valid signed origin.
    /// - The old coldkey (caller) is in arbitration.
    /// - The new coldkey is already associated with other hotkeys or is a hotkey itself.
    /// - There's not enough balance to pay for the swap.
    ///
    /// # Events
    ///
    /// Emits a `ColdkeySwapped` event when successful.
    ///
    /// # Weight
    ///
    /// Weight is tracked and updated throughout the function execution.
    pub fn do_swap_coldkey(
        old_coldkey: &T::AccountId,
        new_coldkey: &T::AccountId,
    ) -> DispatchResultWithPostInfo {
        // 2. Initialize the weight for this operation
        let mut weight: Weight = T::DbWeight::get().reads(2);
        // 3. Ensure the new coldkey is not associated with any hotkeys
        ensure!(
            StakingHotkeys::<T>::get(new_coldkey).is_empty(),
            Error::<T>::ColdKeyAlreadyAssociated
        );
        weight = weight.saturating_add(T::DbWeight::get().reads(1));

        // 4. Ensure the new coldkey is not a hotkey
        ensure!(
            !Self::hotkey_account_exists(new_coldkey),
            Error::<T>::NewColdKeyIsHotkey
        );
        weight = weight.saturating_add(T::DbWeight::get().reads(1));

        // 5. Swap the identity if the old coldkey has one
        if let Some(identity) = Identities::<T>::take(old_coldkey) {
            Identities::<T>::insert(new_coldkey, identity);
        }

        // 6. Calculate the swap cost and ensure sufficient balance
        let swap_cost = Self::get_key_swap_cost();
        ensure!(
            Self::can_remove_balance_from_coldkey_account(old_coldkey, swap_cost),
            Error::<T>::NotEnoughBalanceToPaySwapColdKey
        );

        // 7. Remove and burn the swap cost from the old coldkey's account
        let actual_burn_amount = Self::remove_balance_from_coldkey_account(old_coldkey, swap_cost)?;
        Self::burn_tokens(actual_burn_amount);

        // 8. Update the weight for the balance operations
        weight.saturating_accrue(T::DbWeight::get().reads_writes(1, 1));

        // 9. Perform the actual coldkey swap
        let _ = Self::perform_swap_coldkey(old_coldkey, new_coldkey, &mut weight);

        // 10. Update the last transaction block for the new coldkey
        Self::set_last_tx_block(new_coldkey, Self::get_current_block_as_u64());
        weight.saturating_accrue(T::DbWeight::get().writes(1));

        // 11. Remove the coldkey swap scheduled record
        ColdkeySwapScheduled::<T>::remove(old_coldkey);

        // 12. Emit the ColdkeySwapped event
        Self::deposit_event(Event::ColdkeySwapped {
            old_coldkey: old_coldkey.clone(),
            new_coldkey: new_coldkey.clone(),
        });

        // 12. Return the result with the updated weight
        Ok(Some(weight).into())
    }

    /// Performs the actual coldkey swap operation, transferring all associated data and balances from the old coldkey to the new coldkey.
    ///
    /// # Arguments
    ///
    /// * `old_coldkey` - The account ID of the old coldkey.
    /// * `new_coldkey` - The account ID of the new coldkey.
    /// * `weight` - A mutable reference to the current transaction weight.
    ///
    /// # Returns
    ///
    /// Returns a `DispatchResult` indicating success or failure of the operation.
    ///
    /// # Steps
    ///
    /// 1. Swap TotalHotkeyColdkeyStakesThisInterval:
    ///    - For each hotkey owned by the old coldkey, transfer its stake and block data to the new coldkey.
    ///
    /// 2. Swap subnet ownership:
    ///    - For each subnet, if the old coldkey is the owner, transfer ownership to the new coldkey.
    ///
    /// 3. Swap Stakes:
    ///    - For each hotkey staking for the old coldkey, transfer its stake to the new coldkey.
    ///
    /// 4. Swap total coldkey stake:
    ///    - Transfer the total stake from the old coldkey to the new coldkey.
    ///
    /// 5. Swap StakingHotkeys:
    ///    - Transfer the list of staking hotkeys from the old coldkey to the new coldkey.
    ///
    /// 6. Swap hotkey owners:
    ///    - For each hotkey owned by the old coldkey, transfer ownership to the new coldkey.
    ///    - Update the list of owned hotkeys for both old and new coldkeys.
    ///
    /// 7. Transfer remaining balance:
    ///    - Transfer any remaining balance from the old coldkey to the new coldkey.
    ///
    /// Throughout the process, the function updates the transaction weight to reflect the operations performed.
    ///
    /// # Notes
    ///
    /// This function is a critical part of the coldkey swap process and should be called only after all necessary checks and validations have been performed.
    pub fn perform_swap_coldkey(
        old_coldkey: &T::AccountId,
        new_coldkey: &T::AccountId,
        weight: &mut Weight,
    ) -> DispatchResult {
        // 1. Swap TotalHotkeyColdkeyStakesThisInterval
        // TotalHotkeyColdkeyStakesThisInterval: MAP ( hotkey, coldkey ) --> ( stake, block ) | Stake of the hotkey for the coldkey.
        for hotkey in OwnedHotkeys::<T>::get(old_coldkey).iter() {
            let (stake, block) =
                TotalHotkeyColdkeyStakesThisInterval::<T>::get(&hotkey, old_coldkey);
            TotalHotkeyColdkeyStakesThisInterval::<T>::remove(&hotkey, old_coldkey);
            TotalHotkeyColdkeyStakesThisInterval::<T>::insert(&hotkey, new_coldkey, (stake, block));
            weight.saturating_accrue(T::DbWeight::get().reads_writes(1, 2));
        }

        // 2. Swap subnet owner.
        // SubnetOwner: MAP ( netuid ) --> (coldkey) | Owner of the subnet.
        for netuid in Self::get_all_subnet_netuids() {
            let subnet_owner = SubnetOwner::<T>::get(netuid);
            if subnet_owner == *old_coldkey {
                SubnetOwner::<T>::insert(netuid, new_coldkey.clone());
            }
            weight.saturating_accrue(T::DbWeight::get().reads_writes(1, 1));
        }

        // 3. Swap Stake.
        // Stake: MAP ( hotkey, coldkey ) --> u64 | Stake of the hotkey for the coldkey.
        for hotkey in StakingHotkeys::<T>::get(old_coldkey) {
            // Get the stake on the old (hot,coldkey) account.
            let old_stake: u64 = Stake::<T>::get(&hotkey, old_coldkey);
            // Get the stake on the new (hot,coldkey) account.
            let new_stake: u64 = Stake::<T>::get(&hotkey, new_coldkey);
            // Add the stake to new account.
            Stake::<T>::insert(&hotkey, new_coldkey, new_stake.saturating_add(old_stake));
            // Remove the value from the old account.
            Stake::<T>::remove(&hotkey, old_coldkey);
            // Add the weight for the read and write.
            weight.saturating_accrue(T::DbWeight::get().reads_writes(2, 2));
        }

<<<<<<< HEAD
        // 4. Swap StakeDeltaSinceLastEmissionDrain
        for hotkey in StakingHotkeys::<T>::get(old_coldkey) {
            let old_stake_delta = StakeDeltaSinceLastEmissionDrain::<T>::get(&hotkey, old_coldkey);
            let new_stake_delta = StakeDeltaSinceLastEmissionDrain::<T>::get(&hotkey, new_coldkey);
            StakeDeltaSinceLastEmissionDrain::<T>::insert(
                &hotkey,
                new_coldkey,
                new_stake_delta.saturating_add(old_stake_delta),
            );
            StakeDeltaSinceLastEmissionDrain::<T>::remove(&hotkey, old_coldkey);
            weight.saturating_accrue(T::DbWeight::get().reads_writes(2, 2));
=======
        // 4. Swap LastAddStakeIncrease.
        for hotkey in StakingHotkeys::<T>::get(old_coldkey) {
            let last_add_stake_increase = LastAddStakeIncrease::<T>::get(&hotkey, old_coldkey);
            LastAddStakeIncrease::<T>::remove(&hotkey, old_coldkey);
            LastAddStakeIncrease::<T>::insert(&hotkey, new_coldkey, last_add_stake_increase);
            weight.saturating_accrue(T::DbWeight::get().reads_writes(1, 2));
>>>>>>> 43e504ce
        }

        // 5. Swap total coldkey stake.
        // TotalColdkeyStake: MAP ( coldkey ) --> u64 | Total stake of the coldkey.
        let old_coldkey_stake: u64 = TotalColdkeyStake::<T>::get(old_coldkey);
        // Get the stake of the new coldkey.
        let new_coldkey_stake: u64 = TotalColdkeyStake::<T>::get(new_coldkey);
        // Remove the value from the old account.
        TotalColdkeyStake::<T>::insert(old_coldkey, 0);
        // Add the stake to new account.
        TotalColdkeyStake::<T>::insert(
            new_coldkey,
            new_coldkey_stake.saturating_add(old_coldkey_stake),
        );
        weight.saturating_accrue(T::DbWeight::get().reads_writes(2, 2));

        // 6. Swap StakingHotkeys.
        // StakingHotkeys: MAP ( coldkey ) --> Vec<hotkeys> | Hotkeys staking for the coldkey.
        let old_staking_hotkeys: Vec<T::AccountId> = StakingHotkeys::<T>::get(old_coldkey);
        let mut new_staking_hotkeys: Vec<T::AccountId> = StakingHotkeys::<T>::get(new_coldkey);
        for hotkey in old_staking_hotkeys {
            // If the hotkey is not already in the new coldkey, add it.
            if !new_staking_hotkeys.contains(&hotkey) {
                new_staking_hotkeys.push(hotkey);
            }
        }
        StakingHotkeys::<T>::remove(old_coldkey);
        StakingHotkeys::<T>::insert(new_coldkey, new_staking_hotkeys);
        weight.saturating_accrue(T::DbWeight::get().reads_writes(2, 2));

        // 7. Swap hotkey owners.
        // Owner: MAP ( hotkey ) --> coldkey | Owner of the hotkey.
        // OwnedHotkeys: MAP ( coldkey ) --> Vec<hotkeys> | Hotkeys owned by the coldkey.
        let old_owned_hotkeys: Vec<T::AccountId> = OwnedHotkeys::<T>::get(old_coldkey);
        let mut new_owned_hotkeys: Vec<T::AccountId> = OwnedHotkeys::<T>::get(new_coldkey);
        for owned_hotkey in old_owned_hotkeys.iter() {
            // Remove the hotkey from the old coldkey.
            Owner::<T>::remove(owned_hotkey);
            // Add the hotkey to the new coldkey.
            Owner::<T>::insert(owned_hotkey, new_coldkey.clone());
            // Addd the owned hotkey to the new set of owned hotkeys.
            if !new_owned_hotkeys.contains(owned_hotkey) {
                new_owned_hotkeys.push(owned_hotkey.clone());
            }
        }
        OwnedHotkeys::<T>::remove(old_coldkey);
        OwnedHotkeys::<T>::insert(new_coldkey, new_owned_hotkeys);
        weight.saturating_accrue(T::DbWeight::get().reads_writes(2, 2));

        // 8. Transfer remaining balance.
        // Balance: MAP ( coldkey ) --> u64 | Balance of the coldkey.
        // Transfer any remaining balance from old_coldkey to new_coldkey
        let remaining_balance = Self::get_coldkey_balance(old_coldkey);
        if remaining_balance > 0 {
            Self::kill_coldkey_account(old_coldkey, remaining_balance)?;
            Self::add_balance_to_coldkey_account(new_coldkey, remaining_balance);
        }
        weight.saturating_accrue(T::DbWeight::get().reads_writes(2, 2));

        // Return ok.
        Ok(())
    }
}<|MERGE_RESOLUTION|>--- conflicted
+++ resolved
@@ -169,7 +169,7 @@
             weight.saturating_accrue(T::DbWeight::get().reads_writes(2, 2));
         }
 
-<<<<<<< HEAD
+
         // 4. Swap StakeDeltaSinceLastEmissionDrain
         for hotkey in StakingHotkeys::<T>::get(old_coldkey) {
             let old_stake_delta = StakeDeltaSinceLastEmissionDrain::<T>::get(&hotkey, old_coldkey);
@@ -181,14 +181,6 @@
             );
             StakeDeltaSinceLastEmissionDrain::<T>::remove(&hotkey, old_coldkey);
             weight.saturating_accrue(T::DbWeight::get().reads_writes(2, 2));
-=======
-        // 4. Swap LastAddStakeIncrease.
-        for hotkey in StakingHotkeys::<T>::get(old_coldkey) {
-            let last_add_stake_increase = LastAddStakeIncrease::<T>::get(&hotkey, old_coldkey);
-            LastAddStakeIncrease::<T>::remove(&hotkey, old_coldkey);
-            LastAddStakeIncrease::<T>::insert(&hotkey, new_coldkey, last_add_stake_increase);
-            weight.saturating_accrue(T::DbWeight::get().reads_writes(1, 2));
->>>>>>> 43e504ce
         }
 
         // 5. Swap total coldkey stake.
