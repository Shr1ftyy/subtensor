#![cfg_attr(not(feature = "std"), no_std)]
#![recursion_limit = "512"]
#![allow(clippy::too_many_arguments)]
// Edit this file to define custom logic or remove it if it is not needed.
// Learn more about FRAME and the core library of Substrate FRAME pallets:
// <https://docs.substrate.io/reference/frame-pallets/>
pub use pallet::*;

use frame_system::{self as system, ensure_signed};

use frame_support::{
    dispatch::{self, DispatchInfo, DispatchResult, DispatchResultWithPostInfo, PostDispatchInfo},
    ensure,
    pallet_macros::import_section,
    traits::{tokens::fungible, IsSubType},
};

use codec::{Decode, Encode};
use frame_support::sp_runtime::transaction_validity::InvalidTransaction;
use frame_support::sp_runtime::transaction_validity::ValidTransaction;
use pallet_balances::Call as BalancesCall;
// use pallet_scheduler as Scheduler;
use scale_info::TypeInfo;
use sp_runtime::{
    traits::{DispatchInfoOf, Dispatchable, PostDispatchInfoOf, SignedExtension},
    transaction_validity::{TransactionValidity, TransactionValidityError},
    DispatchError,
};
use sp_std::marker::PhantomData;

// ============================
//	==== Benchmark Imports =====
// ============================
mod benchmarks;

// =========================
//	==== Pallet Imports =====
// =========================
pub mod coinbase;
pub mod epoch;
pub mod macros;
pub mod migrations;
pub mod rpc_info;
pub mod staking;
pub mod subnets;
pub mod swap;
pub mod utils;
use crate::utils::rate_limiting::TransactionType;
use macros::{config, dispatches, errors, events, genesis, hooks};

#[cfg(test)]
mod tests;

// apparently this is stabilized since rust 1.36
extern crate alloc;

pub const MAX_CRV3_COMMIT_SIZE_BYTES: u32 = 5000;

#[deny(missing_docs)]
#[import_section(errors::errors)]
#[import_section(events::events)]
#[import_section(dispatches::dispatches)]
#[import_section(genesis::genesis)]
#[import_section(hooks::hooks)]
#[import_section(config::config)]
#[frame_support::pallet]
pub mod pallet {
    use crate::migrations;
    use frame_support::{
        dispatch::GetDispatchInfo,
        pallet_prelude::{DispatchResult, StorageMap, ValueQuery, *},
        traits::{
            tokens::fungible, OriginTrait, QueryPreimage, StorePreimage, UnfilteredDispatchable,
        },
        BoundedVec,
    };
    use frame_system::pallet_prelude::*;
    use pallet_drand::types::RoundNumber;
    use sp_core::{ConstU32, H256};
    use sp_runtime::traits::{Dispatchable, TrailingZeroInput};
    use sp_std::collections::vec_deque::VecDeque;
    use sp_std::vec;
    use sp_std::vec::Vec;
    use substrate_fixed::types::U64F64;
    use subtensor_macros::freeze_struct;

    #[cfg(not(feature = "std"))]
    use alloc::boxed::Box;
    #[cfg(feature = "std")]
    use sp_std::prelude::Box;

    /// Origin for the pallet
    pub type PalletsOriginOf<T> =
        <<T as frame_system::Config>::RuntimeOrigin as OriginTrait>::PalletsOrigin;

    /// Call type for the pallet
    pub type CallOf<T> = <T as frame_system::Config>::RuntimeCall;

    /// Tracks version for migrations. Should be monotonic with respect to the
    /// order of migrations. (i.e. always increasing)
    const STORAGE_VERSION: StorageVersion = StorageVersion::new(7);

    /// Minimum balance required to perform a coldkey swap
    pub const MIN_BALANCE_TO_PERFORM_COLDKEY_SWAP: u64 = 100_000_000; // 0.1 TAO in RAO

    #[pallet::pallet]
    #[pallet::without_storage_info]
    #[pallet::storage_version(STORAGE_VERSION)]
    pub struct Pallet<T>(_);

    /// Alias for the account ID.
    pub type AccountIdOf<T> = <T as frame_system::Config>::AccountId;

    /// Struct for Axon.
    pub type AxonInfoOf = AxonInfo;

    /// local one
    pub type LocalCallOf<T> = <T as Config>::RuntimeCall;

    /// Data structure for Axon information.
    #[crate::freeze_struct("3545cfb0cac4c1f5")]
    #[derive(Encode, Decode, Default, TypeInfo, Clone, PartialEq, Eq, Debug)]
    pub struct AxonInfo {
        ///  Axon serving block.
        pub block: u64,
        ///  Axon version
        pub version: u32,
        ///  Axon u128 encoded ip address of type v6 or v4.
        pub ip: u128,
        ///  Axon u16 encoded port.
        pub port: u16,
        ///  Axon ip type, 4 for ipv4 and 6 for ipv6.
        pub ip_type: u8,
        ///  Axon protocol. TCP, UDP, other.
        pub protocol: u8,
        ///  Axon proto placeholder 1.
        pub placeholder1: u8,
        ///  Axon proto placeholder 2.
        pub placeholder2: u8,
    }

    /// Struct for NeuronCertificate.
    pub type NeuronCertificateOf = NeuronCertificate;
    /// Data structure for NeuronCertificate information.
    #[freeze_struct("1c232be200d9ec6c")]
    #[derive(Decode, Encode, Default, TypeInfo, PartialEq, Eq, Clone, Debug)]
    pub struct NeuronCertificate {
        ///  The neuron TLS public key
        pub public_key: BoundedVec<u8, ConstU32<64>>,
        ///  The algorithm used to generate the public key
        pub algorithm: u8,
    }

    impl TryFrom<Vec<u8>> for NeuronCertificate {
        type Error = ();

        fn try_from(value: Vec<u8>) -> Result<Self, Self::Error> {
            if value.len() > 65 {
                return Err(());
            }
            // take the first byte as the algorithm
            let algorithm = value.first().ok_or(())?;
            // and the rest as the public_key
            let certificate = value.get(1..).ok_or(())?.to_vec();
            Ok(Self {
                public_key: BoundedVec::try_from(certificate).map_err(|_| ())?,
                algorithm: *algorithm,
            })
        }
    }

    ///  Struct for Prometheus.
    pub type PrometheusInfoOf = PrometheusInfo;

    /// Data structure for Prometheus information.
    #[crate::freeze_struct("5dde687e63baf0cd")]
    #[derive(Encode, Decode, Default, TypeInfo, Clone, PartialEq, Eq, Debug)]
    pub struct PrometheusInfo {
        /// Prometheus serving block.
        pub block: u64,
        /// Prometheus version.
        pub version: u32,
        ///  Prometheus u128 encoded ip address of type v6 or v4.
        pub ip: u128,
        ///  Prometheus u16 encoded port.
        pub port: u16,
        /// Prometheus ip type, 4 for ipv4 and 6 for ipv6.
        pub ip_type: u8,
    }

    ///  Struct for ChainIdentities.
    pub type ChainIdentityOf = ChainIdentity;

    /// Data structure for Chain Identities.
    #[crate::freeze_struct("bbfd00438dbe2b58")]
    #[derive(Encode, Decode, Default, TypeInfo, Clone, PartialEq, Eq, Debug)]
    pub struct ChainIdentity {
        /// The name of the chain identity
        pub name: Vec<u8>,
        /// The URL associated with the chain identity
        pub url: Vec<u8>,
        /// The image representation of the chain identity
        pub image: Vec<u8>,
        /// The Discord information for the chain identity
        pub discord: Vec<u8>,
        /// A description of the chain identity
        pub description: Vec<u8>,
        /// Additional information about the chain identity
        pub additional: Vec<u8>,
    }

    ///  Struct for SubnetIdentities.
    pub type SubnetIdentityOf = SubnetIdentity;
    /// Data structure for Subnet Identities
    #[crate::freeze_struct("f448dc3dad763108")]
    #[derive(Encode, Decode, Default, TypeInfo, Clone, PartialEq, Eq, Debug)]
    pub struct SubnetIdentity {
        /// The name of the subnet
        pub subnet_name: Vec<u8>,
        /// The github repository associated with the chain identity
        pub github_repo: Vec<u8>,
        /// The subnet's contact
        pub subnet_contact: Vec<u8>,
    }
    /// ============================
    /// ==== Staking + Accounts ====
    /// ============================

    #[pallet::type_value]
    /// Default value for zero.
    pub fn DefaultZeroU64<T: Config>() -> u64 {
        0
    }
    #[pallet::type_value]
    /// Default value for zero.
    pub fn DefaultZeroU16<T: Config>() -> u16 {
        0
    }
    #[pallet::type_value]
    /// Default value for false.
    pub fn DefaultFalse<T: Config>() -> bool {
        false
    }
    #[pallet::type_value]
    /// Default value for false.
    pub fn DefaultTrue<T: Config>() -> bool {
        true
    }
    #[pallet::type_value]
    /// Total Rao in circulation.
    pub fn TotalSupply<T: Config>() -> u64 {
        21_000_000_000_000_000
    }
    #[pallet::type_value]
    /// Default Delegate Take.
    pub fn DefaultDelegateTake<T: Config>() -> u16 {
        T::InitialDefaultDelegateTake::get()
    }

    #[pallet::type_value]
    /// Default childkey take.
    pub fn DefaultChildKeyTake<T: Config>() -> u16 {
        T::InitialDefaultChildKeyTake::get()
    }
    #[pallet::type_value]
    /// Default minimum delegate take.
    pub fn DefaultMinDelegateTake<T: Config>() -> u16 {
        T::InitialMinDelegateTake::get()
    }

    #[pallet::type_value]
    /// Default minimum childkey take.
    pub fn DefaultMinChildKeyTake<T: Config>() -> u16 {
        T::InitialMinChildKeyTake::get()
    }

    #[pallet::type_value]
    /// Default maximum childkey take.
    pub fn DefaultMaxChildKeyTake<T: Config>() -> u16 {
        T::InitialMaxChildKeyTake::get()
    }

    #[pallet::type_value]
    /// Default account take.
    pub fn DefaultAccountTake<T: Config>() -> u64 {
        0
    }
    #[pallet::type_value]
    /// Default value for max tempo
    pub fn DefaultMaxTempo<T: Config>() -> u16 {
        30 // 1 hour.
    }
    #[pallet::type_value]
    /// Default value for global weight.
    pub fn DefaultTaoWeight<T: Config>() -> u64 {
        T::InitialTaoWeight::get()
    }
    #[pallet::type_value]
    /// Default emission per block.
    pub fn DefaultBlockEmission<T: Config>() -> u64 {
        1_000_000_000
    }
    #[pallet::type_value]
    /// Default allowed delegation.
    pub fn DefaultAllowsDelegation<T: Config>() -> bool {
        false
    }
    #[pallet::type_value]
    /// Default total issuance.
    pub fn DefaultTotalIssuance<T: Config>() -> u64 {
        T::InitialIssuance::get()
    }
    #[pallet::type_value]
    /// Default account, derived from zero trailing bytes.
    pub fn DefaultAccount<T: Config>() -> T::AccountId {
        T::AccountId::decode(&mut TrailingZeroInput::zeroes())
            .expect("trailing zeroes always produce a valid account ID; qed")
    }
    // pub fn DefaultStakeInterval<T: Config>() -> u64 {
    //     360
    // } (DEPRECATED)
    #[pallet::type_value]
    /// Default account linkage
    pub fn DefaultAccountLinkage<T: Config>() -> Vec<(u64, T::AccountId)> {
        vec![]
    }
    #[pallet::type_value]
    /// Default pending childkeys
    pub fn DefaultPendingChildkeys<T: Config>() -> (Vec<(u64, T::AccountId)>, u64) {
        (vec![], 0)
    }
    #[pallet::type_value]
    /// Default account linkage
    pub fn DefaultProportion<T: Config>() -> u64 {
        0
    }
    #[pallet::type_value]
    /// Default accumulated emission for a hotkey
    pub fn DefaultAccumulatedEmission<T: Config>() -> u64 {
        0
    }
    #[pallet::type_value]
    /// Default last adjustment block.
    pub fn DefaultLastAdjustmentBlock<T: Config>() -> u64 {
        0
    }
    #[pallet::type_value]
    /// Default last adjustment block.
    pub fn DefaultRegistrationsThisBlock<T: Config>() -> u16 {
        0
    }
    #[pallet::type_value]
    /// Default registrations this block.
    pub fn DefaultBurn<T: Config>() -> u64 {
        T::InitialBurn::get()
    }
    #[pallet::type_value]
    /// Default burn token.
    pub fn DefaultMinBurn<T: Config>() -> u64 {
        T::InitialMinBurn::get()
    }
    #[pallet::type_value]
    /// Default min burn token.
    pub fn DefaultMaxBurn<T: Config>() -> u64 {
        T::InitialMaxBurn::get()
    }
    #[pallet::type_value]
    /// Default max burn token.
    pub fn DefaultDifficulty<T: Config>() -> u64 {
        T::InitialDifficulty::get()
    }
    #[pallet::type_value]
    /// Default difficulty value.
    pub fn DefaultMinDifficulty<T: Config>() -> u64 {
        T::InitialMinDifficulty::get()
    }
    #[pallet::type_value]
    /// Default min difficulty value.
    pub fn DefaultMaxDifficulty<T: Config>() -> u64 {
        T::InitialMaxDifficulty::get()
    }
    #[pallet::type_value]
    /// Default max difficulty value.
    pub fn DefaultMaxRegistrationsPerBlock<T: Config>() -> u16 {
        T::InitialMaxRegistrationsPerBlock::get()
    }
    #[pallet::type_value]
    /// Default max registrations per block.
    pub fn DefaultRAORecycledForRegistration<T: Config>() -> u64 {
        T::InitialRAORecycledForRegistration::get()
    }
    #[pallet::type_value]
    /// Default number of networks.
    pub fn DefaultN<T: Config>() -> u16 {
        0
    }
    #[pallet::type_value]
    /// Default value for modality.
    pub fn DefaultModality<T: Config>() -> u16 {
        0
    }
    #[pallet::type_value]
    /// Default value for hotkeys.
    pub fn DefaultHotkeys<T: Config>() -> Vec<u16> {
        vec![]
    }
    #[pallet::type_value]
    /// Default value if network is added.
    pub fn DefaultNeworksAdded<T: Config>() -> bool {
        false
    }
    #[pallet::type_value]
    /// Default value for network member.
    pub fn DefaultIsNetworkMember<T: Config>() -> bool {
        false
    }
    #[pallet::type_value]
    /// Default value for registration allowed.
    pub fn DefaultRegistrationAllowed<T: Config>() -> bool {
        false
    }
    #[pallet::type_value]
    /// Default value for network registered at.
    pub fn DefaultNetworkRegisteredAt<T: Config>() -> u64 {
        0
    }
    #[pallet::type_value]
    /// Default value for network immunity period.
    pub fn DefaultNetworkImmunityPeriod<T: Config>() -> u64 {
        T::InitialNetworkImmunityPeriod::get()
    }
    #[pallet::type_value]
    /// Default value for network last registered.
    pub fn DefaultNetworkLastRegistered<T: Config>() -> u64 {
        0
    }
    #[pallet::type_value]
    /// Default value for network min allowed UIDs.
    pub fn DefaultNetworkMinAllowedUids<T: Config>() -> u16 {
        T::InitialNetworkMinAllowedUids::get()
    }
    #[pallet::type_value]
    /// Default value for network min lock cost.
    pub fn DefaultNetworkMinLockCost<T: Config>() -> u64 {
        T::InitialNetworkMinLockCost::get()
    }
    #[pallet::type_value]
    /// Default value for network lock reduction interval.
    pub fn DefaultNetworkLockReductionInterval<T: Config>() -> u64 {
        T::InitialNetworkLockReductionInterval::get()
    }
    #[pallet::type_value]
    /// Default value for subnet owner cut.
    pub fn DefaultSubnetOwnerCut<T: Config>() -> u16 {
        T::InitialSubnetOwnerCut::get()
    }
    #[pallet::type_value]
    /// Default value for subnet limit.
    pub fn DefaultSubnetLimit<T: Config>() -> u16 {
        T::InitialSubnetLimit::get()
    }
    #[pallet::type_value]
    /// Default value for network rate limit.
    pub fn DefaultNetworkRateLimit<T: Config>() -> u64 {
        if cfg!(feature = "pow-faucet") {
            return 0;
        }
        T::InitialNetworkRateLimit::get()
    }
    #[pallet::type_value]
    /// Default value for emission values.
    pub fn DefaultEmissionValues<T: Config>() -> u64 {
        0
    }
    #[pallet::type_value]
    /// Default value for pending emission.
    pub fn DefaultPendingEmission<T: Config>() -> u64 {
        0
    }
    #[pallet::type_value]
    /// Default value for blocks since last step.
    pub fn DefaultBlocksSinceLastStep<T: Config>() -> u64 {
        0
    }
    #[pallet::type_value]
    /// Default value for last mechanism step block.
    pub fn DefaultLastMechanismStepBlock<T: Config>() -> u64 {
        0
    }
    #[pallet::type_value]
    /// Default value for subnet owner.
    pub fn DefaultSubnetOwner<T: Config>() -> T::AccountId {
        T::AccountId::decode(&mut sp_runtime::traits::TrailingZeroInput::zeroes())
            .expect("trailing zeroes always produce a valid account ID; qed")
    }
    #[pallet::type_value]
    /// Default value for subnet locked.
    pub fn DefaultSubnetLocked<T: Config>() -> u64 {
        0
    }
    #[pallet::type_value]
    /// Default value for network tempo
    pub fn DefaultTempo<T: Config>() -> u16 {
        T::InitialTempo::get()
    }
    #[pallet::type_value]
    /// Default value for weights set rate limit.
    pub fn DefaultWeightsSetRateLimit<T: Config>() -> u64 {
        100
    }
    #[pallet::type_value]
    /// Default block number at registration.
    pub fn DefaultBlockAtRegistration<T: Config>() -> u64 {
        0
    }
    #[pallet::type_value]
    /// Default value for rho parameter.
    pub fn DefaultRho<T: Config>() -> u16 {
        T::InitialRho::get()
    }
    #[pallet::type_value]
    /// Default value for kappa parameter.
    pub fn DefaultKappa<T: Config>() -> u16 {
        T::InitialKappa::get()
    }
    #[pallet::type_value]
    /// Default maximum allowed UIDs.
    pub fn DefaultMaxAllowedUids<T: Config>() -> u16 {
        T::InitialMaxAllowedUids::get()
    }
    #[pallet::type_value]
    /// Default immunity period.
    pub fn DefaultImmunityPeriod<T: Config>() -> u16 {
        T::InitialImmunityPeriod::get()
    }
    #[pallet::type_value]
    /// Default activity cutoff.
    pub fn DefaultActivityCutoff<T: Config>() -> u16 {
        T::InitialActivityCutoff::get()
    }
    #[pallet::type_value]
    /// Default maximum weights limit.
    pub fn DefaultMaxWeightsLimit<T: Config>() -> u16 {
        T::InitialMaxWeightsLimit::get()
    }
    #[pallet::type_value]
    /// Default weights version key.
    pub fn DefaultWeightsVersionKey<T: Config>() -> u64 {
        T::InitialWeightsVersionKey::get()
    }
    #[pallet::type_value]
    /// Default minimum allowed weights.
    pub fn DefaultMinAllowedWeights<T: Config>() -> u16 {
        T::InitialMinAllowedWeights::get()
    }
    #[pallet::type_value]
    /// Default maximum allowed validators.
    pub fn DefaultMaxAllowedValidators<T: Config>() -> u16 {
        T::InitialMaxAllowedValidators::get()
    }
    #[pallet::type_value]
    /// Default adjustment interval.
    pub fn DefaultAdjustmentInterval<T: Config>() -> u16 {
        T::InitialAdjustmentInterval::get()
    }
    #[pallet::type_value]
    /// Default bonds moving average.
    pub fn DefaultBondsMovingAverage<T: Config>() -> u64 {
        T::InitialBondsMovingAverage::get()
    }
    #[pallet::type_value]
    /// Default validator prune length.
    pub fn DefaultValidatorPruneLen<T: Config>() -> u64 {
        T::InitialValidatorPruneLen::get()
    }
    #[pallet::type_value]
    /// Default scaling law power.
    pub fn DefaultScalingLawPower<T: Config>() -> u16 {
        T::InitialScalingLawPower::get()
    }
    #[pallet::type_value]
    /// Default target registrations per interval.
    pub fn DefaultTargetRegistrationsPerInterval<T: Config>() -> u16 {
        T::InitialTargetRegistrationsPerInterval::get()
    }
    #[pallet::type_value]
    /// Default adjustment alpha.
    pub fn DefaultAdjustmentAlpha<T: Config>() -> u64 {
        T::InitialAdjustmentAlpha::get()
    }
    #[pallet::type_value]
    /// Default minimum stake for weights.
    pub fn DefaultStakeThreshold<T: Config>() -> u64 {
        0
    }
    #[pallet::type_value]
    /// Default Reveal Period Epochs
    pub fn DefaultRevealPeriodEpochs<T: Config>() -> u64 {
        1
    }
    #[pallet::type_value]
    /// Value definition for vector of u16.
    pub fn EmptyU16Vec<T: Config>() -> Vec<u16> {
        vec![]
    }
    #[pallet::type_value]
    /// Value definition for vector of u64.
    pub fn EmptyU64Vec<T: Config>() -> Vec<u64> {
        vec![]
    }
    #[pallet::type_value]
    /// Value definition for vector of bool.
    pub fn EmptyBoolVec<T: Config>() -> Vec<bool> {
        vec![]
    }
    #[pallet::type_value]
    /// Value definition for bonds with type vector of (u16, u16).
    pub fn DefaultBonds<T: Config>() -> Vec<(u16, u16)> {
        vec![]
    }
    #[pallet::type_value]
    /// Value definition for weights with vector of (u16, u16).
    pub fn DefaultWeights<T: Config>() -> Vec<(u16, u16)> {
        vec![]
    }
    #[pallet::type_value]
    /// Default value for key with type T::AccountId derived from trailing zeroes.
    pub fn DefaultKey<T: Config>() -> T::AccountId {
        T::AccountId::decode(&mut sp_runtime::traits::TrailingZeroInput::zeroes())
            .expect("trailing zeroes always produce a valid account ID; qed")
    }
    // pub fn DefaultHotkeyEmissionTempo<T: Config>() -> u64 {
    //     T::InitialHotkeyEmissionTempo::get()
    // } (DEPRECATED)
    #[pallet::type_value]
    /// Default value for rate limiting
    pub fn DefaultTxRateLimit<T: Config>() -> u64 {
        T::InitialTxRateLimit::get()
    }
    #[pallet::type_value]
    /// Default value for delegate take rate limiting
    pub fn DefaultTxDelegateTakeRateLimit<T: Config>() -> u64 {
        T::InitialTxDelegateTakeRateLimit::get()
    }
    #[pallet::type_value]
    /// Default value for chidlkey take rate limiting
    pub fn DefaultTxChildKeyTakeRateLimit<T: Config>() -> u64 {
        T::InitialTxChildKeyTakeRateLimit::get()
    }
    #[pallet::type_value]
    /// Default value for last extrinsic block.
    pub fn DefaultLastTxBlock<T: Config>() -> u64 {
        0
    }
    #[pallet::type_value]
    /// Default value for serving rate limit.
    pub fn DefaultServingRateLimit<T: Config>() -> u64 {
        T::InitialServingRateLimit::get()
    }
    #[pallet::type_value]
    /// Default value for weight commit/reveal enabled.
    pub fn DefaultCommitRevealWeightsEnabled<T: Config>() -> bool {
        false
    }
    #[pallet::type_value]
    /// Senate requirements
    pub fn DefaultSenateRequiredStakePercentage<T: Config>() -> u64 {
        T::InitialSenateRequiredStakePercentage::get()
    }
    #[pallet::type_value]
    /// -- ITEM (switches liquid alpha on)
    pub fn DefaultLiquidAlpha<T: Config>() -> bool {
        false
    }
    #[pallet::type_value]
    /// (alpha_low: 0.7, alpha_high: 0.9)
    pub fn DefaultAlphaValues<T: Config>() -> (u16, u16) {
        (45875, 58982)
    }
    #[pallet::type_value]
    /// Default value for network max stake.
    pub fn DefaultNetworkMaxStake<T: Config>() -> u64 {
        T::InitialNetworkMaxStake::get()
    }

    #[pallet::type_value]
    /// Default value for coldkey swap schedule duration
    pub fn DefaultColdkeySwapScheduleDuration<T: Config>() -> BlockNumberFor<T> {
        T::InitialColdkeySwapScheduleDuration::get()
    }

    #[pallet::type_value]
    /// Default value for applying pending items (e.g. childkeys).
    pub fn DefaultPendingCooldown<T: Config>() -> u64 {
        7200
    }

    #[pallet::type_value]
    /// Default minimum stake for setting childkeys.
    pub fn DefaultChildkeysMinStake<T: Config>() -> u64 {
        1_000_000_000_000
    }

    #[pallet::type_value]
    /// Default unicode vector for tau symbol.
    pub fn DefaultUnicodeVecU8<T: Config>() -> Vec<u8> {
        b"\xF0\x9D\x9C\x8F".to_vec() // Unicode for tau (𝜏)
    }

    #[pallet::type_value]
    /// Default value for dissolve network schedule duration
    pub fn DefaultDissolveNetworkScheduleDuration<T: Config>() -> BlockNumberFor<T> {
        T::InitialDissolveNetworkScheduleDuration::get()
    }

    #[pallet::type_value]
    /// Default value for Share Pool variables
    pub fn DefaultSharePoolZero<T: Config>() -> U64F64 {
        U64F64::from_num(0)
    }

    #[pallet::storage]
    pub type ColdkeySwapScheduleDuration<T: Config> =
        StorageValue<_, BlockNumberFor<T>, ValueQuery, DefaultColdkeySwapScheduleDuration<T>>;

    #[pallet::storage]
    pub type DissolveNetworkScheduleDuration<T: Config> =
        StorageValue<_, BlockNumberFor<T>, ValueQuery, DefaultDissolveNetworkScheduleDuration<T>>;

    #[pallet::storage]
    pub type SenateRequiredStakePercentage<T> =
        StorageValue<_, u64, ValueQuery, DefaultSenateRequiredStakePercentage<T>>;

    /// ============================
    /// ==== Staking Variables ====
    /// ============================
    /// The Subtensor [`TotalIssuance`] represents the total issuance of tokens on the Bittensor network.
    ///
    /// It is comprised of three parts:
    /// - The total amount of issued tokens, tracked in the TotalIssuance of the Balances pallet
    /// - The total amount of tokens staked in the system, tracked in [`TotalStake`]
    /// - The total amount of tokens locked up for subnet reg, tracked in [`TotalSubnetLocked`] attained by iterating over subnet lock.
    ///
    /// Eventually, Bittensor should migrate to using Holds afterwhich time we will not require this
    /// separate accounting.
    #[pallet::storage]
    /// --- ITEM --> Global weight
    pub type TaoWeight<T> = StorageValue<_, u64, ValueQuery, DefaultTaoWeight<T>>;
    #[pallet::storage]
    /// --- ITEM ( default_delegate_take )
    pub type MaxDelegateTake<T> = StorageValue<_, u16, ValueQuery, DefaultDelegateTake<T>>;
    #[pallet::storage]
    /// --- ITEM ( min_delegate_take )
    pub type MinDelegateTake<T> = StorageValue<_, u16, ValueQuery, DefaultMinDelegateTake<T>>;
    #[pallet::storage]
    /// --- ITEM ( default_childkey_take )
    pub type MaxChildkeyTake<T> = StorageValue<_, u16, ValueQuery, DefaultMaxChildKeyTake<T>>;
    #[pallet::storage]
    /// --- ITEM ( min_childkey_take )
    pub type MinChildkeyTake<T> = StorageValue<_, u16, ValueQuery, DefaultMinChildKeyTake<T>>;
    #[pallet::storage]
    /// MAP ( hot ) --> cold | Returns the controlling coldkey for a hotkey.
    pub type Owner<T: Config> =
        StorageMap<_, Blake2_128Concat, T::AccountId, T::AccountId, ValueQuery, DefaultAccount<T>>;
    #[pallet::storage]
    /// MAP ( hot ) --> take | Returns the hotkey delegation take. And signals that this key is open for delegation.
    pub type Delegates<T: Config> =
        StorageMap<_, Blake2_128Concat, T::AccountId, u16, ValueQuery, DefaultDelegateTake<T>>;
    #[pallet::storage]
    /// DMAP ( hot, netuid ) --> take | Returns the hotkey childkey take for a specific subnet
    pub type ChildkeyTake<T: Config> = StorageDoubleMap<
        _,
        Blake2_128Concat,
        T::AccountId, // First key: hotkey
        Identity,
        u16, // Second key: netuid
        u16, // Value: take
        ValueQuery,
    >;
    #[pallet::storage]
    /// DMAP ( netuid, parent ) --> (Vec<(proportion,child)>, cool_down_block)
    pub type PendingChildKeys<T: Config> = StorageDoubleMap<
        _,
        Identity,
        u16,
        Blake2_128Concat,
        T::AccountId,
        (Vec<(u64, T::AccountId)>, u64),
        ValueQuery,
        DefaultPendingChildkeys<T>,
    >;
    #[pallet::storage]
    /// DMAP ( parent, netuid ) --> Vec<(proportion,child)>
    pub type ChildKeys<T: Config> = StorageDoubleMap<
        _,
        Blake2_128Concat,
        T::AccountId,
        Identity,
        u16,
        Vec<(u64, T::AccountId)>,
        ValueQuery,
        DefaultAccountLinkage<T>,
    >;
    #[pallet::storage]
    /// DMAP ( child, netuid ) --> Vec<(proportion,parent)>
    pub type ParentKeys<T: Config> = StorageDoubleMap<
        _,
        Blake2_128Concat,
        T::AccountId,
        Identity,
        u16,
        Vec<(u64, T::AccountId)>,
        ValueQuery,
        DefaultAccountLinkage<T>,
    >;
    #[pallet::storage] // --- DMAP ( netuid, hotkey ) --> u64 | Last total dividend this hotkey got on tempo.
    pub type AlphaDividendsPerSubnet<T: Config> = StorageDoubleMap<
        _,
        Identity,
        u16,
        Blake2_128Concat,
        T::AccountId,
        u64,
        ValueQuery,
        DefaultZeroU64<T>,
    >;
    #[pallet::storage] // --- DMAP ( netuid, hotkey ) --> u64 | Last total root dividend paid to this hotkey on this subnet.
    pub type TaoDividendsPerSubnet<T: Config> = StorageDoubleMap<
        _,
        Identity,
        u16,
        Blake2_128Concat,
        T::AccountId,
        u64,
        ValueQuery,
        DefaultZeroU64<T>,
    >;

    /// ==================
    /// ==== Coinbase ====
    /// ==================
    #[pallet::storage]
    /// --- ITEM ( global_block_emission )
    pub type BlockEmission<T> = StorageValue<_, u64, ValueQuery, DefaultBlockEmission<T>>;
    #[pallet::storage]
    /// --- DMap ( hot, netuid ) --> emission | last hotkey emission on network.
    pub type LastHotkeyEmissionOnNetuid<T: Config> = StorageDoubleMap<
        _,
        Blake2_128Concat,
        T::AccountId,
        Identity,
        u16,
        u64,
        ValueQuery,
        DefaultZeroU64<T>,
    >;
    #[pallet::storage]
    /// --- NMAP ( hot, cold, netuid ) --> last_emission_on_hot_cold_net | Returns the last_emission_update_on_hot_cold_net
    pub type LastHotkeyColdkeyEmissionOnNetuid<T: Config> = StorageNMap<
        _,
        (
            NMapKey<Blake2_128Concat, T::AccountId>, // hot
            NMapKey<Blake2_128Concat, T::AccountId>, // cold
            NMapKey<Identity, u16>,                  // subnet
        ),
        u64, // Stake
        ValueQuery,
    >;

    /// ==========================
    /// ==== Staking Counters ====
    /// ==========================
    /// The Subtensor [`TotalIssuance`] represents the total issuance of tokens on the Bittensor network.
    ///
    /// It is comprised of three parts:
    /// - The total amount of issued tokens, tracked in the TotalIssuance of the Balances pallet
    /// - The total amount of tokens staked in the system, tracked in [`TotalStake`]
    /// - The total amount of tokens locked up for subnet reg, tracked in [`TotalSubnetLocked`] attained by iterating over subnet lock.
    ///
    /// Eventually, Bittensor should migrate to using Holds afterwhich time we will not require this
    /// separate accounting.
    #[pallet::storage] // --- ITEM ( total_issuance )
    pub type TotalIssuance<T> = StorageValue<_, u64, ValueQuery, DefaultTotalIssuance<T>>;
    #[pallet::storage] // --- ITEM ( total_stake )
    pub type TotalStake<T> = StorageValue<_, u64, ValueQuery>;
    #[pallet::storage] // --- ITEM ( dynamic_block ) -- block when dynamic was turned on.
    pub type DynamicBlock<T> = StorageValue<_, u64, ValueQuery>;
    #[pallet::storage] // --- DMAP ( netuid ) --> total_volume | The total amount of TAO bought and sold since the start of the network.
    pub type SubnetVolume<T: Config> =
        StorageMap<_, Identity, u16, u64, ValueQuery, DefaultZeroU64<T>>;
    #[pallet::storage] // --- DMAP ( netuid ) --> tao_in_subnet | Returns the amount of TAO in the subnet.
    pub type SubnetTAO<T: Config> =
        StorageMap<_, Identity, u16, u64, ValueQuery, DefaultZeroU64<T>>;
    #[pallet::storage] // --- DMAP ( netuid ) --> alpha_in_emission | Returns the amount of alph in  emission into the pool per block.
    pub type SubnetAlphaInEmission<T: Config> =
        StorageMap<_, Identity, u16, u64, ValueQuery, DefaultZeroU64<T>>;
    #[pallet::storage] // --- DMAP ( netuid ) --> alpha_out_emission | Returns the amount of alpha out emission into the network per block.
    pub type SubnetAlphaOutEmission<T: Config> =
        StorageMap<_, Identity, u16, u64, ValueQuery, DefaultZeroU64<T>>;
    #[pallet::storage] // --- DMAP ( netuid ) --> tao_in_emission | Returns the amount of tao emitted into this subent on the last block.
    pub type SubnetTaoInEmission<T: Config> =
        StorageMap<_, Identity, u16, u64, ValueQuery, DefaultZeroU64<T>>;
    #[pallet::storage] // --- DMAP ( netuid ) --> alpha_sell_per_block | Alpha sold per block.
    pub type SubnetAlphaEmissionSell<T: Config> =
        StorageMap<_, Identity, u16, u64, ValueQuery, DefaultZeroU64<T>>;
    #[pallet::storage] // --- DMAP ( netuid ) --> total_stake_at_moment_of_subnet_registration
    pub type TotalStakeAtDynamic<T: Config> =
        StorageMap<_, Identity, u16, u64, ValueQuery, DefaultZeroU64<T>>;
    #[pallet::storage] // --- DMAP ( netuid ) --> alpha_supply_in_pool | Returns the amount of alpha in the subnet.
    pub type SubnetAlphaIn<T: Config> =
        StorageMap<_, Identity, u16, u64, ValueQuery, DefaultZeroU64<T>>;
    #[pallet::storage] // --- DMAP ( netuid ) --> alpha_supply_in_subnet | Returns the amount of alpha in the subnet.
    pub type SubnetAlphaOut<T: Config> =
        StorageMap<_, Identity, u16, u64, ValueQuery, DefaultZeroU64<T>>;
    #[pallet::storage] // --- DMAP ( cold ) --> Vec<hot> | Maps coldkey to hotkeys that stake to it
    pub type StakingHotkeys<T: Config> =
        StorageMap<_, Blake2_128Concat, T::AccountId, Vec<T::AccountId>, ValueQuery>;
    #[pallet::storage] // --- MAP ( cold ) --> Vec<hot> | Returns the vector of hotkeys controlled by this coldkey.
    pub type OwnedHotkeys<T: Config> =
        StorageMap<_, Blake2_128Concat, T::AccountId, Vec<T::AccountId>, ValueQuery>;
    #[pallet::storage]
    /// (DEPRECATED) DMAP ( hot, cold ) --> stake | Returns the stake under a coldkey prefixed by hotkey.
    pub type Stake<T: Config> = StorageDoubleMap<
        _,
        Blake2_128Concat,
        T::AccountId,
        Identity,
        T::AccountId,
        u64,
        ValueQuery,
        DefaultZeroU64<T>,
    >;

    #[pallet::storage] // --- DMAP ( cold ) --> () | Maps coldkey to if a coldkey swap is scheduled.
    pub type ColdkeySwapScheduled<T: Config> =
        StorageMap<_, Blake2_128Concat, T::AccountId, (), ValueQuery>;

    #[pallet::storage] // --- DMAP ( hot, netuid ) --> alpha | Returns the total amount of alpha a hotkey owns.
    pub type TotalHotkeyAlpha<T: Config> = StorageDoubleMap<
        _,
        Blake2_128Concat,
        T::AccountId,
        Identity,
        u16,
        u64,
        ValueQuery,
        DefaultZeroU64<T>,
    >;
    #[pallet::storage]
    /// DMAP ( hot, netuid ) --> total_alpha_shares | Returns the number of alpha shares for a hotkey on a subnet.
    pub type TotalHotkeyShares<T: Config> = StorageDoubleMap<
        _,
        Blake2_128Concat,
        T::AccountId,
        Identity,
        u16,
        U64F64,
        ValueQuery,
        DefaultSharePoolZero<T>,
    >;
    #[pallet::storage] // --- NMAP ( hot, cold, netuid ) --> alpha | Returns the alpha shares for a hotkey, coldkey, netuid triplet.
    pub type Alpha<T: Config> = StorageNMap<
        _,
        (
            NMapKey<Blake2_128Concat, T::AccountId>, // hot
            NMapKey<Blake2_128Concat, T::AccountId>, // cold
            NMapKey<Identity, u16>,                  // subnet
        ),
        U64F64, // Shares
        ValueQuery,
    >;
    #[pallet::storage] // --- DMAP ( netuid ) --> token_symbol | Returns the token symbol for a subnet.
    pub type TokenSymbol<T: Config> =
        StorageMap<_, Identity, u16, Vec<u8>, ValueQuery, DefaultUnicodeVecU8<T>>;
    #[pallet::storage] // --- DMAP ( netuid ) --> subnet_name | Returns the name of the subnet.
    pub type SubnetName<T: Config> =
        StorageMap<_, Identity, u16, Vec<u8>, ValueQuery, DefaultUnicodeVecU8<T>>;

    /// ============================
    /// ==== Global Parameters =====
    /// ============================
    #[pallet::storage]
    /// --- StorageItem Global Used Work.
    pub type UsedWork<T: Config> = StorageMap<_, Identity, Vec<u8>, u64, ValueQuery>;
    #[pallet::storage]
    /// --- ITEM( global_max_registrations_per_block )
    pub type MaxRegistrationsPerBlock<T> =
        StorageMap<_, Identity, u16, u16, ValueQuery, DefaultMaxRegistrationsPerBlock<T>>;
    #[pallet::storage]
    /// --- ITEM( maximum_number_of_networks )
    pub type SubnetLimit<T> = StorageValue<_, u16, ValueQuery, DefaultSubnetLimit<T>>;
    #[pallet::storage]
    /// --- ITEM( total_number_of_existing_networks )
    pub type TotalNetworks<T> = StorageValue<_, u16, ValueQuery>;
    #[pallet::storage]
    /// ITEM( network_immunity_period )
    pub type NetworkImmunityPeriod<T> =
        StorageValue<_, u64, ValueQuery, DefaultNetworkImmunityPeriod<T>>;
    #[pallet::storage]
    /// ITEM( network_last_registered_block )
    pub type NetworkLastRegistered<T> =
        StorageValue<_, u64, ValueQuery, DefaultNetworkLastRegistered<T>>;
    #[pallet::storage]
    /// ITEM( network_min_allowed_uids )
    pub type NetworkMinAllowedUids<T> =
        StorageValue<_, u16, ValueQuery, DefaultNetworkMinAllowedUids<T>>;
    #[pallet::storage]
    /// ITEM( min_network_lock_cost )
    pub type NetworkMinLockCost<T> = StorageValue<_, u64, ValueQuery, DefaultNetworkMinLockCost<T>>;
    #[pallet::storage]
    /// ITEM( last_network_lock_cost )
    pub type NetworkLastLockCost<T> =
        StorageValue<_, u64, ValueQuery, DefaultNetworkMinLockCost<T>>;
    #[pallet::storage]
    /// ITEM( network_lock_reduction_interval )
    pub type NetworkLockReductionInterval<T> =
        StorageValue<_, u64, ValueQuery, DefaultNetworkLockReductionInterval<T>>;
    #[pallet::storage]
    /// ITEM( subnet_owner_cut )
    pub type SubnetOwnerCut<T> = StorageValue<_, u16, ValueQuery, DefaultSubnetOwnerCut<T>>;
    #[pallet::storage]
    /// ITEM( network_rate_limit )
    pub type NetworkRateLimit<T> = StorageValue<_, u64, ValueQuery, DefaultNetworkRateLimit<T>>;
    #[pallet::storage] // --- ITEM( nominator_min_required_stake )
    pub type NominatorMinRequiredStake<T> = StorageValue<_, u64, ValueQuery, DefaultZeroU64<T>>;

    /// ============================
    /// ==== Subnet Locks =====
    /// ============================
    #[pallet::storage] // --- MAP ( netuid ) --> total_subnet_locked
    pub type SubnetLocked<T: Config> =
        StorageMap<_, Identity, u16, u64, ValueQuery, DefaultZeroU64<T>>;
    #[pallet::storage] // --- MAP ( netuid ) --> largest_locked
    pub type LargestLocked<T: Config> =
        StorageMap<_, Identity, u16, u64, ValueQuery, DefaultZeroU64<T>>;

    /// =================
    /// ==== Tempos =====
    /// =================
    #[pallet::storage] // --- ITEM( max_tempo )
    pub type AvgTempo<T> = StorageValue<_, u16, ValueQuery, DefaultTempo<T>>;
    #[pallet::storage] // --- ITEM( max_tempo )
    pub type MaxTempo<T> = StorageValue<_, u16, ValueQuery, DefaultMaxTempo<T>>;
    #[pallet::storage] // --- MAP ( netuid ) --> tempo
    pub type Tempo<T> = StorageMap<_, Identity, u16, u16, ValueQuery, DefaultTempo<T>>;

    /// ============================
    /// ==== Subnet Parameters =====
    /// ============================
    #[pallet::storage] // --- MAP ( netuid ) --> subnet mechanism
    pub type SubnetMechanism<T: Config> =
        StorageMap<_, Identity, u16, u16, ValueQuery, DefaultZeroU16<T>>;
    #[pallet::storage]
    /// --- MAP ( netuid ) --> subnetwork_n (Number of UIDs in the network).
    pub type SubnetworkN<T: Config> = StorageMap<_, Identity, u16, u16, ValueQuery, DefaultN<T>>;
    #[pallet::storage]
    /// --- MAP ( netuid ) --> modality   TEXT: 0, IMAGE: 1, TENSOR: 2
    pub type NetworkModality<T> = StorageMap<_, Identity, u16, u16, ValueQuery, DefaultModality<T>>;
    #[pallet::storage]
    /// --- MAP ( netuid ) --> network_is_added
    pub type NetworksAdded<T: Config> =
        StorageMap<_, Identity, u16, bool, ValueQuery, DefaultNeworksAdded<T>>;
    #[pallet::storage]
    /// --- DMAP ( hotkey, netuid ) --> bool
    pub type IsNetworkMember<T: Config> = StorageDoubleMap<
        _,
        Blake2_128Concat,
        T::AccountId,
        Identity,
        u16,
        bool,
        ValueQuery,
        DefaultIsNetworkMember<T>,
    >;
    #[pallet::storage]
    /// --- MAP ( netuid ) --> network_registration_allowed
    pub type NetworkRegistrationAllowed<T: Config> =
        StorageMap<_, Identity, u16, bool, ValueQuery, DefaultRegistrationAllowed<T>>;
    #[pallet::storage]
    /// --- MAP ( netuid ) --> network_pow_allowed
    pub type NetworkPowRegistrationAllowed<T: Config> =
        StorageMap<_, Identity, u16, bool, ValueQuery, DefaultRegistrationAllowed<T>>;
    #[pallet::storage]
    /// --- MAP ( netuid ) --> block_created
    pub type NetworkRegisteredAt<T: Config> =
        StorageMap<_, Identity, u16, u64, ValueQuery, DefaultNetworkRegisteredAt<T>>;
    #[pallet::storage]
    /// --- MAP ( netuid ) --> emission_values
    pub type EmissionValues<T> =
        StorageMap<_, Identity, u16, u64, ValueQuery, DefaultEmissionValues<T>>;
    #[pallet::storage]
    /// --- MAP ( netuid ) --> pending_emission
    pub type PendingEmission<T> =
        StorageMap<_, Identity, u16, u64, ValueQuery, DefaultPendingEmission<T>>;
    #[pallet::storage]
    /// --- MAP ( netuid ) --> pending_root_emission
    pub type PendingRootDivs<T> = StorageMap<_, Identity, u16, u64, ValueQuery, DefaultZeroU64<T>>;
    #[pallet::storage]
    /// --- MAP ( netuid ) --> blocks_since_last_step
    pub type BlocksSinceLastStep<T> =
        StorageMap<_, Identity, u16, u64, ValueQuery, DefaultBlocksSinceLastStep<T>>;
    #[pallet::storage]
    /// --- MAP ( netuid ) --> last_mechanism_step_block
    pub type LastMechansimStepBlock<T> =
        StorageMap<_, Identity, u16, u64, ValueQuery, DefaultLastMechanismStepBlock<T>>;
    #[pallet::storage]
    /// --- MAP ( netuid ) --> subnet_owner
    pub type SubnetOwner<T: Config> =
        StorageMap<_, Identity, u16, T::AccountId, ValueQuery, DefaultSubnetOwner<T>>;
    #[pallet::storage]
    /// --- MAP ( netuid ) --> subnet_owner_hotkey
    pub type SubnetOwnerHotkey<T: Config> =
        StorageMap<_, Identity, u16, T::AccountId, ValueQuery, DefaultSubnetOwner<T>>;
    #[pallet::storage]
    /// --- MAP ( netuid ) --> serving_rate_limit
    pub type ServingRateLimit<T> =
        StorageMap<_, Identity, u16, u64, ValueQuery, DefaultServingRateLimit<T>>;
    #[pallet::storage]
    /// --- MAP ( netuid ) --> Rho
    pub type Rho<T> = StorageMap<_, Identity, u16, u16, ValueQuery, DefaultRho<T>>;
    #[pallet::storage]
    /// --- MAP ( netuid ) --> Kappa
    pub type Kappa<T> = StorageMap<_, Identity, u16, u16, ValueQuery, DefaultKappa<T>>;
    #[pallet::storage]
    /// --- MAP ( netuid ) --> uid, we use to record uids to prune at next epoch.
    pub type NeuronsToPruneAtNextEpoch<T: Config> = StorageMap<_, Identity, u16, u16, ValueQuery>;
    #[pallet::storage]
    /// --- MAP ( netuid ) --> registrations_this_interval
    pub type RegistrationsThisInterval<T: Config> = StorageMap<_, Identity, u16, u16, ValueQuery>;
    #[pallet::storage]
    /// --- MAP ( netuid ) --> pow_registrations_this_interval
    pub type POWRegistrationsThisInterval<T: Config> =
        StorageMap<_, Identity, u16, u16, ValueQuery>;
    #[pallet::storage]
    /// --- MAP ( netuid ) --> burn_registrations_this_interval
    pub type BurnRegistrationsThisInterval<T: Config> =
        StorageMap<_, Identity, u16, u16, ValueQuery>;
    #[pallet::storage]
    /// --- MAP ( netuid ) --> max_allowed_uids
    pub type MaxAllowedUids<T> =
        StorageMap<_, Identity, u16, u16, ValueQuery, DefaultMaxAllowedUids<T>>;
    #[pallet::storage]
    /// --- MAP ( netuid ) --> immunity_period
    pub type ImmunityPeriod<T> =
        StorageMap<_, Identity, u16, u16, ValueQuery, DefaultImmunityPeriod<T>>;
    #[pallet::storage]
    /// --- MAP ( netuid ) --> activity_cutoff
    pub type ActivityCutoff<T> =
        StorageMap<_, Identity, u16, u16, ValueQuery, DefaultActivityCutoff<T>>;
    #[pallet::storage]
    /// --- MAP ( netuid ) --> max_weight_limit
    pub type MaxWeightsLimit<T> =
        StorageMap<_, Identity, u16, u16, ValueQuery, DefaultMaxWeightsLimit<T>>;
    #[pallet::storage]
    /// --- MAP ( netuid ) --> weights_version_key
    pub type WeightsVersionKey<T> =
        StorageMap<_, Identity, u16, u64, ValueQuery, DefaultWeightsVersionKey<T>>;
    #[pallet::storage]
    /// --- MAP ( netuid ) --> min_allowed_weights
    pub type MinAllowedWeights<T> =
        StorageMap<_, Identity, u16, u16, ValueQuery, DefaultMinAllowedWeights<T>>;
    #[pallet::storage]
    /// --- MAP ( netuid ) --> max_allowed_validators
    pub type MaxAllowedValidators<T> =
        StorageMap<_, Identity, u16, u16, ValueQuery, DefaultMaxAllowedValidators<T>>;
    #[pallet::storage]
    /// --- MAP ( netuid ) --> adjustment_interval
    pub type AdjustmentInterval<T> =
        StorageMap<_, Identity, u16, u16, ValueQuery, DefaultAdjustmentInterval<T>>;
    #[pallet::storage]
    /// --- MAP ( netuid ) --> bonds_moving_average
    pub type BondsMovingAverage<T> =
        StorageMap<_, Identity, u16, u64, ValueQuery, DefaultBondsMovingAverage<T>>;
    /// --- MAP ( netuid ) --> weights_set_rate_limit
    #[pallet::storage]
    pub type WeightsSetRateLimit<T> =
        StorageMap<_, Identity, u16, u64, ValueQuery, DefaultWeightsSetRateLimit<T>>;
    #[pallet::storage]
    /// --- MAP ( netuid ) --> validator_prune_len
    pub type ValidatorPruneLen<T> =
        StorageMap<_, Identity, u16, u64, ValueQuery, DefaultValidatorPruneLen<T>>;
    #[pallet::storage]
    /// --- MAP ( netuid ) --> scaling_law_power
    pub type ScalingLawPower<T> =
        StorageMap<_, Identity, u16, u16, ValueQuery, DefaultScalingLawPower<T>>;
    #[pallet::storage]
    /// --- MAP ( netuid ) --> target_registrations_this_interval
    pub type TargetRegistrationsPerInterval<T> =
        StorageMap<_, Identity, u16, u16, ValueQuery, DefaultTargetRegistrationsPerInterval<T>>;
    #[pallet::storage]
    /// --- MAP ( netuid ) --> adjustment_alpha
    pub type AdjustmentAlpha<T: Config> =
        StorageMap<_, Identity, u16, u64, ValueQuery, DefaultAdjustmentAlpha<T>>;
    #[pallet::storage]
    /// --- MAP ( netuid ) --> commit reveal v2 weights are enabled
    pub type CommitRevealWeightsEnabled<T> =
        StorageMap<_, Identity, u16, bool, ValueQuery, DefaultCommitRevealWeightsEnabled<T>>;
    #[pallet::storage]
    /// --- MAP ( netuid ) --> Burn
    pub type Burn<T> = StorageMap<_, Identity, u16, u64, ValueQuery, DefaultBurn<T>>;
    #[pallet::storage]
    /// --- MAP ( netuid ) --> Difficulty
    pub type Difficulty<T> = StorageMap<_, Identity, u16, u64, ValueQuery, DefaultDifficulty<T>>;
    #[pallet::storage]
    /// --- MAP ( netuid ) --> MinBurn
    pub type MinBurn<T> = StorageMap<_, Identity, u16, u64, ValueQuery, DefaultMinBurn<T>>;
    #[pallet::storage]
    /// --- MAP ( netuid ) --> MaxBurn
    pub type MaxBurn<T> = StorageMap<_, Identity, u16, u64, ValueQuery, DefaultMaxBurn<T>>;
    #[pallet::storage]
    /// --- MAP ( netuid ) --> MinDifficulty
    pub type MinDifficulty<T> =
        StorageMap<_, Identity, u16, u64, ValueQuery, DefaultMinDifficulty<T>>;
    #[pallet::storage]
    /// --- MAP ( netuid ) --> MaxDifficulty
    pub type MaxDifficulty<T> =
        StorageMap<_, Identity, u16, u64, ValueQuery, DefaultMaxDifficulty<T>>;
    #[pallet::storage]
    /// --- MAP ( netuid ) -->  Block at last adjustment.
    pub type LastAdjustmentBlock<T> =
        StorageMap<_, Identity, u16, u64, ValueQuery, DefaultLastAdjustmentBlock<T>>;
    #[pallet::storage]
    /// --- MAP ( netuid ) --> Registrations of this Block.
    pub type RegistrationsThisBlock<T> =
        StorageMap<_, Identity, u16, u16, ValueQuery, DefaultRegistrationsThisBlock<T>>;
    #[pallet::storage]
    /// --- MAP ( netuid ) --> global_RAO_recycled_for_registration
    pub type RAORecycledForRegistration<T> =
        StorageMap<_, Identity, u16, u64, ValueQuery, DefaultRAORecycledForRegistration<T>>;
    #[pallet::storage]
    /// --- ITEM ( tx_rate_limit )
    pub type TxRateLimit<T> = StorageValue<_, u64, ValueQuery, DefaultTxRateLimit<T>>;
    #[pallet::storage]
    /// --- ITEM ( tx_delegate_take_rate_limit )
    pub type TxDelegateTakeRateLimit<T> =
        StorageValue<_, u64, ValueQuery, DefaultTxDelegateTakeRateLimit<T>>;
    #[pallet::storage]
    /// --- ITEM ( tx_childkey_take_rate_limit )
    pub type TxChildkeyTakeRateLimit<T> =
        StorageValue<_, u64, ValueQuery, DefaultTxChildKeyTakeRateLimit<T>>;
    #[pallet::storage]
    /// --- MAP ( netuid ) --> Whether or not Liquid Alpha is enabled
    pub type LiquidAlphaOn<T> =
        StorageMap<_, Blake2_128Concat, u16, bool, ValueQuery, DefaultLiquidAlpha<T>>;
    #[pallet::storage]
    ///  MAP ( netuid ) --> (alpha_low, alpha_high)
    pub type AlphaValues<T> =
        StorageMap<_, Identity, u16, (u16, u16), ValueQuery, DefaultAlphaValues<T>>;
    /// MAP ( netuid ) --> max stake allowed on a subnet.
    #[pallet::storage]
    pub type NetworkMaxStake<T> =
        StorageMap<_, Identity, u16, u64, ValueQuery, DefaultNetworkMaxStake<T>>;

    /// =======================================
    /// ==== Subnetwork Consensus Storage  ====
    /// =======================================
    #[pallet::storage] // --- DMAP ( netuid ) --> stake_weight | weight for stake used in YC.
    pub(super) type StakeWeight<T: Config> =
        StorageMap<_, Identity, u16, Vec<u16>, ValueQuery, EmptyU16Vec<T>>;
    #[pallet::storage]
    /// --- DMAP ( netuid, hotkey ) --> uid
    pub type Uids<T: Config> =
        StorageDoubleMap<_, Identity, u16, Blake2_128Concat, T::AccountId, u16, OptionQuery>;
    #[pallet::storage]
    /// --- DMAP ( netuid, uid ) --> hotkey
    pub type Keys<T: Config> =
        StorageDoubleMap<_, Identity, u16, Identity, u16, T::AccountId, ValueQuery, DefaultKey<T>>;
    #[pallet::storage]
    /// --- DMAP ( netuid ) --> (hotkey, se, ve)
    pub type LoadedEmission<T: Config> =
        StorageMap<_, Identity, u16, Vec<(T::AccountId, u64, u64)>, OptionQuery>;
    #[pallet::storage]
    /// --- DMAP ( netuid ) --> active
    pub type Active<T: Config> =
        StorageMap<_, Identity, u16, Vec<bool>, ValueQuery, EmptyBoolVec<T>>;
    #[pallet::storage]
    /// --- DMAP ( netuid ) --> rank
    pub type Rank<T: Config> = StorageMap<_, Identity, u16, Vec<u16>, ValueQuery, EmptyU16Vec<T>>;
    #[pallet::storage]
    /// --- DMAP ( netuid ) --> trust
    pub type Trust<T: Config> = StorageMap<_, Identity, u16, Vec<u16>, ValueQuery, EmptyU16Vec<T>>;
    #[pallet::storage]
    /// --- DMAP ( netuid ) --> consensus
    pub type Consensus<T: Config> =
        StorageMap<_, Identity, u16, Vec<u16>, ValueQuery, EmptyU16Vec<T>>;
    #[pallet::storage]
    /// --- DMAP ( netuid ) --> incentive
    pub type Incentive<T: Config> =
        StorageMap<_, Identity, u16, Vec<u16>, ValueQuery, EmptyU16Vec<T>>;
    #[pallet::storage]
    /// --- DMAP ( netuid ) --> dividends
    pub type Dividends<T: Config> =
        StorageMap<_, Identity, u16, Vec<u16>, ValueQuery, EmptyU16Vec<T>>;
    #[pallet::storage]
    /// --- DMAP ( netuid ) --> emission
    pub type Emission<T: Config> =
        StorageMap<_, Identity, u16, Vec<u64>, ValueQuery, EmptyU64Vec<T>>;
    #[pallet::storage]
    /// --- DMAP ( netuid ) --> last_update
    pub type LastUpdate<T: Config> =
        StorageMap<_, Identity, u16, Vec<u64>, ValueQuery, EmptyU64Vec<T>>;
    #[pallet::storage]
    /// --- DMAP ( netuid ) --> validator_trust
    pub type ValidatorTrust<T: Config> =
        StorageMap<_, Identity, u16, Vec<u16>, ValueQuery, EmptyU16Vec<T>>;
    #[pallet::storage]
    /// --- DMAP ( netuid ) --> pruning_scores
    pub type PruningScores<T: Config> =
        StorageMap<_, Identity, u16, Vec<u16>, ValueQuery, EmptyU16Vec<T>>;
    #[pallet::storage]
    /// --- DMAP ( netuid ) --> validator_permit
    pub type ValidatorPermit<T: Config> =
        StorageMap<_, Identity, u16, Vec<bool>, ValueQuery, EmptyBoolVec<T>>;
    #[pallet::storage]
    /// --- DMAP ( netuid, uid ) --> weights
    pub type Weights<T: Config> = StorageDoubleMap<
        _,
        Identity,
        u16,
        Identity,
        u16,
        Vec<(u16, u16)>,
        ValueQuery,
        DefaultWeights<T>,
    >;
    #[pallet::storage]
    /// --- DMAP ( netuid, uid ) --> bonds
    pub type Bonds<T: Config> = StorageDoubleMap<
        _,
        Identity,
        u16,
        Identity,
        u16,
        Vec<(u16, u16)>,
        ValueQuery,
        DefaultBonds<T>,
    >;
    #[pallet::storage]
    /// --- DMAP ( netuid, uid ) --> block_at_registration
    pub type BlockAtRegistration<T: Config> = StorageDoubleMap<
        _,
        Identity,
        u16,
        Identity,
        u16,
        u64,
        ValueQuery,
        DefaultBlockAtRegistration<T>,
    >;
    #[pallet::storage]
    /// --- MAP ( netuid, hotkey ) --> axon_info
    pub type Axons<T: Config> =
        StorageDoubleMap<_, Identity, u16, Blake2_128Concat, T::AccountId, AxonInfoOf, OptionQuery>;
    /// --- MAP ( netuid, hotkey ) --> certificate
    #[pallet::storage]
    pub type NeuronCertificates<T: Config> = StorageDoubleMap<
        _,
        Identity,
        u16,
        Blake2_128Concat,
        T::AccountId,
        NeuronCertificateOf,
        OptionQuery,
    >;
    #[pallet::storage]
    /// --- MAP ( netuid, hotkey ) --> prometheus_info
    pub type Prometheus<T: Config> = StorageDoubleMap<
        _,
        Identity,
        u16,
        Blake2_128Concat,
        T::AccountId,
        PrometheusInfoOf,
        OptionQuery,
    >;
    #[pallet::storage] // --- MAP ( coldkey ) --> identity
    pub type Identities<T: Config> =
        StorageMap<_, Blake2_128Concat, T::AccountId, ChainIdentityOf, OptionQuery>;

    #[pallet::storage] // --- MAP ( netuid ) --> identity
    pub type SubnetIdentities<T: Config> =
        StorageMap<_, Blake2_128Concat, u16, SubnetIdentityOf, OptionQuery>;

    /// =================================
    /// ==== Axon / Promo Endpoints =====
    /// =================================
    #[pallet::storage] // --- NMAP ( hot, netuid, name ) --> last_block | Returns the last block of a transaction for a given key, netuid, and name.
    pub type TransactionKeyLastBlock<T: Config> = StorageNMap<
        _,
        (
            NMapKey<Blake2_128Concat, T::AccountId>, // hot
            NMapKey<Identity, u16>,                  // netuid
            NMapKey<Identity, u16>,                  // extrinsic enum.
        ),
        u64,
        ValueQuery,
    >;
    #[pallet::storage]
    /// --- MAP ( key ) --> last_block
    pub type LastTxBlock<T: Config> =
        StorageMap<_, Identity, T::AccountId, u64, ValueQuery, DefaultLastTxBlock<T>>;
    #[pallet::storage]
    /// --- MAP ( key ) --> last_tx_block_childkey_take
    pub type LastTxBlockChildKeyTake<T: Config> =
        StorageMap<_, Identity, T::AccountId, u64, ValueQuery, DefaultLastTxBlock<T>>;
    #[pallet::storage]
    /// --- MAP ( key ) --> last_tx_block_delegate_take
    pub type LastTxBlockDelegateTake<T: Config> =
        StorageMap<_, Identity, T::AccountId, u64, ValueQuery, DefaultLastTxBlock<T>>;
    #[pallet::storage]
    /// ITEM( weights_min_stake )
    pub type StakeThreshold<T> = StorageValue<_, u64, ValueQuery, DefaultStakeThreshold<T>>;
    #[pallet::storage]
    /// --- MAP (netuid, who) --> VecDeque<(hash, commit_block, first_reveal_block, last_reveal_block)> | Stores a queue of commits for an account on a given netuid.
    pub type WeightCommits<T: Config> = StorageDoubleMap<
        _,
        Twox64Concat,
        u16,
        Twox64Concat,
        T::AccountId,
        VecDeque<(H256, u64, u64, u64)>,
        OptionQuery,
    >;
    #[pallet::storage]
    /// --- MAP (netuid, commit_epoch) --> VecDeque<(who, serialized_compressed_commit, reveal_round)> | Stores a queue of v3 commits for an account on a given netuid.
    pub type CRV3WeightCommits<T: Config> = StorageDoubleMap<
        _,
        Twox64Concat,
        u16,
        Twox64Concat,
        u64,
        VecDeque<(
            T::AccountId,
            BoundedVec<u8, ConstU32<MAX_CRV3_COMMIT_SIZE_BYTES>>,
            RoundNumber,
        )>,
        ValueQuery,
    >;
    #[pallet::storage]
    /// --- Map (netuid) --> Number of epochs allowed for commit reveal periods
    pub type RevealPeriodEpochs<T: Config> =
        StorageMap<_, Twox64Concat, u16, u64, ValueQuery, DefaultRevealPeriodEpochs<T>>;

    /// ==================
    /// ==== Genesis =====
    /// ==================
    #[pallet::storage] // --- Storage for migration run status
    pub type HasMigrationRun<T: Config> = StorageMap<_, Identity, Vec<u8>, bool, ValueQuery>;

    #[pallet::genesis_config]
    pub struct GenesisConfig<T: Config> {
        /// Stakes record in genesis.
        pub stakes: Vec<(T::AccountId, Vec<(T::AccountId, (u64, u16))>)>,
        /// The total issued balance in genesis
        pub balances_issuance: u64,
    }

    impl<T: Config> Default for GenesisConfig<T> {
        fn default() -> Self {
            Self {
                stakes: Default::default(),
                balances_issuance: 0,
            }
        }
    }

    // ---- Subtensor helper functions.
    impl<T: Config> Pallet<T> {
        /// Returns the transaction priority for setting weights.
        pub fn get_priority_set_weights(hotkey: &T::AccountId, netuid: u16) -> u64 {
            if let Ok(uid) = Self::get_uid_for_net_and_hotkey(netuid, hotkey) {
                // TODO rethink this.
                let _stake = Self::get_inherited_for_hotkey_on_subnet(hotkey, netuid);
                let current_block_number: u64 = Self::get_current_block_as_u64();
                let default_priority: u64 =
                    current_block_number.saturating_sub(Self::get_last_update_for_uid(netuid, uid));
                return default_priority.saturating_add(u32::MAX as u64);
            }
            0
        }

        /// Is the caller allowed to set weights
        pub fn check_weights_min_stake(hotkey: &T::AccountId, netuid: u16) -> bool {
            // Blacklist weights transactions for low stake peers.
            let (total_stake, _, _) = Self::get_stake_weights_for_hotkey_on_subnet(hotkey, netuid);
            total_stake >= Self::get_stake_threshold()
        }

        /// Helper function to check if register is allowed
        pub fn checked_allowed_register(netuid: u16) -> bool {
            if netuid == Self::get_root_netuid() {
                return false;
            }
            if !Self::if_subnet_exist(netuid) {
                return false;
            }
            if !Self::get_network_registration_allowed(netuid) {
                return false;
            }
            if Self::get_registrations_this_block(netuid)
                >= Self::get_max_registrations_per_block(netuid)
            {
                return false;
            }
            if Self::get_registrations_this_interval(netuid)
                >= Self::get_target_registrations_per_interval(netuid).saturating_mul(3)
            {
                return false;
            }
            true
        }
    }
}

/************************************************************
    CallType definition
************************************************************/
#[derive(Debug, PartialEq, Default)]
pub enum CallType {
    SetWeights,
    AddStake,
    RemoveStake,
    AddDelegate,
    Register,
    Serve,
    RegisterNetwork,
    #[default]
    Other,
}

#[derive(Debug, PartialEq)]
pub enum CustomTransactionError {
    ColdkeyInSwapSchedule,
    HotKeyNotRegisteredInSubNet,
    ValidatorWithoutPermission,
}

impl From<CustomTransactionError> for u8 {
    fn from(variant: CustomTransactionError) -> u8 {
        match variant {
            CustomTransactionError::ColdkeyInSwapSchedule => 0,
            CustomTransactionError::HotKeyNotRegisteredInSubNet => 1,
            CustomTransactionError::ValidatorWithoutPermission => 2,
        }
    }
}

#[freeze_struct("61e2b893d5ce6701")]
#[derive(Encode, Decode, Clone, Eq, PartialEq, TypeInfo)]
pub struct SubtensorSignedExtension<T: Config + Send + Sync + TypeInfo>(pub PhantomData<T>);

impl<T: Config + Send + Sync + TypeInfo> Default for SubtensorSignedExtension<T>
where
    <T as frame_system::Config>::RuntimeCall:
        Dispatchable<Info = DispatchInfo, PostInfo = PostDispatchInfo>,
    <T as frame_system::Config>::RuntimeCall: IsSubType<Call<T>>,
{
    fn default() -> Self {
        Self::new()
    }
}

impl<T: Config + Send + Sync + TypeInfo> SubtensorSignedExtension<T>
where
    <T as frame_system::Config>::RuntimeCall:
        Dispatchable<Info = DispatchInfo, PostInfo = PostDispatchInfo>,
    <T as frame_system::Config>::RuntimeCall: IsSubType<Call<T>>,
{
    pub fn new() -> Self {
        Self(Default::default())
    }

    pub fn get_priority_vanilla() -> u64 {
        // Return high priority so that every extrinsic except set_weights function will
        // have a higher priority than the set_weights call
        u64::MAX
    }

    pub fn get_priority_set_weights(who: &T::AccountId, netuid: u16) -> u64 {
        Pallet::<T>::get_priority_set_weights(who, netuid)
    }

    pub fn check_weights_min_stake(who: &T::AccountId, netuid: u16) -> bool {
        Pallet::<T>::check_weights_min_stake(who, netuid)
    }

    pub fn get_uid_for_net_and_hotkey(
        netuid: u16,
        hotkey: &T::AccountId,
    ) -> Result<u16, DispatchError> {
        Pallet::<T>::get_uid_for_net_and_hotkey(netuid, hotkey)
    }

    pub fn get_validator_permit_for_uid(netuid: u16, uid: u16) -> bool {
        Pallet::<T>::get_validator_permit_for_uid(netuid, uid)
    }
}

impl<T: Config + Send + Sync + TypeInfo> sp_std::fmt::Debug for SubtensorSignedExtension<T> {
    fn fmt(&self, f: &mut sp_std::fmt::Formatter) -> sp_std::fmt::Result {
        write!(f, "SubtensorSignedExtension")
    }
}

impl<T: Config + Send + Sync + TypeInfo + pallet_balances::Config> SignedExtension
    for SubtensorSignedExtension<T>
where
    <T as frame_system::Config>::RuntimeCall:
        Dispatchable<Info = DispatchInfo, PostInfo = PostDispatchInfo>,
    <T as frame_system::Config>::RuntimeCall: IsSubType<Call<T>>,
    <T as frame_system::Config>::RuntimeCall: IsSubType<BalancesCall<T>>,
{
    const IDENTIFIER: &'static str = "SubtensorSignedExtension";

    type AccountId = T::AccountId;
    type Call = <T as frame_system::Config>::RuntimeCall;
    type AdditionalSigned = ();
    type Pre = (CallType, u64, Self::AccountId);

    fn additional_signed(&self) -> Result<Self::AdditionalSigned, TransactionValidityError> {
        Ok(())
    }

    fn validate(
        &self,
        who: &Self::AccountId,
        call: &Self::Call,
        _info: &DispatchInfoOf<Self::Call>,
        _len: usize,
    ) -> TransactionValidity {
        match call.is_sub_type() {
            Some(Call::commit_weights { netuid, .. }) => {
                if Self::check_weights_min_stake(who, *netuid) {
                    let priority: u64 = Self::get_priority_set_weights(who, *netuid);
                    Ok(ValidTransaction {
                        priority,
                        longevity: 1,
                        ..Default::default()
                    })
                } else {
                    Err(InvalidTransaction::Custom(1).into())
                }
            }
            Some(Call::reveal_weights { netuid, .. }) => {
                if Self::check_weights_min_stake(who, *netuid) {
                    let priority: u64 = Self::get_priority_set_weights(who, *netuid);
                    Ok(ValidTransaction {
                        priority,
                        longevity: 1,
                        ..Default::default()
                    })
                } else {
                    Err(InvalidTransaction::Custom(2).into())
                }
            }
            Some(Call::batch_reveal_weights { netuid, .. }) => {
                if Self::check_weights_min_stake(who, *netuid) {
                    let priority: u64 = Self::get_priority_set_weights(who, *netuid);
                    Ok(ValidTransaction {
                        priority,
                        longevity: 1,
                        ..Default::default()
                    })
                } else {
                    Err(InvalidTransaction::Custom(6).into())
                }
            }
            Some(Call::set_weights { netuid, .. }) => {
<<<<<<< HEAD
                match Self::get_uid_for_net_and_hotkey(*netuid, who) {
                    Ok(uid) => {
                        if Self::get_validator_permit_for_uid(*netuid, uid) {
                            Ok(ValidTransaction {
                                priority: Self::get_priority_vanilla(),
                                ..Default::default()
                            })
                        } else {
                            InvalidTransaction::Custom(
                                CustomTransactionError::ValidatorWithoutPermission.into(),
                            )
                            .into()
                        }
                    }
                    Err(_) => InvalidTransaction::Custom(
                        CustomTransactionError::HotKeyNotRegisteredInSubNet.into(),
                    )
                    .into(),
=======
                if Self::check_weights_min_stake(who, *netuid) {
                    let priority: u64 = Self::get_priority_set_weights(who, *netuid);
                    Ok(ValidTransaction {
                        priority,
                        longevity: 1,
                        ..Default::default()
                    })
                } else {
                    Err(InvalidTransaction::Custom(3).into())
>>>>>>> 12a0f714
                }
            }
            Some(Call::set_tao_weights { netuid, hotkey, .. }) => {
                if Self::check_weights_min_stake(hotkey, *netuid) {
                    let priority: u64 = Self::get_priority_set_weights(hotkey, *netuid);
                    Ok(ValidTransaction {
                        priority,
                        longevity: 1,
                        ..Default::default()
                    })
                } else {
                    Err(InvalidTransaction::Custom(4).into())
                }
            }
            Some(Call::commit_crv3_weights { netuid, .. }) => {
                if Self::check_weights_min_stake(who, *netuid) {
                    let priority: u64 = Self::get_priority_set_weights(who, *netuid);
                    Ok(ValidTransaction {
                        priority,
                        longevity: 1,
                        ..Default::default()
                    })
                } else {
                    Err(InvalidTransaction::Custom(7).into())
                }
            }
            Some(Call::add_stake { .. }) => Ok(ValidTransaction {
                priority: Self::get_priority_vanilla(),
                ..Default::default()
            }),
            Some(Call::remove_stake { .. }) => Ok(ValidTransaction {
                priority: Self::get_priority_vanilla(),
                ..Default::default()
            }),
            Some(Call::register { netuid, .. } | Call::burned_register { netuid, .. }) => {
                let registrations_this_interval =
                    Pallet::<T>::get_registrations_this_interval(*netuid);
                let max_registrations_per_interval =
                    Pallet::<T>::get_target_registrations_per_interval(*netuid);
                if registrations_this_interval >= (max_registrations_per_interval.saturating_mul(3))
                {
                    // If the registration limit for the interval is exceeded, reject the transaction
                    return Err(InvalidTransaction::Custom(5).into());
                }
                Ok(ValidTransaction {
                    priority: Self::get_priority_vanilla(),
                    ..Default::default()
                })
            }
            Some(Call::register_network { .. }) => Ok(ValidTransaction {
                priority: Self::get_priority_vanilla(),
                ..Default::default()
            }),
            Some(Call::dissolve_network { .. }) => {
                if ColdkeySwapScheduled::<T>::contains_key(who) {
                    InvalidTransaction::Custom(CustomTransactionError::ColdkeyInSwapSchedule.into())
                        .into()
                } else {
                    Ok(ValidTransaction {
                        priority: Self::get_priority_vanilla(),
                        ..Default::default()
                    })
                }
            }
            _ => {
                if let Some(
                    BalancesCall::transfer_keep_alive { .. }
                    | BalancesCall::transfer_all { .. }
                    | BalancesCall::transfer_allow_death { .. },
                ) = call.is_sub_type()
                {
                    if ColdkeySwapScheduled::<T>::contains_key(who) {
                        return InvalidTransaction::Custom(
                            CustomTransactionError::ColdkeyInSwapSchedule.into(),
                        )
                        .into();
                    }
                }
                Ok(ValidTransaction {
                    priority: Self::get_priority_vanilla(),
                    ..Default::default()
                })
            }
        }
    }

    // NOTE: Add later when we put in a pre and post dispatch step.
    fn pre_dispatch(
        self,
        who: &Self::AccountId,
        call: &Self::Call,
        _info: &DispatchInfoOf<Self::Call>,
        _len: usize,
    ) -> Result<Self::Pre, TransactionValidityError> {
        match call.is_sub_type() {
            Some(Call::add_stake { .. }) => {
                let transaction_fee = 100000;
                Ok((CallType::AddStake, transaction_fee, who.clone()))
            }
            Some(Call::remove_stake { .. }) => {
                let transaction_fee = 0;
                Ok((CallType::RemoveStake, transaction_fee, who.clone()))
            }
            Some(Call::set_weights { .. }) => {
                let transaction_fee = 0;
                Ok((CallType::SetWeights, transaction_fee, who.clone()))
            }
            Some(Call::commit_weights { .. }) => {
                let transaction_fee = 0;
                Ok((CallType::SetWeights, transaction_fee, who.clone()))
            }
            Some(Call::reveal_weights { .. }) => {
                let transaction_fee = 0;
                Ok((CallType::SetWeights, transaction_fee, who.clone()))
            }
            Some(Call::register { .. }) => {
                let transaction_fee = 0;
                Ok((CallType::Register, transaction_fee, who.clone()))
            }
            Some(Call::serve_axon { .. }) => {
                let transaction_fee = 0;
                Ok((CallType::Serve, transaction_fee, who.clone()))
            }
            Some(Call::serve_axon_tls { .. }) => {
                let transaction_fee = 0;
                Ok((CallType::Serve, transaction_fee, who.clone()))
            }
            Some(Call::register_network { .. }) => {
                let transaction_fee = 0;
                Ok((CallType::RegisterNetwork, transaction_fee, who.clone()))
            }
            _ => {
                let transaction_fee = 0;
                Ok((CallType::Other, transaction_fee, who.clone()))
            }
        }
    }

    fn post_dispatch(
        maybe_pre: Option<Self::Pre>,
        _info: &DispatchInfoOf<Self::Call>,
        _post_info: &PostDispatchInfoOf<Self::Call>,
        _len: usize,
        _result: &dispatch::DispatchResult,
    ) -> Result<(), TransactionValidityError> {
        if let Some((call_type, _transaction_fee, _who)) = maybe_pre {
            match call_type {
                CallType::SetWeights => {
                    log::debug!("Not Implemented!");
                }
                CallType::AddStake => {
                    log::debug!("Not Implemented! Need to add potential transaction fees here.");
                }
                CallType::RemoveStake => {
                    log::debug!("Not Implemented! Need to add potential transaction fees here.");
                }
                CallType::Register => {
                    log::debug!("Not Implemented!");
                }
                _ => {
                    log::debug!("Not Implemented!");
                }
            }
        }
        Ok(())
    }
}

use sp_std::vec;

// TODO: unravel this rats nest, for some reason rustc thinks this is unused even though it's
// used not 25 lines below
#[allow(unused)]
use sp_std::vec::Vec;
use subtensor_macros::freeze_struct;

/// Trait for managing a membership pallet instance in the runtime
pub trait MemberManagement<AccountId> {
    /// Add member
    fn add_member(account: &AccountId) -> DispatchResultWithPostInfo;

    /// Remove a member
    fn remove_member(account: &AccountId) -> DispatchResultWithPostInfo;

    /// Swap member
    fn swap_member(remove: &AccountId, add: &AccountId) -> DispatchResultWithPostInfo;

    /// Get all members
    fn members() -> Vec<AccountId>;

    /// Check if an account is apart of the set
    fn is_member(account: &AccountId) -> bool;

    /// Get our maximum member count
    fn max_members() -> u32;
}

impl<T> MemberManagement<T> for () {
    /// Add member
    fn add_member(_: &T) -> DispatchResultWithPostInfo {
        Ok(().into())
    }

    // Remove a member
    fn remove_member(_: &T) -> DispatchResultWithPostInfo {
        Ok(().into())
    }

    // Swap member
    fn swap_member(_: &T, _: &T) -> DispatchResultWithPostInfo {
        Ok(().into())
    }

    // Get all members
    fn members() -> Vec<T> {
        vec![]
    }

    // Check if an account is apart of the set
    fn is_member(_: &T) -> bool {
        false
    }

    fn max_members() -> u32 {
        0
    }
}

/// Trait for interacting with collective pallets
pub trait CollectiveInterface<AccountId, Hash, ProposalIndex> {
    /// Remove vote
    fn remove_votes(hotkey: &AccountId) -> Result<bool, DispatchError>;

    fn add_vote(
        hotkey: &AccountId,
        proposal: Hash,
        index: ProposalIndex,
        approve: bool,
    ) -> Result<bool, DispatchError>;
}

impl<T, H, P> CollectiveInterface<T, H, P> for () {
    fn remove_votes(_: &T) -> Result<bool, DispatchError> {
        Ok(true)
    }

    fn add_vote(_: &T, _: H, _: P, _: bool) -> Result<bool, DispatchError> {
        Ok(true)
    }
}<|MERGE_RESOLUTION|>--- conflicted
+++ resolved
@@ -1666,7 +1666,6 @@
                 }
             }
             Some(Call::set_weights { netuid, .. }) => {
-<<<<<<< HEAD
                 match Self::get_uid_for_net_and_hotkey(*netuid, who) {
                     Ok(uid) => {
                         if Self::get_validator_permit_for_uid(*netuid, uid) {
@@ -1685,17 +1684,6 @@
                         CustomTransactionError::HotKeyNotRegisteredInSubNet.into(),
                     )
                     .into(),
-=======
-                if Self::check_weights_min_stake(who, *netuid) {
-                    let priority: u64 = Self::get_priority_set_weights(who, *netuid);
-                    Ok(ValidTransaction {
-                        priority,
-                        longevity: 1,
-                        ..Default::default()
-                    })
-                } else {
-                    Err(InvalidTransaction::Custom(3).into())
->>>>>>> 12a0f714
                 }
             }
             Some(Call::set_tao_weights { netuid, hotkey, .. }) => {
