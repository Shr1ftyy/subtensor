#![cfg_attr(not(feature = "std"), no_std)]
#![recursion_limit = "512"]
// Edit this file to define custom logic or remove it if it is not needed.
// Learn more about FRAME and the core library of Substrate FRAME pallets:
// <https://docs.substrate.io/reference/frame-pallets/>
pub use pallet::*;

use frame_system::{self as system, ensure_signed};

use frame_support::{
    dispatch,
    dispatch::{DispatchError, DispatchInfo, DispatchResult, PostDispatchInfo},
    ensure,
    traits::{tokens::WithdrawReasons, Currency, ExistenceRequirement, IsSubType},
};

use codec::{Decode, Encode};
use frame_support::sp_runtime::transaction_validity::ValidTransaction;
use scale_info::TypeInfo;
use sp_runtime::{
    traits::{DispatchInfoOf, Dispatchable, PostDispatchInfoOf, SignedExtension},
    transaction_validity::{TransactionValidity, TransactionValidityError},
};
use sp_std::marker::PhantomData;

// ============================
//	==== Benchmark Imports =====
// ============================
#[cfg(feature = "runtime-benchmarks")]
mod benchmarks;

// =========================
//	==== Pallet Imports =====
// =========================
mod block_step;

mod epoch;
mod math;
mod networks;
mod registration;
mod senate;
mod serving;
mod staking;
mod uids;
mod utils;
mod weights;

pub mod delegate_info;
pub mod neuron_info;
pub mod subnet_info;

// apparently this is stabilized since rust 1.36
extern crate alloc;
mod migration;

#[frame_support::pallet]
pub mod pallet {

    use frame_support::{
        dispatch::GetDispatchInfo,
        inherent::Vec,
        pallet_prelude::{DispatchResult, StorageMap, ValueQuery, *},
        sp_std::vec,
        traits::{Currency, UnfilteredDispatchable},
    };
    use frame_system::pallet_prelude::*;
    use sp_runtime::traits::TrailingZeroInput;

    #[cfg(not(feature = "std"))]
    use alloc::boxed::Box;
    #[cfg(feature = "std")]
    use sp_std::prelude::Box;

    // Tracks version for migrations. Should be monotonic with respect to the
    // order of migrations. (i.e. always increasing)
    const STORAGE_VERSION: StorageVersion = StorageVersion::new(1);

    #[pallet::pallet]
    #[pallet::generate_store(pub(super) trait Store)]
    #[pallet::without_storage_info]
    #[pallet::storage_version(STORAGE_VERSION)]
    pub struct Pallet<T>(_);

    // Configure the pallet by specifying the parameters and types on which it depends.
    #[pallet::config]
    pub trait Config: frame_system::Config {
        // Because this pallet emits events, it depends on the runtime's definition of an event.
        type RuntimeEvent: From<Event<Self>> + IsType<<Self as frame_system::Config>::RuntimeEvent>;

        /// A sudo-able call.
        type SudoRuntimeCall: Parameter
            + UnfilteredDispatchable<RuntimeOrigin = Self::RuntimeOrigin>
            + GetDispatchInfo;

        /// Origin checking for council majority
        type CouncilOrigin: EnsureOrigin<Self::RuntimeOrigin>;

        // --- Currency type that will be used to place deposits on neurons
        type Currency: Currency<Self::AccountId> + Send + Sync;

        type SenateMembers: crate::MemberManagement<Self::AccountId>;

        type TriumvirateInterface: crate::CollectiveInterface<Self::AccountId, Self::Hash, u32>;

        // =================================
        // ==== Initial Value Constants ====
        // =================================
        #[pallet::constant] // Initial currency issuance.
        type InitialIssuance: Get<u64>;
        #[pallet::constant] // Initial min allowed weights setting.
        type InitialMinAllowedWeights: Get<u16>;
        #[pallet::constant] // Initial Emission Ratio.
        type InitialEmissionValue: Get<u16>;
        #[pallet::constant] // Initial max weight limit.
        type InitialMaxWeightsLimit: Get<u16>;
        #[pallet::constant] // Tempo for each network.
        type InitialTempo: Get<u16>;
        #[pallet::constant] // Initial Difficulty.
        type InitialDifficulty: Get<u64>;
        #[pallet::constant] // Initial Max Difficulty.
        type InitialMaxDifficulty: Get<u64>;
        #[pallet::constant] // Initial Min Difficulty.
        type InitialMinDifficulty: Get<u64>;
        #[pallet::constant] // Initial RAO Recycled.
        type InitialRAORecycledForRegistration: Get<u64>;
        #[pallet::constant] // Initial Burn.
        type InitialBurn: Get<u64>;
        #[pallet::constant] // Initial Max Burn.
        type InitialMaxBurn: Get<u64>;
        #[pallet::constant] // Initial Min Burn.
        type InitialMinBurn: Get<u64>;
        #[pallet::constant] // Initial adjustment interval.
        type InitialAdjustmentInterval: Get<u16>;
        #[pallet::constant] // Initial bonds moving average.
        type InitialBondsMovingAverage: Get<u64>;
        #[pallet::constant] // Initial target registrations per interval.
        type InitialTargetRegistrationsPerInterval: Get<u16>;
        #[pallet::constant] // Rho constant.
        type InitialRho: Get<u16>;
        #[pallet::constant] // Kappa constant.
        type InitialKappa: Get<u16>;
        #[pallet::constant] // Max UID constant.
        type InitialMaxAllowedUids: Get<u16>;
        #[pallet::constant] // Initial validator context pruning length.
        type InitialValidatorPruneLen: Get<u64>;
        #[pallet::constant] // Initial scaling law power.
        type InitialScalingLawPower: Get<u16>;
        #[pallet::constant] // Immunity Period Constant.
        type InitialImmunityPeriod: Get<u16>;
        #[pallet::constant] // Activity constant.
        type InitialActivityCutoff: Get<u16>;
        #[pallet::constant] // Initial max registrations per block.
        type InitialMaxRegistrationsPerBlock: Get<u16>;
        #[pallet::constant] // Initial pruning score for each neuron.
        type InitialPruningScore: Get<u16>;
        #[pallet::constant] // Initial maximum allowed validators per network.
        type InitialMaxAllowedValidators: Get<u16>;
        #[pallet::constant] // Initial default delegation take.
        type InitialDefaultTake: Get<u16>;
        #[pallet::constant] // Initial weights version key.
        type InitialWeightsVersionKey: Get<u64>;
        #[pallet::constant] // Initial serving rate limit.
        type InitialServingRateLimit: Get<u64>;
        #[pallet::constant] // Initial transaction rate limit.
        type InitialTxRateLimit: Get<u64>;
        #[pallet::constant] // Initial percentage of total stake required to join senate.
        type InitialSenateRequiredStakePercentage: Get<u64>;
        #[pallet::constant] // Initial adjustment alpha on burn and pow.
        type InitialAdjustmentAlpha: Get<u64>;
        #[pallet::constant] // Initial subnet limit
        type InitialSubnetLimit: Get<u16>;
        #[pallet::constant] // Initial network immunity period
        type InitialNetworkImmunityPeriod: Get<u64>;
        #[pallet::constant] // Initial minimum allowed network UIDs
        type InitialNetworkMinAllowedUids: Get<u16>;
        #[pallet::constant] // Initial network minimum burn cost
        type InitialNetworkMinBurnCost: Get<u64>;
    }

    pub type AccountIdOf<T> = <T as frame_system::Config>::AccountId;

    // Senate requirements
    #[pallet::type_value]
    pub fn DefaultSenateRequiredStakePercentage<T: Config>() -> u64 {
        T::InitialSenateRequiredStakePercentage::get()
    }

    #[pallet::storage] // --- ITEM ( tx_rate_limit )
    pub(super) type SenateRequiredStakePercentage<T> =
        StorageValue<_, u64, ValueQuery, DefaultSenateRequiredStakePercentage<T>>;

    // ============================
    // ==== Staking + Accounts ====
    // ============================
    #[pallet::type_value]
    pub fn DefaultDefaultTake<T: Config>() -> u16 {
        T::InitialDefaultTake::get()
    }
    #[pallet::type_value]
    pub fn DefaultAccountTake<T: Config>() -> u64 {
        0
    }
    #[pallet::type_value]
    pub fn DefaultBlockEmission<T: Config>() -> u64 {
        1_000_000_000
    }
    #[pallet::type_value]
    pub fn DefaultAllowsDelegation<T: Config>() -> bool {
        false
    }
    #[pallet::type_value]
    pub fn DefaultTotalIssuance<T: Config>() -> u64 {
        T::InitialIssuance::get()
    }
    #[pallet::type_value]
    pub fn DefaultAccount<T: Config>() -> T::AccountId {
        T::AccountId::decode(&mut TrailingZeroInput::zeroes()).unwrap()
    }

    #[pallet::storage] // --- ITEM ( total_stake )
    pub type TotalStake<T> = StorageValue<_, u64, ValueQuery>;
    #[pallet::storage] // --- ITEM ( default_take )
    pub type DefaultTake<T> = StorageValue<_, u16, ValueQuery, DefaultDefaultTake<T>>;
    #[pallet::storage] // --- ITEM ( global_block_emission )
    pub type BlockEmission<T> = StorageValue<_, u64, ValueQuery, DefaultBlockEmission<T>>;
    #[pallet::storage] // --- ITEM ( total_issuance )
    pub type TotalIssuance<T> = StorageValue<_, u64, ValueQuery, DefaultTotalIssuance<T>>;
    #[pallet::storage] // --- MAP ( hot ) --> stake | Returns the total amount of stake under a hotkey.
    pub type TotalHotkeyStake<T: Config> =
        StorageMap<_, Identity, T::AccountId, u64, ValueQuery, DefaultAccountTake<T>>;
    #[pallet::storage] // --- MAP ( cold ) --> stake | Returns the total amount of stake under a coldkey.
    pub type TotalColdkeyStake<T: Config> =
        StorageMap<_, Identity, T::AccountId, u64, ValueQuery, DefaultAccountTake<T>>;
    #[pallet::storage] // --- MAP ( hot ) --> cold | Returns the controlling coldkey for a hotkey.
    pub type Owner<T: Config> =
        StorageMap<_, Blake2_128Concat, T::AccountId, T::AccountId, ValueQuery, DefaultAccount<T>>;
    #[pallet::storage] // --- MAP ( hot ) --> take | Returns the hotkey delegation take. And signals that this key is open for delegation.
    pub type Delegates<T: Config> =
        StorageMap<_, Blake2_128Concat, T::AccountId, u16, ValueQuery, DefaultDefaultTake<T>>;
    #[pallet::storage] // --- DMAP ( hot, cold ) --> stake | Returns the stake under a coldkey prefixed by hotkey.
    pub type Stake<T: Config> = StorageDoubleMap<
        _,
        Blake2_128Concat,
        T::AccountId,
        Identity,
        T::AccountId,
        u64,
        ValueQuery,
        DefaultAccountTake<T>,
    >;

    // =====================================
    // ==== Difficulty / Registrations =====
    // =====================================
    #[pallet::type_value]
    pub fn DefaultLastAdjustmentBlock<T: Config>() -> u64 {
        0
    }
    #[pallet::type_value]
    pub fn DefaultRegistrationsThisBlock<T: Config>() -> u16 {
        0
    }
    #[pallet::type_value]
    pub fn DefaultBurn<T: Config>() -> u64 {
        T::InitialBurn::get()
    }
    #[pallet::type_value]
    pub fn DefaultMinBurn<T: Config>() -> u64 {
        T::InitialMinBurn::get()
    }
    #[pallet::type_value]
    pub fn DefaultMaxBurn<T: Config>() -> u64 {
        T::InitialMaxBurn::get()
    }
    #[pallet::type_value]
    pub fn DefaultDifficulty<T: Config>() -> u64 {
        T::InitialDifficulty::get()
    }
    #[pallet::type_value]
    pub fn DefaultMinDifficulty<T: Config>() -> u64 {
        T::InitialMinDifficulty::get()
    }
    #[pallet::type_value]
    pub fn DefaultMaxDifficulty<T: Config>() -> u64 {
        T::InitialMaxDifficulty::get()
    }
    #[pallet::type_value]
    pub fn DefaultMaxRegistrationsPerBlock<T: Config>() -> u16 {
        T::InitialMaxRegistrationsPerBlock::get()
    }
    #[pallet::type_value]
    pub fn DefaultRAORecycledForRegistration<T: Config>() -> u64 {
        T::InitialRAORecycledForRegistration::get()
    }

    #[pallet::storage] // ---- StorageItem Global Used Work.
    pub type UsedWork<T: Config> = StorageMap<_, Identity, Vec<u8>, u64, ValueQuery>;
    #[pallet::storage] // --- MAP ( netuid ) --> Burn
    pub type Burn<T> = StorageMap<_, Identity, u16, u64, ValueQuery, DefaultBurn<T>>;
    #[pallet::storage] // --- MAP ( netuid ) --> Difficulty
    pub type Difficulty<T> = StorageMap<_, Identity, u16, u64, ValueQuery, DefaultDifficulty<T>>;
    #[pallet::storage] // --- MAP ( netuid ) --> MinBurn
    pub type MinBurn<T> = StorageMap<_, Identity, u16, u64, ValueQuery, DefaultMinBurn<T>>;
    #[pallet::storage] // --- MAP ( netuid ) --> MaxBurn
    pub type MaxBurn<T> = StorageMap<_, Identity, u16, u64, ValueQuery, DefaultMaxBurn<T>>;
    #[pallet::storage] // --- MAP ( netuid ) --> MinDifficulty
    pub type MinDifficulty<T> =
        StorageMap<_, Identity, u16, u64, ValueQuery, DefaultMinDifficulty<T>>;
    #[pallet::storage] // --- MAP ( netuid ) --> MaxDifficulty
    pub type MaxDifficulty<T> =
        StorageMap<_, Identity, u16, u64, ValueQuery, DefaultMaxDifficulty<T>>;
    #[pallet::storage] // --- MAP ( netuid ) -->  Block at last adjustment.
    pub type LastAdjustmentBlock<T> =
        StorageMap<_, Identity, u16, u64, ValueQuery, DefaultLastAdjustmentBlock<T>>;
    #[pallet::storage] // --- MAP ( netuid ) --> Registrations of this Block.
    pub type RegistrationsThisBlock<T> =
        StorageMap<_, Identity, u16, u16, ValueQuery, DefaultRegistrationsThisBlock<T>>;
    #[pallet::storage] // --- ITEM( global_max_registrations_per_block )
    pub type MaxRegistrationsPerBlock<T> =
        StorageMap<_, Identity, u16, u16, ValueQuery, DefaultMaxRegistrationsPerBlock<T>>;
    #[pallet::storage] // --- MAP ( netuid, global_RAO_recycled_for_registration )
    pub type RAORecycledForRegistration<T> =
        StorageMap<_, Identity, u16, u64, ValueQuery, DefaultRAORecycledForRegistration<T>>;

    // ==============================
    // ==== Subnetworks Storage =====
    // ==============================
    #[pallet::type_value]
    pub fn DefaultSubnetLimit<T: Config>() -> u16 {
        T::InitialSubnetLimit::get()
    }
    #[pallet::type_value]
    pub fn DefaultN<T: Config>() -> u16 {
        0
    }
    #[pallet::type_value]
    pub fn DefaultModality<T: Config>() -> u16 {
        0
    }
    #[pallet::type_value]
    pub fn DefaultHotkeys<T: Config>() -> Vec<u16> {
        vec![]
    }
    #[pallet::type_value]
    pub fn DefaultNeworksAdded<T: Config>() -> bool {
        false
    }
    #[pallet::type_value]
    pub fn DefaultIsNetworkMember<T: Config>() -> bool {
        false
    }
    #[pallet::type_value]
    pub fn DefaultRegistrationAllowed<T: Config>() -> bool {
        false
    }
    #[pallet::type_value]
    pub fn DefaultNetworkRegisteredAt<T: Config>() -> u64 {
        0
    }
    #[pallet::type_value]
    pub fn DefaultNetworkImmunityPeriod<T: Config>() -> u64 {
        T::InitialNetworkImmunityPeriod::get()
    }
    #[pallet::type_value]
    pub fn DefaultNetworkLastRegistered<T: Config>() -> u64 {
        0
    }
<<<<<<< HEAD
    #[pallet::storage] // --- ITEM( allow_facuet )
    pub type AllowFaucet<T> = StorageValue<_, bool, ValueQuery>;
=======
    #[pallet::type_value]
    pub fn DefaultNetworkMinAllowedUids<T: Config>() -> u16 {
        T::InitialNetworkMinAllowedUids::get()
    }
    #[pallet::type_value]
    pub fn DefaultNetworkMinBurnCost<T: Config>() -> u64 {
        T::InitialNetworkMinBurnCost::get()
    }

>>>>>>> f74b3d8b
    #[pallet::storage] // --- ITEM( total_allowed_networks )
    pub type SubnetLimit<T> = StorageValue<_, u16, ValueQuery, DefaultSubnetLimit<T>>;
    #[pallet::storage] // --- ITEM( total_number_of_existing_networks )
    pub type TotalNetworks<T> = StorageValue<_, u16, ValueQuery>;
    #[pallet::storage] // --- MAP ( netuid ) --> subnetwork_n (Number of UIDs in the network).
    pub type SubnetworkN<T: Config> = StorageMap<_, Identity, u16, u16, ValueQuery, DefaultN<T>>;
    #[pallet::storage] // --- MAP ( netuid ) --> modality   TEXT: 0, IMAGE: 1, TENSOR: 2
    pub type NetworkModality<T> = StorageMap<_, Identity, u16, u16, ValueQuery, DefaultModality<T>>;
    #[pallet::storage] // --- MAP ( netuid ) --> network_is_added
    pub type NetworksAdded<T: Config> =
        StorageMap<_, Identity, u16, bool, ValueQuery, DefaultNeworksAdded<T>>;
    #[pallet::storage] // --- DMAP ( netuid, netuid ) -> registration_requirement
    pub type NetworkConnect<T: Config> =
        StorageDoubleMap<_, Identity, u16, Identity, u16, u16, OptionQuery>;
    #[pallet::storage] // --- DMAP ( hotkey, netuid ) --> bool
    pub type IsNetworkMember<T: Config> = StorageDoubleMap<
        _,
        Blake2_128Concat,
        T::AccountId,
        Identity,
        u16,
        bool,
        ValueQuery,
        DefaultIsNetworkMember<T>,
    >;
    #[pallet::storage] // --- MAP ( netuid ) --> network_registration_allowed
    pub type NetworkRegistrationAllowed<T: Config> =
        StorageMap<_, Identity, u16, bool, ValueQuery, DefaultRegistrationAllowed<T>>;
    #[pallet::storage] // --- MAP ( netuid ) --> block_created
    pub type NetworkRegisteredAt<T: Config> =
        StorageMap<_, Identity, u16, u64, ValueQuery, DefaultNetworkRegisteredAt<T>>;
    #[pallet::storage] // ITEM( network_immunity_period )
    pub type NetworkImmunityPeriod<T> =
        StorageValue<_, u64, ValueQuery, DefaultNetworkImmunityPeriod<T>>;
    #[pallet::storage] // ITEM( network_last_registered_block )
<<<<<<< HEAD
    pub type NetworkLastRegistered<T> =
        StorageValue<_, u64, ValueQuery, DefaultNetworkLastRegistered<T>>;
=======
    pub type NetworkLastRegistered<T> = StorageValue<_, u64, ValueQuery, DefaultNetworkLastRegistered<T>>;
    #[pallet::storage] // ITEM( network_min_allowed_uids )
    pub type NetworkMinAllowedUids<T> = StorageValue<_, u16, ValueQuery, DefaultNetworkMinAllowedUids<T>>;
    #[pallet::storage] // ITEM( min_network_burn_cost )
    pub type NetworkMinBurnCost<T> = StorageValue<_, u64, ValueQuery, DefaultNetworkMinBurnCost<T>>;
    #[pallet::storage] // ITEM( last_network_burn_cost )
    pub type NetworkLastBurnCost<T> = StorageValue<_, u64, ValueQuery, DefaultNetworkMinBurnCost<T>>;
>>>>>>> f74b3d8b

    // ==============================
    // ==== Subnetwork Features =====
    // ==============================
    #[pallet::type_value]
    pub fn DefaultEmissionValues<T: Config>() -> u64 {
        0
    }
    #[pallet::type_value]
    pub fn DefaultPendingEmission<T: Config>() -> u64 {
        0
    }
    #[pallet::type_value]
    pub fn DefaultBlocksSinceLastStep<T: Config>() -> u64 {
        0
    }
    #[pallet::type_value]
    pub fn DefaultLastMechansimStepBlock<T: Config>() -> u64 {
        0
    }
    #[pallet::type_value]
    pub fn DefaultSubnetOwner<T: Config>() -> T::AccountId {
        T::AccountId::decode(&mut sp_runtime::traits::TrailingZeroInput::zeroes()).unwrap()
    }
    #[pallet::type_value]
    pub fn DefaultTempo<T: Config>() -> u16 {
        T::InitialTempo::get()
    }

    #[pallet::storage] // --- MAP ( netuid ) --> tempo
    pub type Tempo<T> = StorageMap<_, Identity, u16, u16, ValueQuery, DefaultTempo<T>>;
    #[pallet::storage] // --- MAP ( netuid ) --> emission_values
    pub type EmissionValues<T> =
        StorageMap<_, Identity, u16, u64, ValueQuery, DefaultEmissionValues<T>>;
    #[pallet::storage] // --- MAP ( netuid ) --> pending_emission
    pub type PendingEmission<T> =
        StorageMap<_, Identity, u16, u64, ValueQuery, DefaultPendingEmission<T>>;
    #[pallet::storage] // --- MAP ( netuid ) --> blocks_since_last_step.
    pub type BlocksSinceLastStep<T> =
        StorageMap<_, Identity, u16, u64, ValueQuery, DefaultBlocksSinceLastStep<T>>;
    #[pallet::storage] // --- MAP ( netuid ) --> last_mechanism_step_block
    pub type LastMechansimStepBlock<T> =
        StorageMap<_, Identity, u16, u64, ValueQuery, DefaultLastMechansimStepBlock<T>>;
    #[pallet::storage]
    pub type SubnetOwner<T: Config> =
        StorageMap<_, Identity, u16, T::AccountId, ValueQuery, DefaultSubnetOwner<T>>;

    // =================================
    // ==== Axon / Promo Endpoints =====
    // =================================

    // --- Struct for Axon.
    pub type AxonInfoOf = AxonInfo;

    #[derive(Encode, Decode, Default, TypeInfo, Clone, PartialEq, Eq, Debug)]
    pub struct AxonInfo {
        pub block: u64,       // --- Axon serving block.
        pub version: u32,     // --- Axon version
        pub ip: u128,         // --- Axon u128 encoded ip address of type v6 or v4.
        pub port: u16,        // --- Axon u16 encoded port.
        pub ip_type: u8,      // --- Axon ip type, 4 for ipv4 and 6 for ipv6.
        pub protocol: u8,     // --- Axon protocol. TCP, UDP, other.
        pub placeholder1: u8, // --- Axon proto placeholder 1.
        pub placeholder2: u8, // --- Axon proto placeholder 1.
    }

    // --- Struct for Prometheus.
    pub type PrometheusInfoOf = PrometheusInfo;
    #[derive(Encode, Decode, Default, TypeInfo, Clone, PartialEq, Eq, Debug)]
    pub struct PrometheusInfo {
        pub block: u64,   // --- Prometheus serving block.
        pub version: u32, // --- Prometheus version.
        pub ip: u128,     // --- Prometheus u128 encoded ip address of type v6 or v4.
        pub port: u16,    // --- Prometheus u16 encoded port.
        pub ip_type: u8,  // --- Prometheus ip type, 4 for ipv4 and 6 for ipv6.
    }

    // Rate limiting
    #[pallet::type_value]
    pub fn DefaultTxRateLimit<T: Config>() -> u64 {
        T::InitialTxRateLimit::get()
    }
    #[pallet::type_value]
    pub fn DefaultLastTxBlock<T: Config>() -> u64 {
        0
    }

    #[pallet::storage] // --- ITEM ( tx_rate_limit )
    pub(super) type TxRateLimit<T> = StorageValue<_, u64, ValueQuery, DefaultTxRateLimit<T>>;
    #[pallet::storage] // --- MAP ( key ) --> last_block
    pub(super) type LastTxBlock<T: Config> =
        StorageMap<_, Identity, T::AccountId, u64, ValueQuery, DefaultLastTxBlock<T>>;

    #[pallet::type_value]
    pub fn DefaultServingRateLimit<T: Config>() -> u64 {
        T::InitialServingRateLimit::get()
    }

    #[pallet::storage] // --- MAP ( netuid ) --> serving_rate_limit
    pub type ServingRateLimit<T> =
        StorageMap<_, Identity, u16, u64, ValueQuery, DefaultServingRateLimit<T>>;
    #[pallet::storage] // --- MAP ( netuid, hotkey ) --> axon_info
    pub(super) type Axons<T: Config> =
        StorageDoubleMap<_, Identity, u16, Blake2_128Concat, T::AccountId, AxonInfoOf, OptionQuery>;
    #[pallet::storage] // --- MAP ( netuid, hotkey ) --> prometheus_info
    pub(super) type Prometheus<T: Config> = StorageDoubleMap<
        _,
        Identity,
        u16,
        Blake2_128Concat,
        T::AccountId,
        PrometheusInfoOf,
        OptionQuery,
    >;

    // =======================================
    // ==== Subnetwork Hyperparam storage ====
    // =======================================
    #[pallet::type_value]
    pub fn DefaultWeightsSetRateLimit<T: Config>() -> u64 {
        100
    }
    #[pallet::type_value]
    pub fn DefaultBlockAtRegistration<T: Config>() -> u64 {
        0
    }
    #[pallet::type_value]
    pub fn DefaultRho<T: Config>() -> u16 {
        T::InitialRho::get()
    }
    #[pallet::type_value]
    pub fn DefaultKappa<T: Config>() -> u16 {
        T::InitialKappa::get()
    }
    #[pallet::type_value]
    pub fn DefaultMaxAllowedUids<T: Config>() -> u16 {
        T::InitialMaxAllowedUids::get()
    }
    #[pallet::type_value]
    pub fn DefaultImmunityPeriod<T: Config>() -> u16 {
        T::InitialImmunityPeriod::get()
    }
    #[pallet::type_value]
    pub fn DefaultActivityCutoff<T: Config>() -> u16 {
        T::InitialActivityCutoff::get()
    }
    #[pallet::type_value]
    pub fn DefaultMaxWeightsLimit<T: Config>() -> u16 {
        T::InitialMaxWeightsLimit::get()
    }
    #[pallet::type_value]
    pub fn DefaultWeightsVersionKey<T: Config>() -> u64 {
        T::InitialWeightsVersionKey::get()
    }
    #[pallet::type_value]
    pub fn DefaultMinAllowedWeights<T: Config>() -> u16 {
        T::InitialMinAllowedWeights::get()
    }
    #[pallet::type_value]
    pub fn DefaultMaxAllowedValidators<T: Config>() -> u16 {
        T::InitialMaxAllowedValidators::get()
    }
    #[pallet::type_value]
    pub fn DefaultAdjustmentInterval<T: Config>() -> u16 {
        T::InitialAdjustmentInterval::get()
    }
    #[pallet::type_value]
    pub fn DefaultBondsMovingAverage<T: Config>() -> u64 {
        T::InitialBondsMovingAverage::get()
    }
    #[pallet::type_value]
    pub fn DefaultValidatorPruneLen<T: Config>() -> u64 {
        T::InitialValidatorPruneLen::get()
    }
    #[pallet::type_value]
    pub fn DefaultScalingLawPower<T: Config>() -> u16 {
        T::InitialScalingLawPower::get()
    }
    #[pallet::type_value]
    pub fn DefaultTargetRegistrationsPerInterval<T: Config>() -> u16 {
        T::InitialTargetRegistrationsPerInterval::get()
    }
    #[pallet::type_value]
    pub fn DefaultAdjustmentAlpha<T: Config>() -> u64 {
        T::InitialAdjustmentAlpha::get()
    }

    #[pallet::storage] // --- MAP ( netuid ) --> Rho
    pub type Rho<T> = StorageMap<_, Identity, u16, u16, ValueQuery, DefaultRho<T>>;
    #[pallet::storage] // --- MAP ( netuid ) --> Kappa
    pub type Kappa<T> = StorageMap<_, Identity, u16, u16, ValueQuery, DefaultKappa<T>>;
    #[pallet::storage] // --- MAP ( netuid ) --> uid, we use to record uids to prune at next epoch.
    pub type NeuronsToPruneAtNextEpoch<T: Config> = StorageMap<_, Identity, u16, u16, ValueQuery>;
    #[pallet::storage] // --- MAP ( netuid ) --> registrations_this_interval
    pub type RegistrationsThisInterval<T: Config> = StorageMap<_, Identity, u16, u16, ValueQuery>;
    #[pallet::storage] // --- MAP ( netuid ) --> pow_registrations_this_interval
    pub type POWRegistrationsThisInterval<T: Config> =
        StorageMap<_, Identity, u16, u16, ValueQuery>;
    #[pallet::storage] // --- MAP ( netuid ) --> burn_registrations_this_interval
    pub type BurnRegistrationsThisInterval<T: Config> =
        StorageMap<_, Identity, u16, u16, ValueQuery>;
    #[pallet::storage] // --- MAP ( netuid ) --> max_allowed_uids
    pub type MaxAllowedUids<T> =
        StorageMap<_, Identity, u16, u16, ValueQuery, DefaultMaxAllowedUids<T>>;
    #[pallet::storage] // --- MAP ( netuid ) --> immunity_period
    pub type ImmunityPeriod<T> =
        StorageMap<_, Identity, u16, u16, ValueQuery, DefaultImmunityPeriod<T>>;
    #[pallet::storage] // --- MAP ( netuid ) --> activity_cutoff
    pub type ActivityCutoff<T> =
        StorageMap<_, Identity, u16, u16, ValueQuery, DefaultActivityCutoff<T>>;
    #[pallet::storage] // --- MAP ( netuid ) --> max_weight_limit
    pub type MaxWeightsLimit<T> =
        StorageMap<_, Identity, u16, u16, ValueQuery, DefaultMaxWeightsLimit<T>>;
    #[pallet::storage] // --- MAP ( netuid ) --> weights_version_key
    pub type WeightsVersionKey<T> =
        StorageMap<_, Identity, u16, u64, ValueQuery, DefaultWeightsVersionKey<T>>;
    #[pallet::storage] // --- MAP ( netuid ) --> min_allowed_weights
    pub type MinAllowedWeights<T> =
        StorageMap<_, Identity, u16, u16, ValueQuery, DefaultMinAllowedWeights<T>>;
    #[pallet::storage] // --- MAP ( netuid ) --> max_allowed_validators
    pub type MaxAllowedValidators<T> =
        StorageMap<_, Identity, u16, u16, ValueQuery, DefaultMaxAllowedValidators<T>>;
    #[pallet::storage] // --- MAP ( netuid ) --> adjustment_interval
    pub type AdjustmentInterval<T> =
        StorageMap<_, Identity, u16, u16, ValueQuery, DefaultAdjustmentInterval<T>>;
    #[pallet::storage] // --- MAP ( netuid ) --> bonds_moving_average
    pub type BondsMovingAverage<T> =
        StorageMap<_, Identity, u16, u64, ValueQuery, DefaultBondsMovingAverage<T>>;
    #[pallet::storage] // --- MAP ( netuid ) --> weights_set_rate_limit
    pub type WeightsSetRateLimit<T> =
        StorageMap<_, Identity, u16, u64, ValueQuery, DefaultWeightsSetRateLimit<T>>;
    #[pallet::storage] // --- MAP ( netuid ) --> validator_prune_len
    pub type ValidatorPruneLen<T> =
        StorageMap<_, Identity, u16, u64, ValueQuery, DefaultValidatorPruneLen<T>>;
    #[pallet::storage] // --- MAP ( netuid ) --> scaling_law_power
    pub type ScalingLawPower<T> =
        StorageMap<_, Identity, u16, u16, ValueQuery, DefaultScalingLawPower<T>>;
    #[pallet::storage] // --- MAP ( netuid ) --> target_registrations_this_interval
    pub type TargetRegistrationsPerInterval<T> =
        StorageMap<_, Identity, u16, u16, ValueQuery, DefaultTargetRegistrationsPerInterval<T>>;
    #[pallet::storage] // --- DMAP ( netuid, uid ) --> block_at_registration
    pub type BlockAtRegistration<T: Config> = StorageDoubleMap<
        _,
        Identity,
        u16,
        Identity,
        u16,
        u64,
        ValueQuery,
        DefaultBlockAtRegistration<T>,
    >;
    #[pallet::storage] // --- DMAP ( netuid ) --> adjustment_alpha
    pub type AdjustmentAlpha<T: Config> =
        StorageMap<_, Identity, u16, u64, ValueQuery, DefaultAdjustmentAlpha<T>>;

    // =======================================
    // ==== Subnetwork Consensus Storage  ====
    // =======================================
    #[pallet::type_value]
    pub fn EmptyU16Vec<T: Config>() -> Vec<u16> {
        vec![]
    }
    #[pallet::type_value]
    pub fn EmptyU64Vec<T: Config>() -> Vec<u64> {
        vec![]
    }
    #[pallet::type_value]
    pub fn EmptyBoolVec<T: Config>() -> Vec<bool> {
        vec![]
    }
    #[pallet::type_value]
    pub fn DefaultBonds<T: Config>() -> Vec<(u16, u16)> {
        vec![]
    }
    #[pallet::type_value]
    pub fn DefaultWeights<T: Config>() -> Vec<(u16, u16)> {
        vec![]
    }
    #[pallet::type_value]
    pub fn DefaultKey<T: Config>() -> T::AccountId {
        T::AccountId::decode(&mut sp_runtime::traits::TrailingZeroInput::zeroes()).unwrap()
    }

    #[pallet::storage] // --- DMAP ( netuid, hotkey ) --> uid
    pub(super) type Uids<T: Config> =
        StorageDoubleMap<_, Identity, u16, Blake2_128Concat, T::AccountId, u16, OptionQuery>;
    #[pallet::storage] // --- DMAP ( netuid, uid ) --> hotkey
    pub(super) type Keys<T: Config> =
        StorageDoubleMap<_, Identity, u16, Identity, u16, T::AccountId, ValueQuery, DefaultKey<T>>;
    #[pallet::storage] // --- DMAP ( netuid ) --> (hotkey, se, ve)
    pub(super) type LoadedEmission<T: Config> =
        StorageMap<_, Identity, u16, Vec<(T::AccountId, u64, u64)>, OptionQuery>;

    #[pallet::storage] // --- DMAP ( netuid ) --> active
    pub(super) type Active<T: Config> =
        StorageMap<_, Identity, u16, Vec<bool>, ValueQuery, EmptyBoolVec<T>>;
    #[pallet::storage] // --- DMAP ( netuid ) --> rank
    pub(super) type Rank<T: Config> =
        StorageMap<_, Identity, u16, Vec<u16>, ValueQuery, EmptyU16Vec<T>>;
    #[pallet::storage] // --- DMAP ( netuid ) --> trust
    pub(super) type Trust<T: Config> =
        StorageMap<_, Identity, u16, Vec<u16>, ValueQuery, EmptyU16Vec<T>>;
    #[pallet::storage] // --- DMAP ( netuid ) --> consensus
    pub(super) type Consensus<T: Config> =
        StorageMap<_, Identity, u16, Vec<u16>, ValueQuery, EmptyU16Vec<T>>;
    #[pallet::storage] // --- DMAP ( netuid ) --> incentive
    pub(super) type Incentive<T: Config> =
        StorageMap<_, Identity, u16, Vec<u16>, ValueQuery, EmptyU16Vec<T>>;
    #[pallet::storage] // --- DMAP ( netuid ) --> dividends
    pub(super) type Dividends<T: Config> =
        StorageMap<_, Identity, u16, Vec<u16>, ValueQuery, EmptyU16Vec<T>>;
    #[pallet::storage] // --- DMAP ( netuid ) --> emission
    pub(super) type Emission<T: Config> =
        StorageMap<_, Identity, u16, Vec<u64>, ValueQuery, EmptyU64Vec<T>>;
    #[pallet::storage] // --- DMAP ( netuid ) --> last_update
    pub(super) type LastUpdate<T: Config> =
        StorageMap<_, Identity, u16, Vec<u64>, ValueQuery, EmptyU64Vec<T>>;
    #[pallet::storage] // --- DMAP ( netuid ) --> validator_trust
    pub(super) type ValidatorTrust<T: Config> =
        StorageMap<_, Identity, u16, Vec<u16>, ValueQuery, EmptyU16Vec<T>>;
    #[pallet::storage] // --- DMAP ( netuid ) --> pruning_scores
    pub(super) type PruningScores<T: Config> =
        StorageMap<_, Identity, u16, Vec<u16>, ValueQuery, EmptyU16Vec<T>>;
    #[pallet::storage] // --- DMAP ( netuid ) --> validator_permit
    pub(super) type ValidatorPermit<T: Config> =
        StorageMap<_, Identity, u16, Vec<bool>, ValueQuery, EmptyBoolVec<T>>;

    #[pallet::storage] // --- DMAP ( netuid, uid ) --> weights
    pub(super) type Weights<T: Config> = StorageDoubleMap<
        _,
        Identity,
        u16,
        Identity,
        u16,
        Vec<(u16, u16)>,
        ValueQuery,
        DefaultWeights<T>,
    >;
    #[pallet::storage] // --- DMAP ( netuid, uid ) --> bonds
    pub(super) type Bonds<T: Config> = StorageDoubleMap<
        _,
        Identity,
        u16,
        Identity,
        u16,
        Vec<(u16, u16)>,
        ValueQuery,
        DefaultBonds<T>,
    >;

    // Pallets use events to inform users when important changes are made.
    // https://docs.substrate.io/main-docs/build/events-errors/
    #[pallet::event]
    #[pallet::generate_deposit(pub(super) fn deposit_event)]
    pub enum Event<T: Config> {
        // Event documentation should end with an array that provides descriptive names for event
        // parameters. [something, who]
        NetworkAdded(u16, u16), // --- Event created when a new network is added.
        NetworkRemoved(u16),    // --- Event created when a network is removed.
        StakeAdded(T::AccountId, u64), // --- Event created when stake has been transfered from the a coldkey account onto the hotkey staking account.
        StakeRemoved(T::AccountId, u64), // --- Event created when stake has been removed from the hotkey staking account onto the coldkey account.
        WeightsSet(u16, u16), // ---- Event created when a caller successfully sets their weights on a subnetwork.
        NeuronRegistered(u16, u16, T::AccountId), // --- Event created when a new neuron account has been registered to the chain.
        BulkNeuronsRegistered(u16, u16), // --- Event created when multiple uids have been concurrently registered.
        BulkBalancesSet(u16, u16),       // --- FIXME: Not used yet
        MaxAllowedUidsSet(u16, u16), // --- Event created when max allowed uids has been set for a subnetwork.
        MaxWeightLimitSet(u16, u16), // --- Event created when the max weight limit has been set for a subnetwork.
        DifficultySet(u16, u64), // --- Event created when the difficulty has been set for a subnet.
        AdjustmentIntervalSet(u16, u16), // --- Event created when the adjustment interval is set for a subnet.
        RegistrationPerIntervalSet(u16, u16), // --- Event created when registeration per interval is set for a subnet.
        MaxRegistrationsPerBlockSet(u16, u16), // --- Event created when we set max registrations per block.
        ActivityCutoffSet(u16, u16), // --- Event created when an activity cutoff is set for a subnet.
        RhoSet(u16, u16),            // --- Event created when Rho value is set.
        KappaSet(u16, u16),          // --- Event created when Kappa is set for a subnet.
        MinAllowedWeightSet(u16, u16), // --- Event created when minimun allowed weight is set for a subnet.
        ValidatorPruneLenSet(u16, u64), // --- Event created when the validator pruning length has been set.
        ScalingLawPowerSet(u16, u16), // --- Event created when the scaling law power has been set for a subnet.
        WeightsSetRateLimitSet(u16, u64), // --- Event created when weights set rate limit has been set for a subnet.
        ImmunityPeriodSet(u16, u16), // --- Event created when immunity period is set for a subnet.
        BondsMovingAverageSet(u16, u64), // --- Event created when bonds moving average is set for a subnet.
        MaxAllowedValidatorsSet(u16, u16), // --- Event created when setting the max number of allowed validators on a subnet.
        AxonServed(u16, T::AccountId), // --- Event created when the axon server information is added to the network.
        PrometheusServed(u16, T::AccountId), // --- Event created when the prometheus server information is added to the network.
        EmissionValuesSet(), // --- Event created when emission ratios for all networks is set.
        NetworkConnectionAdded(u16, u16, u16), // --- Event created when a network connection requirement is added.
        NetworkConnectionRemoved(u16, u16), // --- Event created when a network connection requirement is removed.
        DelegateAdded(T::AccountId, T::AccountId, u16), // --- Event created to signal that a hotkey has become a delegate.
        DefaultTakeSet(u16), // --- Event created when the default take is set.
        WeightsVersionKeySet(u16, u64), // --- Event created when weights version key is set for a network.
        MinDifficultySet(u16, u64), // --- Event created when setting min difficutly on a network.
        MaxDifficultySet(u16, u64), // --- Event created when setting max difficutly on a network.
        ServingRateLimitSet(u16, u64), // --- Event created when setting the prometheus serving rate limit.
        BurnSet(u16, u64),             // --- Event created when setting burn on a network.
        MaxBurnSet(u16, u64),          // --- Event created when setting max burn on a network.
        MinBurnSet(u16, u64),          // --- Event created when setting min burn on a network.
        TxRateLimitSet(u64),           // --- Event created when setting the transaction rate limit.
        Sudid(DispatchResult),         // --- Event created when a sudo call is done.
        RegistrationAllowed(u16, bool), // --- Event created when registration is allowed/disallowed for a subnet.
        TempoSet(u16, u16),             // --- Event created when setting tempo on a network
        RAORecycledForRegistrationSet(u16, u64), // Event created when setting the RAO recycled for registration.
        SenateRequiredStakePercentSet(u64), // Event created when setting the minimum required stake amount for senate registration.
        AdjustmentAlphaSet(u16, u64), // Event created when setting the adjustment alpha on a subnet.
        SubnetTransferred(u16, T::AccountId, T::AccountId), // Event created when a subnet's ownership is transferred to another user
        Faucet(T::AccountId, u64), // Event created when the facuet it called on the test net.
    }

    // Errors inform users that something went wrong.
    #[pallet::error]
    pub enum Error<T> {
        InvalidConnectionRequirement, // --- Thrown if we are attempting to create an invalid connection requirement.
        NetworkDoesNotExist,          // --- Thrown when the network does not exist.
        NetworkExist,                 // --- Thrown when the network already exists.
        InvalidModality,              // --- Thrown when an invalid modality attempted on serve.
        InvalidIpType, // ---- Thrown when the user tries to serve an axon which is not of type	4 (IPv4) or 6 (IPv6).
        InvalidIpAddress, // --- Thrown when an invalid IP address is passed to the serve function.
        InvalidPort,   // --- Thrown when an invalid port is passed to the serve function.
        NotRegistered, // ---- Thrown when the caller requests setting or removing data from a neuron which does not exist in the active set.
        NonAssociatedColdKey, // ---- Thrown when a stake, unstake or subscribe request is made by a coldkey which is not associated with the hotkey account.
        NotEnoughStaketoWithdraw, // ---- Thrown when the caller requests removing more stake than there exists in the staking account. See: fn remove_stake.
        NotEnoughBalanceToStake, //  ---- Thrown when the caller requests adding more stake than there exists in the cold key account. See: fn add_stake
        BalanceWithdrawalError, // ---- Thrown when the caller tries to add stake, but for some reason the requested amount could not be withdrawn from the coldkey account.
        NoValidatorPermit, // ---- Thrown when the caller attempts to set non-self weights without being a permitted validator.
        WeightVecNotEqualSize, // ---- Thrown when the caller attempts to set the weight keys and values but these vectors have different size.
        DuplicateUids, // ---- Thrown when the caller attempts to set weights with duplicate uids in the weight matrix.
        InvalidUid, // ---- Thrown when a caller attempts to set weight to at least one uid that does not exist in the metagraph.
        NotSettingEnoughWeights, // ---- Thrown when the dispatch attempts to set weights on chain with fewer elements than are allowed.
        TooManyRegistrationsThisBlock, // ---- Thrown when registrations this block exceeds allowed number.
        AlreadyRegistered, // ---- Thrown when the caller requests registering a neuron which already exists in the active set.
        InvalidWorkBlock, // ---- Thrown if the supplied pow hash block is in the future or negative.
        InvalidDifficulty, // ---- Thrown if the supplied pow hash block does not meet the network difficulty.
        InvalidSeal, // ---- Thrown if the supplied pow hash seal does not match the supplied work.
        MaxAllowedUIdsNotAllowed, // ---  Thrown if the vaule is invalid for MaxAllowedUids.
        CouldNotConvertToBalance, // ---- Thrown when the dispatch attempts to convert between a u64 and T::balance but the call fails.
        StakeAlreadyAdded, // --- Thrown when the caller requests adding stake for a hotkey to the total stake which already added.
        MaxWeightExceeded, // --- Thrown when the dispatch attempts to set weights on chain with where any normalized weight is more than MaxWeightLimit.
        StorageValueOutOfRange, // --- Thrown when the caller attempts to set a storage value outside of its allowed range.
        TempoHasNotSet,         // --- Thrown when tempo has not set.
        InvalidTempo,           // --- Thrown when tempo is not valid.
        EmissionValuesDoesNotMatchNetworks, // --- Thrown when number or recieved emission rates does not match number of networks.
        InvalidEmissionValues, // --- Thrown when emission ratios are not valid (did not sum up to 10^9).
        DidNotPassConnectedNetworkRequirement, // --- Thrown when a hotkey attempts to register into a network without passing the registration requirment from another network.
        AlreadyDelegate, // --- Thrown if the hotkey attempts to become delegate when they are already.
        SettingWeightsTooFast, // --- Thrown if the hotkey attempts to set weights twice within net_tempo/2 blocks.
        IncorrectNetworkVersionKey, // --- Thrown when a validator attempts to set weights from a validator with incorrect code base key.
        ServingRateLimitExceeded, // --- Thrown when an axon or prometheus serving exceeds the rate limit for a registered neuron.
        BalanceSetError,          // --- Thrown when an error occurs while setting a balance.
        MaxAllowedUidsExceeded, // --- Thrown when number of accounts going to be registered exceeds MaxAllowedUids for the network.
        TooManyUids, // ---- Thrown when the caller attempts to set weights with more uids than allowed.
        TxRateLimitExceeded, // --- Thrown when a transactor exceeds the rate limit for transactions.
        RegistrationDisabled, // --- Thrown when registration is disabled
        TooManyRegistrationsThisInterval, // --- Thrown when registration attempt exceeds allowed in interval
        BenchmarkingOnly, // --- Thrown when a function is only available for benchmarking
        HotkeyOriginMismatch, // --- Thrown when the hotkey passed is not the origin, but it should be
        // Senate errors
        SenateMember, // --- Thrown when attempting to do something to a senate member that is limited
        NotSenateMember, // --- Thrown when a hotkey attempts to do something only senate members can do
        AlreadySenateMember, // --- Thrown when a hotkey attempts to join the senate while already being a member
        BelowStakeThreshold, // --- Thrown when a hotkey attempts to join the senate without enough stake
        NotDelegate, // --- Thrown when a hotkey attempts to join the senate without being a delegate first
        IncorrectNetuidsLength, // --- Thrown when an incorrect amount of Netuids are passed as input
        FaucetDisabled,         // --- Thrown when the faucet is disabled
    }

    // ==================
    // ==== Genesis =====
    // ==================

    #[pallet::genesis_config]
    #[cfg(feature = "std")]
    pub struct GenesisConfig<T: Config> {
        pub stakes: Vec<(T::AccountId, Vec<(T::AccountId, (u64, u16))>)>,
        pub balances_issuance: u64,
    }

    #[cfg(feature = "std")]
    impl<T: Config> Default for GenesisConfig<T> {
        fn default() -> Self {
            Self {
                stakes: Default::default(),
                balances_issuance: 0,
            }
        }
    }

    #[pallet::genesis_build]
    impl<T: Config> GenesisBuild<T> for GenesisConfig<T> {
        fn build(&self) {
            // Set initial total issuance from balances
            TotalIssuance::<T>::put(self.balances_issuance);

            // Subnet config values
            let netuid: u16 = 3;
            let tempo = 99;
            let max_uids = 4096;

            // The functions for initializing new networks/setting defaults cannot be run directly from genesis functions like extrinsics would
            // --- Set this network uid to alive.
            NetworksAdded::<T>::insert(netuid, true);

            // --- Fill tempo memory item.
            Tempo::<T>::insert(netuid, tempo);

            // --- Fill modality item.
            // Only modality 0 exists (text)
            NetworkModality::<T>::insert(netuid, 0);

            // Make network parameters explicit.
            if !Tempo::<T>::contains_key(netuid) {
                Tempo::<T>::insert(netuid, Tempo::<T>::get(netuid));
            }
            if !Kappa::<T>::contains_key(netuid) {
                Kappa::<T>::insert(netuid, Kappa::<T>::get(netuid));
            }
            if !Difficulty::<T>::contains_key(netuid) {
                Difficulty::<T>::insert(netuid, Difficulty::<T>::get(netuid));
            }
            if !MaxAllowedUids::<T>::contains_key(netuid) {
                MaxAllowedUids::<T>::insert(netuid, MaxAllowedUids::<T>::get(netuid));
            }
            if !ImmunityPeriod::<T>::contains_key(netuid) {
                ImmunityPeriod::<T>::insert(netuid, ImmunityPeriod::<T>::get(netuid));
            }
            if !ActivityCutoff::<T>::contains_key(netuid) {
                ActivityCutoff::<T>::insert(netuid, ActivityCutoff::<T>::get(netuid));
            }
            if !EmissionValues::<T>::contains_key(netuid) {
                EmissionValues::<T>::insert(netuid, EmissionValues::<T>::get(netuid));
            }
            if !MaxWeightsLimit::<T>::contains_key(netuid) {
                MaxWeightsLimit::<T>::insert(netuid, MaxWeightsLimit::<T>::get(netuid));
            }
            if !MinAllowedWeights::<T>::contains_key(netuid) {
                MinAllowedWeights::<T>::insert(netuid, MinAllowedWeights::<T>::get(netuid));
            }
            if !RegistrationsThisInterval::<T>::contains_key(netuid) {
                RegistrationsThisInterval::<T>::insert(
                    netuid,
                    RegistrationsThisInterval::<T>::get(netuid),
                );
            }
            if !POWRegistrationsThisInterval::<T>::contains_key(netuid) {
                POWRegistrationsThisInterval::<T>::insert(
                    netuid,
                    POWRegistrationsThisInterval::<T>::get(netuid),
                );
            }
            if !BurnRegistrationsThisInterval::<T>::contains_key(netuid) {
                BurnRegistrationsThisInterval::<T>::insert(
                    netuid,
                    BurnRegistrationsThisInterval::<T>::get(netuid),
                );
            }

            // Set max allowed uids
            MaxAllowedUids::<T>::insert(netuid, max_uids);

            let mut next_uid = 0;

            for (coldkey, hotkeys) in self.stakes.iter() {
                for (hotkey, stake_uid) in hotkeys.iter() {
                    let (stake, uid) = stake_uid;

                    // Expand Yuma Consensus with new position.
                    Rank::<T>::mutate(netuid, |v| v.push(0));
                    Trust::<T>::mutate(netuid, |v| v.push(0));
                    Active::<T>::mutate(netuid, |v| v.push(true));
                    Emission::<T>::mutate(netuid, |v| v.push(0));
                    Consensus::<T>::mutate(netuid, |v| v.push(0));
                    Incentive::<T>::mutate(netuid, |v| v.push(0));
                    Dividends::<T>::mutate(netuid, |v| v.push(0));
                    LastUpdate::<T>::mutate(netuid, |v| v.push(0));
                    PruningScores::<T>::mutate(netuid, |v| v.push(0));
                    ValidatorTrust::<T>::mutate(netuid, |v| v.push(0));
                    ValidatorPermit::<T>::mutate(netuid, |v| v.push(false));

                    // Insert account information.
                    Keys::<T>::insert(netuid, uid, hotkey.clone()); // Make hotkey - uid association.
                    Uids::<T>::insert(netuid, hotkey.clone(), uid); // Make uid - hotkey association.
                    BlockAtRegistration::<T>::insert(netuid, uid, 0); // Fill block at registration.
                    IsNetworkMember::<T>::insert(hotkey.clone(), netuid, true); // Fill network is member.

                    // Fill stake information.
                    Owner::<T>::insert(hotkey.clone(), coldkey.clone());

                    TotalHotkeyStake::<T>::insert(hotkey.clone(), stake);
                    TotalColdkeyStake::<T>::insert(
                        coldkey.clone(),
                        TotalColdkeyStake::<T>::get(coldkey).saturating_add(*stake),
                    );

                    // Update total issuance value
                    TotalIssuance::<T>::put(TotalIssuance::<T>::get().saturating_add(*stake));

                    Stake::<T>::insert(hotkey.clone(), coldkey.clone(), stake);

                    next_uid += 1;
                }
            }

            // Set correct length for Subnet neurons
            SubnetworkN::<T>::insert(netuid, next_uid);

            // --- Increase total network count.
            TotalNetworks::<T>::mutate(|n| *n += 1);
        }
    }

    // ================
    // ==== Hooks =====
    // ================

    #[pallet::hooks]
    impl<T: Config> Hooks<BlockNumberFor<T>> for Pallet<T> {
        // ---- Called on the initialization of this pallet. (the order of on_finalize calls is determined in the runtime)
        //
        // # Args:
        // 	* 'n': (T::BlockNumber):
        // 		- The number of the block we are initializing.
        fn on_initialize(_block_number: BlockNumberFor<T>) -> Weight {
            Self::block_step();

            return Weight::from_ref_time(110_634_229_000 as u64)
                .saturating_add(T::DbWeight::get().reads(8304 as u64))
                .saturating_add(T::DbWeight::get().writes(110 as u64));
        }

        fn on_runtime_upgrade() -> frame_support::weights::Weight {
            // --- Migrate to v2
            use crate::migration;

            migration::migrate_to_v2_separate_emission::<T>()
        }
    }

    // Dispatchable functions allow users to interact with the pallet and invoke state changes.
    // These functions materialize as "extrinsics", which are often compared to transactions.
    // Dispatchable functions must be annotated with a weight and must return a DispatchResult.
    #[pallet::call]
    impl<T: Config> Pallet<T> {
        // --- Sets the caller weights for the incentive mechanism. The call can be
        // made from the hotkey account so is potentially insecure, however, the damage
        // of changing weights is minimal if caught early. This function includes all the
        // checks that the passed weights meet the requirements. Stored as u16s they represent
        // rational values in the range [0,1] which sum to 1 and can be interpreted as
        // probabilities. The specific weights determine how inflation propagates outward
        // from this peer.
        //
        // Note: The 16 bit integers weights should represent 1.0 as the max u16.
        // However, the function normalizes all integers to u16_max anyway. This means that if the sum of all
        // elements is larger or smaller than the amount of elements * u16_max, all elements
        // will be corrected for this deviation.
        //
        // # Args:
        // 	* `origin`: (<T as frame_system::Config>Origin):
        // 		- The caller, a hotkey who wishes to set their weights.
        //
        // 	* `netuid` (u16):
        // 		- The network uid we are setting these weights on.
        //
        // 	* `dests` (Vec<u16>):
        // 		- The edge endpoint for the weight, i.e. j for w_ij.
        //
        // 	* 'weights' (Vec<u16>):
        // 		- The u16 integer encoded weights. Interpreted as rational
        // 		values in the range [0,1]. They must sum to in32::MAX.
        //
        // 	* 'version_key' ( u64 ):
        // 		- The network version key to check if the validator is up to date.
        //
        // # Event:
        // 	* WeightsSet;
        // 		- On successfully setting the weights on chain.
        //
        // # Raises:
        // 	* 'NetworkDoesNotExist':
        // 		- Attempting to set weights on a non-existent network.
        //
        // 	* 'NotRegistered':
        // 		- Attempting to set weights from a non registered account.
        //
        // 	* 'WeightVecNotEqualSize':
        // 		- Attempting to set weights with uids not of same length.
        //
        // 	* 'DuplicateUids':
        // 		- Attempting to set weights with duplicate uids.
        //
        //     * 'TooManyUids':
        // 		- Attempting to set weights above the max allowed uids.
        //
        // 	* 'InvalidUid':
        // 		- Attempting to set weights with invalid uids.
        //
        // 	* 'NotSettingEnoughWeights':
        // 		- Attempting to set weights with fewer weights than min.
        //
        // 	* 'MaxWeightExceeded':
        // 		- Attempting to set weights with max value exceeding limit.
        #[pallet::call_index(0)]
        #[pallet::weight((Weight::from_ref_time(10_151_000_000)
		.saturating_add(T::DbWeight::get().reads(4104))
		.saturating_add(T::DbWeight::get().writes(2)), DispatchClass::Normal, Pays::No))]
        pub fn set_weights(
            origin: OriginFor<T>,
            netuid: u16,
            dests: Vec<u16>,
            weights: Vec<u16>,
            version_key: u64,
        ) -> DispatchResult {
            Self::do_set_weights(origin, netuid, dests, weights, version_key)
        }

        // --- Sets the key as a delegate.
        //
        // # Args:
        // 	* 'origin': (<T as frame_system::Config>Origin):
        // 		- The signature of the caller's coldkey.
        //
        // 	* 'hotkey' (T::AccountId):
        // 		- The hotkey we are delegating (must be owned by the coldkey.)
        //
        // 	* 'take' (u64):
        // 		- The stake proportion that this hotkey takes from delegations.
        //
        // # Event:
        // 	* DelegateAdded;
        // 		- On successfully setting a hotkey as a delegate.
        //
        // # Raises:
        // 	* 'NotRegistered':
        // 		- The hotkey we are delegating is not registered on the network.
        //
        // 	* 'NonAssociatedColdKey':
        // 		- The hotkey we are delegating is not owned by the calling coldket.
        //
        //
        #[pallet::call_index(1)]
        #[pallet::weight((0, DispatchClass::Normal, Pays::No))]
        pub fn become_delegate(origin: OriginFor<T>, hotkey: T::AccountId) -> DispatchResult {
            Self::do_become_delegate(origin, hotkey, Self::get_default_take())
        }

        // --- Adds stake to a hotkey. The call is made from the
        // coldkey account linked in the hotkey.
        // Only the associated coldkey is allowed to make staking and
        // unstaking requests. This protects the neuron against
        // attacks on its hotkey running in production code.
        //
        // # Args:
        // 	* 'origin': (<T as frame_system::Config>Origin):
        // 		- The signature of the caller's coldkey.
        //
        // 	* 'hotkey' (T::AccountId):
        // 		- The associated hotkey account.
        //
        // 	* 'amount_staked' (u64):
        // 		- The amount of stake to be added to the hotkey staking account.
        //
        // # Event:
        // 	* StakeAdded;
        // 		- On the successfully adding stake to a global account.
        //
        // # Raises:
        // 	* 'CouldNotConvertToBalance':
        // 		- Unable to convert the passed stake value to a balance.
        //
        // 	* 'NotEnoughBalanceToStake':
        // 		- Not enough balance on the coldkey to add onto the global account.
        //
        // 	* 'NonAssociatedColdKey':
        // 		- The calling coldkey is not associated with this hotkey.
        //
        // 	* 'BalanceWithdrawalError':
        // 		- Errors stemming from transaction pallet.
        //
        //
        #[pallet::call_index(2)]
        #[pallet::weight((Weight::from_ref_time(65_000_000)
		.saturating_add(T::DbWeight::get().reads(8))
		.saturating_add(T::DbWeight::get().writes(6)), DispatchClass::Normal, Pays::No))]
        pub fn add_stake(
            origin: OriginFor<T>,
            hotkey: T::AccountId,
            amount_staked: u64,
        ) -> DispatchResult {
            Self::do_add_stake(origin, hotkey, amount_staked)
        }

        // ---- Remove stake from the staking account. The call must be made
        // from the coldkey account attached to the neuron metadata. Only this key
        // has permission to make staking and unstaking requests.
        //
        // # Args:
        // 	* 'origin': (<T as frame_system::Config>Origin):
        // 		- The signature of the caller's coldkey.
        //
        // 	* 'hotkey' (T::AccountId):
        // 		- The associated hotkey account.
        //
        // 	* 'amount_unstaked' (u64):
        // 		- The amount of stake to be added to the hotkey staking account.
        //
        // # Event:
        // 	* StakeRemoved;
        // 		- On the successfully removing stake from the hotkey account.
        //
        // # Raises:
        // 	* 'NotRegistered':
        // 		- Thrown if the account we are attempting to unstake from is non existent.
        //
        // 	* 'NonAssociatedColdKey':
        // 		- Thrown if the coldkey does not own the hotkey we are unstaking from.
        //
        // 	* 'NotEnoughStaketoWithdraw':
        // 		- Thrown if there is not enough stake on the hotkey to withdwraw this amount.
        //
        // 	* 'CouldNotConvertToBalance':
        // 		- Thrown if we could not convert this amount to a balance.
        //
        //
        #[pallet::call_index(3)]
        #[pallet::weight((Weight::from_ref_time(63_000_000)
		.saturating_add(Weight::from_proof_size(43991))
		.saturating_add(T::DbWeight::get().reads(14))
		.saturating_add(T::DbWeight::get().writes(9)), DispatchClass::Normal, Pays::No))]
        pub fn remove_stake(
            origin: OriginFor<T>,
            hotkey: T::AccountId,
            amount_unstaked: u64,
        ) -> DispatchResult {
            Self::do_remove_stake(origin, hotkey, amount_unstaked)
        }

        // ---- Serves or updates axon /promethteus information for the neuron associated with the caller. If the caller is
        // already registered the metadata is updated. If the caller is not registered this call throws NotRegistered.
        //
        // # Args:
        // 	* 'origin': (<T as frame_system::Config>Origin):
        // 		- The signature of the caller.
        //
        // 	* 'netuid' (u16):
        // 		- The u16 network identifier.
        //
        // 	* 'version' (u64):
        // 		- The bittensor version identifier.
        //
        // 	* 'ip' (u64):
        // 		- The endpoint ip information as a u128 encoded integer.
        //
        // 	* 'port' (u16):
        // 		- The endpoint port information as a u16 encoded integer.
        //
        // 	* 'ip_type' (u8):
        // 		- The endpoint ip version as a u8, 4 or 6.
        //
        // 	* 'protocol' (u8):
        // 		- UDP:1 or TCP:0
        //
        // 	* 'placeholder1' (u8):
        // 		- Placeholder for further extra params.
        //
        // 	* 'placeholder2' (u8):
        // 		- Placeholder for further extra params.
        //
        // # Event:
        // 	* AxonServed;
        // 		- On successfully serving the axon info.
        //
        // # Raises:
        // 	* 'NetworkDoesNotExist':
        // 		- Attempting to set weights on a non-existent network.
        //
        // 	* 'NotRegistered':
        // 		- Attempting to set weights from a non registered account.
        //
        // 	* 'InvalidIpType':
        // 		- The ip type is not 4 or 6.
        //
        // 	* 'InvalidIpAddress':
        // 		- The numerically encoded ip address does not resolve to a proper ip.
        //
        // 	* 'ServingRateLimitExceeded':
        // 		- Attempting to set prometheus information withing the rate limit min.
        //
        #[pallet::call_index(4)]
        #[pallet::weight((Weight::from_ref_time(19_000_000)
		.saturating_add(T::DbWeight::get().reads(2))
		.saturating_add(T::DbWeight::get().writes(1)), DispatchClass::Normal, Pays::No))]
        pub fn serve_axon(
            origin: OriginFor<T>,
            netuid: u16,
            version: u32,
            ip: u128,
            port: u16,
            ip_type: u8,
            protocol: u8,
            placeholder1: u8,
            placeholder2: u8,
        ) -> DispatchResult {
            Self::do_serve_axon(
                origin,
                netuid,
                version,
                ip,
                port,
                ip_type,
                protocol,
                placeholder1,
                placeholder2,
            )
        }

        #[pallet::call_index(5)]
        #[pallet::weight((Weight::from_ref_time(17_000_000)
		.saturating_add(T::DbWeight::get().reads(2))
		.saturating_add(T::DbWeight::get().writes(1)), DispatchClass::Normal, Pays::No))]
        pub fn serve_prometheus(
            origin: OriginFor<T>,
            netuid: u16,
            version: u32,
            ip: u128,
            port: u16,
            ip_type: u8,
        ) -> DispatchResult {
            Self::do_serve_prometheus(origin, netuid, version, ip, port, ip_type)
        }

        // ---- Registers a new neuron to the subnetwork.
        //
        // # Args:
        // 	* 'origin': (<T as frame_system::Config>Origin):
        // 		- The signature of the calling hotkey.
        //
        // 	* 'netuid' (u16):
        // 		- The u16 network identifier.
        //
        // 	* 'block_number' ( u64 ):
        // 		- Block hash used to prove work done.
        //
        // 	* 'nonce' ( u64 ):
        // 		- Positive integer nonce used in POW.
        //
        // 	* 'work' ( Vec<u8> ):
        // 		- Vector encoded bytes representing work done.
        //
        // 	* 'hotkey' ( T::AccountId ):
        // 		- Hotkey to be registered to the network.
        //
        // 	* 'coldkey' ( T::AccountId ):
        // 		- Associated coldkey account.
        //
        // # Event:
        // 	* NeuronRegistered;
        // 		- On successfully registereing a uid to a neuron slot on a subnetwork.
        //
        // # Raises:
        // 	* 'NetworkDoesNotExist':
        // 		- Attempting to registed to a non existent network.
        //
        // 	* 'TooManyRegistrationsThisBlock':
        // 		- This registration exceeds the total allowed on this network this block.
        //
        // 	* 'AlreadyRegistered':
        // 		- The hotkey is already registered on this network.
        //
        // 	* 'InvalidWorkBlock':
        // 		- The work has been performed on a stale, future, or non existent block.
        //
        // 	* 'InvalidDifficulty':
        // 		- The work does not match the difficutly.
        //
        // 	* 'InvalidSeal':
        // 		- The seal is incorrect.
        //
        #[pallet::call_index(6)]
        #[pallet::weight((Weight::from_ref_time(91_000_000)
		.saturating_add(T::DbWeight::get().reads(27))
		.saturating_add(T::DbWeight::get().writes(22)), DispatchClass::Normal, Pays::No))]
        pub fn register(
            origin: OriginFor<T>,
            netuid: u16,
            block_number: u64,
            nonce: u64,
            work: Vec<u8>,
            hotkey: T::AccountId,
            coldkey: T::AccountId,
        ) -> DispatchResult {
            Self::do_registration(origin, netuid, block_number, nonce, work, hotkey, coldkey)
        }

        #[pallet::call_index(7)]
        #[pallet::weight((Weight::from_ref_time(89_000_000)
		.saturating_add(T::DbWeight::get().reads(27))
		.saturating_add(T::DbWeight::get().writes(22)), DispatchClass::Normal, Pays::No))]
        pub fn burned_register(
            origin: OriginFor<T>,
            netuid: u16,
            hotkey: T::AccountId,
        ) -> DispatchResult {
            Self::do_burned_registration(origin, netuid, hotkey)
        }

        #[pallet::call_index(8)]
        #[pallet::weight((Weight::from_ref_time(81_000_000)
		.saturating_add(T::DbWeight::get().reads(21))
		.saturating_add(T::DbWeight::get().writes(23)), DispatchClass::Operational, Pays::No))]
        pub fn sudo_register(
            origin: OriginFor<T>,
            netuid: u16,
            hotkey: T::AccountId,
            coldkey: T::AccountId,
            stake: u64,
            balance: u64,
        ) -> DispatchResult {
            Self::do_sudo_registration(origin, netuid, hotkey, coldkey, stake, balance)
        }

        // ---- SUDO ONLY FUNCTIONS ------------------------------------------------------------

        // ---- Sudo add a network to the network set.
        // # Args:
        // 	* 'origin': (<T as frame_system::Config>Origin):
        // 		- Must be sudo.
        //
        // 	* 'netuid' (u16):
        // 		- The u16 network identifier.
        //
        // 	* 'tempo' ( u16 ):
        // 		- Number of blocks between epoch step.
        //
        // 	* 'modality' ( u16 ):
        // 		- Network modality specifier.
        //
        // # Event:
        // 	* NetworkAdded;
        // 		- On successfully creation of a network.
        //
        // # Raises:
        // 	* 'NetworkExist':
        // 		- Attempting to register an already existing.
        //
        // 	* 'InvalidModality':
        // 		- Attempting to register a network with an invalid modality.
        //
        // 	* 'InvalidTempo':
        // 		- Attempting to register a network with an invalid tempo.
        //
        #[pallet::call_index(9)]
        #[pallet::weight((Weight::from_ref_time(50_000_000)
		.saturating_add(T::DbWeight::get().reads(17))
		.saturating_add(T::DbWeight::get().writes(20)), DispatchClass::Operational, Pays::No))]
        pub fn sudo_add_network(
            origin: OriginFor<T>,
            netuid: u16,
            tempo: u16,
            modality: u16,
        ) -> DispatchResultWithPostInfo {
            Self::do_add_network(origin, netuid, tempo, modality)
        }

        // ---- Sudo remove a network from the network set.
        // # Args:
        // 	* 'origin': (<T as frame_system::Config>Origin):
        // 		- Must be sudo.
        //
        // 	* 'netuid' (u16):
        // 		- The u16 network identifier.
        //
        // # Event:
        // 	* NetworkRemoved;
        // 		- On the successfull removing of this network.
        //
        // # Raises:
        // 	* 'NetworkDoesNotExist':
        // 		- Attempting to remove a non existent network.
        //
        #[pallet::call_index(10)]
        #[pallet::weight((Weight::from_ref_time(42_000_000)
		.saturating_add(T::DbWeight::get().reads(2))
		.saturating_add(T::DbWeight::get().writes(31)), DispatchClass::Operational, Pays::No))]
        pub fn sudo_remove_network(origin: OriginFor<T>, netuid: u16) -> DispatchResult {
            Self::do_remove_network(origin, netuid)
        }

        // ---- Sudo set emission values for all networks.
        // Args:
        // 	* 'origin': (<T as frame_system::Config>Origin):
        // 		- The caller, must be sudo.
        //
        // 	* `netuids` (Vec<u16>):
        // 		- A vector of network uids values. This must include all netuids.
        //
        // 	* `emission` (Vec<u64>):
        // 		- The emission values associated with passed netuids in order.
        //
        #[pallet::call_index(11)]
        #[pallet::weight((Weight::from_ref_time(28_000_000)
		.saturating_add(T::DbWeight::get().reads(12))
		.saturating_add(T::DbWeight::get().writes(10)), DispatchClass::Operational, Pays::No))]
        pub fn sudo_set_emission_values(
            origin: OriginFor<T>,
            netuids: Vec<u16>,
            emission: Vec<u64>,
        ) -> DispatchResult {
            Self::do_set_emission_values(origin, netuids, emission)
        }

        // ---- Sudo add a network connect requirement.
        // Args:
        // 	* 'origin': (<T as frame_system::Config>Origin):
        // 		- The caller, must be sudo.
        //
        // 	* `netuid_a` (u16):
        // 		- The network we are adding the requirment to (parent network)
        //
        // 	* `netuid_b` (u16):
        // 		- The network we the requirement refers to (child network)
        //
        // 	* `requirement` (u16):
        // 		- The topk percentile prunning score requirement (u16:MAX normalized.)
        //
        #[pallet::call_index(12)]
        #[pallet::weight((Weight::from_ref_time(17_000_000)
		.saturating_add(T::DbWeight::get().reads(2))
		.saturating_add(T::DbWeight::get().writes(1)), DispatchClass::Operational, Pays::No))]
        pub fn sudo_add_network_connection_requirement(
            origin: OriginFor<T>,
            netuid_a: u16,
            netuid_b: u16,
            requirement: u16,
        ) -> DispatchResult {
            Self::do_sudo_add_network_connection_requirement(
                origin,
                netuid_a,
                netuid_b,
                requirement,
            )
        }

        // ---- Sudo remove a network connection requirement.
        // Args:
        // 	* 'origin': (<T as frame_system::Config>Origin):
        // 		- The caller, must be sudo.
        //
        // 	* `netuid_a` (u16):
        // 		- The network we are removing the requirment from.
        //
        // 	* `netuid_b` (u16):
        // 		- The required network connection to remove.
        //
        #[pallet::call_index(13)]
        #[pallet::weight((Weight::from_ref_time(15_000_000)
		.saturating_add(T::DbWeight::get().reads(3)), DispatchClass::Operational, Pays::No))]
        pub fn sudo_remove_network_connection_requirement(
            origin: OriginFor<T>,
            netuid_a: u16,
            netuid_b: u16,
        ) -> DispatchResult {
            Self::do_sudo_remove_network_connection_requirement(origin, netuid_a, netuid_b)
        }

        // ==================================
        // ==== Parameter Sudo calls ========
        // ==================================
        // Each function sets the corresponding hyper paramter on the specified network
        // Args:
        // 	* 'origin': (<T as frame_system::Config>Origin):
        // 		- The caller, must be sudo.
        //
        // 	* `netuid` (u16):
        // 		- The network identifier.
        //
        // 	* `hyperparameter value` (u16):
        // 		- The value of the hyper parameter.
        //
        #[pallet::call_index(14)]
        #[pallet::weight((Weight::from_ref_time(11_000_000)
		.saturating_add(T::DbWeight::get().writes(1)), DispatchClass::Operational, Pays::No))]
        pub fn sudo_set_default_take(origin: OriginFor<T>, default_take: u16) -> DispatchResult {
            Self::do_sudo_set_default_take(origin, default_take)
        }

        #[pallet::call_index(15)]
        #[pallet::weight((Weight::from_ref_time(10_000_000)
		.saturating_add(T::DbWeight::get().writes(1)), DispatchClass::Operational, Pays::No))]
        pub fn sudo_set_serving_rate_limit(
            origin: OriginFor<T>,
            netuid: u16,
            serving_rate_limit: u64,
        ) -> DispatchResult {
            Self::do_sudo_set_serving_rate_limit(origin, netuid, serving_rate_limit)
        }

        // Sudo call for setting tx rate limit
        #[pallet::call_index(16)]
        #[pallet::weight((0, DispatchClass::Operational, Pays::No))]
        pub fn sudo_set_tx_rate_limit(origin: OriginFor<T>, tx_rate_limit: u64) -> DispatchResult {
            Self::do_sudo_set_tx_rate_limit(origin, tx_rate_limit)
        }

        #[pallet::call_index(17)]
        #[pallet::weight((0, DispatchClass::Operational, Pays::No))]
        pub fn sudo_set_max_burn(
            origin: OriginFor<T>,
            netuid: u16,
            max_burn: u64,
        ) -> DispatchResult {
            Self::do_sudo_set_max_burn(origin, netuid, max_burn)
        }

        #[pallet::call_index(18)]
        #[pallet::weight((Weight::from_ref_time(13_000_000)
		.saturating_add(T::DbWeight::get().reads(1))
		.saturating_add(T::DbWeight::get().writes(1)), DispatchClass::Operational, Pays::No))]
        pub fn sudo_set_min_burn(
            origin: OriginFor<T>,
            netuid: u16,
            min_burn: u64,
        ) -> DispatchResult {
            Self::do_sudo_set_min_burn(origin, netuid, min_burn)
        }

        #[pallet::call_index(19)]
        #[pallet::weight((Weight::from_ref_time(14_000_000)
		.saturating_add(T::DbWeight::get().reads(1))
		.saturating_add(T::DbWeight::get().writes(1)), DispatchClass::Operational, Pays::No))]
        pub fn sudo_set_burn(origin: OriginFor<T>, netuid: u16, burn: u64) -> DispatchResult {
            Self::do_sudo_set_burn(origin, netuid, burn)
        }

        #[pallet::call_index(20)]
        #[pallet::weight((Weight::from_ref_time(14_000_000)
		.saturating_add(T::DbWeight::get().reads(1))
		.saturating_add(T::DbWeight::get().writes(1)), DispatchClass::Operational, Pays::No))]
        pub fn sudo_set_max_difficulty(
            origin: OriginFor<T>,
            netuid: u16,
            max_difficulty: u64,
        ) -> DispatchResult {
            Self::do_sudo_set_max_difficulty(origin, netuid, max_difficulty)
        }

        #[pallet::call_index(21)]
        #[pallet::weight((Weight::from_ref_time(14_000_000)
		.saturating_add(T::DbWeight::get().reads(1))
		.saturating_add(T::DbWeight::get().writes(1)), DispatchClass::Operational, Pays::No))]
        pub fn sudo_set_min_difficulty(
            origin: OriginFor<T>,
            netuid: u16,
            min_difficulty: u64,
        ) -> DispatchResult {
            Self::do_sudo_set_min_difficulty(origin, netuid, min_difficulty)
        }

        #[pallet::call_index(22)]
        #[pallet::weight((Weight::from_ref_time(15_000_000)
		.saturating_add(T::DbWeight::get().reads(1))
		.saturating_add(T::DbWeight::get().writes(1)), DispatchClass::Operational, Pays::No))]
        pub fn sudo_set_weights_set_rate_limit(
            origin: OriginFor<T>,
            netuid: u16,
            weights_set_rate_limit: u64,
        ) -> DispatchResult {
            Self::do_sudo_set_weights_set_rate_limit(origin, netuid, weights_set_rate_limit)
        }

        #[pallet::call_index(23)]
        #[pallet::weight((Weight::from_ref_time(14_000_000)
		.saturating_add(T::DbWeight::get().reads(1))
		.saturating_add(T::DbWeight::get().writes(1)), DispatchClass::Operational, Pays::No))]
        pub fn sudo_set_weights_version_key(
            origin: OriginFor<T>,
            netuid: u16,
            weights_version_key: u64,
        ) -> DispatchResult {
            Self::do_sudo_set_weights_version_key(origin, netuid, weights_version_key)
        }

        #[pallet::call_index(24)]
        #[pallet::weight((Weight::from_ref_time(14_000_000)
		.saturating_add(T::DbWeight::get().reads(1))
		.saturating_add(T::DbWeight::get().writes(1)), DispatchClass::Operational, Pays::No))]
        pub fn sudo_set_bonds_moving_average(
            origin: OriginFor<T>,
            netuid: u16,
            bonds_moving_average: u64,
        ) -> DispatchResult {
            Self::do_sudo_set_bonds_moving_average(origin, netuid, bonds_moving_average)
        }

        #[pallet::call_index(25)]
        #[pallet::weight((Weight::from_ref_time(14_000_000)
		.saturating_add(T::DbWeight::get().reads(1))
		.saturating_add(T::DbWeight::get().writes(1)), DispatchClass::Operational, Pays::No))]
        pub fn sudo_set_max_allowed_validators(
            origin: OriginFor<T>,
            netuid: u16,
            max_allowed_validators: u16,
        ) -> DispatchResult {
            Self::do_sudo_set_max_allowed_validators(origin, netuid, max_allowed_validators)
        }

        #[pallet::call_index(26)]
        #[pallet::weight((Weight::from_ref_time(13_000_000)
		.saturating_add(T::DbWeight::get().reads(1))
		.saturating_add(T::DbWeight::get().writes(1)), DispatchClass::Operational, Pays::No))]
        pub fn sudo_set_difficulty(
            origin: OriginFor<T>,
            netuid: u16,
            difficulty: u64,
        ) -> DispatchResult {
            Self::do_sudo_set_difficulty(origin, netuid, difficulty)
        }

        #[pallet::call_index(27)]
        #[pallet::weight((Weight::from_ref_time(14_000_000)
		.saturating_add(T::DbWeight::get().reads(1))
		.saturating_add(T::DbWeight::get().writes(1)), DispatchClass::Operational, Pays::No))]
        pub fn sudo_set_adjustment_interval(
            origin: OriginFor<T>,
            netuid: u16,
            adjustment_interval: u16,
        ) -> DispatchResult {
            Self::do_sudo_set_adjustment_interval(origin, netuid, adjustment_interval)
        }

        #[pallet::call_index(28)]
        #[pallet::weight((Weight::from_ref_time(14_000_000)
		.saturating_add(T::DbWeight::get().reads(1))
		.saturating_add(T::DbWeight::get().writes(1)), DispatchClass::Operational, Pays::No))]
        pub fn sudo_set_target_registrations_per_interval(
            origin: OriginFor<T>,
            netuid: u16,
            target_registrations_per_interval: u16,
        ) -> DispatchResult {
            Self::do_sudo_set_target_registrations_per_interval(
                origin,
                netuid,
                target_registrations_per_interval,
            )
        }

        #[pallet::call_index(29)]
        #[pallet::weight((Weight::from_ref_time(13_000_000)
		.saturating_add(T::DbWeight::get().reads(1))
		.saturating_add(T::DbWeight::get().writes(1)), DispatchClass::Operational, Pays::No))]
        pub fn sudo_set_activity_cutoff(
            origin: OriginFor<T>,
            netuid: u16,
            activity_cutoff: u16,
        ) -> DispatchResult {
            Self::do_sudo_set_activity_cutoff(origin, netuid, activity_cutoff)
        }

        #[pallet::call_index(30)]
        #[pallet::weight((Weight::from_ref_time(14_000_000)
		.saturating_add(T::DbWeight::get().reads(1))
		.saturating_add(T::DbWeight::get().writes(1)), DispatchClass::Operational, Pays::No))]
        pub fn sudo_set_rho(origin: OriginFor<T>, netuid: u16, rho: u16) -> DispatchResult {
            Self::do_sudo_set_rho(origin, netuid, rho)
        }

        #[pallet::call_index(31)]
        #[pallet::weight((	Weight::from_ref_time(14_000_000)
		.saturating_add(T::DbWeight::get().reads(1))
		.saturating_add(T::DbWeight::get().writes(1)), DispatchClass::Operational, Pays::No))]
        pub fn sudo_set_kappa(origin: OriginFor<T>, netuid: u16, kappa: u16) -> DispatchResult {
            Self::do_sudo_set_kappa(origin, netuid, kappa)
        }

        #[pallet::call_index(32)]
        #[pallet::weight((Weight::from_ref_time(18_000_000)
		.saturating_add(T::DbWeight::get().reads(2))
		.saturating_add(T::DbWeight::get().writes(1)), DispatchClass::Operational, Pays::No))]
        pub fn sudo_set_max_allowed_uids(
            origin: OriginFor<T>,
            netuid: u16,
            max_allowed_uids: u16,
        ) -> DispatchResult {
            Self::do_sudo_set_max_allowed_uids(origin, netuid, max_allowed_uids)
        }

        #[pallet::call_index(33)]
        #[pallet::weight((Weight::from_ref_time(13_000_000)
		.saturating_add(T::DbWeight::get().reads(1))
		.saturating_add(T::DbWeight::get().writes(1)), DispatchClass::Operational, Pays::No))]
        pub fn sudo_set_min_allowed_weights(
            origin: OriginFor<T>,
            netuid: u16,
            min_allowed_weights: u16,
        ) -> DispatchResult {
            Self::do_sudo_set_min_allowed_weights(origin, netuid, min_allowed_weights)
        }

        #[pallet::call_index(38)]
        #[pallet::weight((Weight::from_ref_time(14_000_000)
		.saturating_add(T::DbWeight::get().reads(1))
		.saturating_add(T::DbWeight::get().writes(1)), DispatchClass::Operational, Pays::No))]
        pub fn sudo_set_validator_prune_len(
            origin: OriginFor<T>,
            netuid: u16,
            validator_prune_len: u64,
        ) -> DispatchResult {
            Self::do_sudo_set_validator_prune_len(origin, netuid, validator_prune_len)
        }

        #[pallet::call_index(41)]
        #[pallet::weight((Weight::from_ref_time(13_000_000)
		.saturating_add(T::DbWeight::get().reads(1))
		.saturating_add(T::DbWeight::get().writes(1)), DispatchClass::Operational, Pays::No))]
        pub fn sudo_set_scaling_law_power(
            origin: OriginFor<T>,
            netuid: u16,
            scaling_law_power: u16,
        ) -> DispatchResult {
            Self::do_sudo_set_scaling_law_power(origin, netuid, scaling_law_power)
        }

        #[pallet::call_index(43)]
        #[pallet::weight((Weight::from_ref_time(13_000_000)
		.saturating_add(T::DbWeight::get().reads(1))
		.saturating_add(T::DbWeight::get().writes(1)), DispatchClass::Operational, Pays::No))]
        pub fn sudo_set_immunity_period(
            origin: OriginFor<T>,
            netuid: u16,
            immunity_period: u16,
        ) -> DispatchResult {
            Self::do_sudo_set_immunity_period(origin, netuid, immunity_period)
        }

        #[pallet::call_index(44)]
        #[pallet::weight((Weight::from_ref_time(13_000_000)
		.saturating_add(T::DbWeight::get().reads(1))
		.saturating_add(T::DbWeight::get().writes(1)), DispatchClass::Operational, Pays::No))]
        pub fn sudo_set_max_weight_limit(
            origin: OriginFor<T>,
            netuid: u16,
            max_weight_limit: u16,
        ) -> DispatchResult {
            Self::do_sudo_set_max_weight_limit(origin, netuid, max_weight_limit)
        }

        #[pallet::call_index(45)]
        #[pallet::weight((Weight::from_ref_time(15_000_000)
		.saturating_add(T::DbWeight::get().reads(1))
		.saturating_add(T::DbWeight::get().writes(1)), DispatchClass::Operational, Pays::No))]
        pub fn sudo_set_max_registrations_per_block(
            origin: OriginFor<T>,
            netuid: u16,
            max_registrations_per_block: u16,
        ) -> DispatchResult {
            Self::do_sudo_set_max_registrations_per_block(
                origin,
                netuid,
                max_registrations_per_block,
            )
        }

        #[pallet::call_index(46)]
        #[pallet::weight((0, DispatchClass::Operational, Pays::No))]
        pub fn sudo_set_total_issuance(
            origin: OriginFor<T>,
            total_issuance: u64,
        ) -> DispatchResult {
            Self::do_set_total_issuance(origin, total_issuance)
        }

        #[pallet::call_index(47)]
        #[pallet::weight((Weight::from_ref_time(15_000_000)
		.saturating_add(T::DbWeight::get().reads(1))
		.saturating_add(T::DbWeight::get().writes(1)), DispatchClass::Operational, Pays::No))]
        pub fn sudo_set_tempo(origin: OriginFor<T>, netuid: u16, tempo: u16) -> DispatchResult {
            Self::do_sudo_set_tempo(origin, netuid, tempo)
        }

        #[pallet::call_index(48)]
        #[pallet::weight((0, DispatchClass::Operational, Pays::No))]
        pub fn sudo_set_rao_recycled(
            origin: OriginFor<T>,
            netuid: u16,
            rao_recycled: u64,
        ) -> DispatchResult {
            Self::do_set_rao_recycled(origin, netuid, rao_recycled)
        }

        /// Authenticates a council proposal and dispatches a function call with `Root` origin.
        ///
        /// The dispatch origin for this call must be a council majority.
        ///
        /// ## Complexity
        /// - O(1).
        #[pallet::call_index(51)]
        #[pallet::weight((Weight::from_ref_time(0), DispatchClass::Operational, Pays::No))]
        pub fn sudo(
            origin: OriginFor<T>,
            call: Box<T::SudoRuntimeCall>,
        ) -> DispatchResultWithPostInfo {
            // This is a public call, so we ensure that the origin is a council majority.
            T::CouncilOrigin::ensure_origin(origin)?;

            let result = call.dispatch_bypass_filter(frame_system::RawOrigin::Root.into());
            let error = result.map(|_| ()).map_err(|e| e.error);
            Self::deposit_event(Event::Sudid(error));

            return result;
        }

        /// Authenticates a council proposal and dispatches a function call with `Root` origin.
        /// This function does not check the weight of the call, and instead allows the
        /// user to specify the weight of the call.
        ///
        /// The dispatch origin for this call must be a council majority.
        ///
        /// ## Complexity
        /// - O(1).
        #[pallet::call_index(52)]
        #[pallet::weight((*_weight, call.get_dispatch_info().class, Pays::No))]
        pub fn sudo_unchecked_weight(
            origin: OriginFor<T>,
            call: Box<T::SudoRuntimeCall>,
            _weight: Weight,
        ) -> DispatchResultWithPostInfo {
            // This is a public call, so we ensure that the origin is a council majority.
            T::CouncilOrigin::ensure_origin(origin)?;

            let result = call.dispatch_bypass_filter(frame_system::RawOrigin::Root.into());
            let error = result.map(|_| ()).map_err(|e| e.error);
            Self::deposit_event(Event::Sudid(error));

            return result;
        }

        #[pallet::call_index(53)]
        #[pallet::weight((Weight::from_ref_time(67_000_000)
		.saturating_add(Weight::from_proof_size(61173))
		.saturating_add(T::DbWeight::get().reads(20))
		.saturating_add(T::DbWeight::get().writes(3)), DispatchClass::Normal, Pays::No))]
        pub fn join_senate(origin: OriginFor<T>, hotkey: T::AccountId) -> DispatchResult {
            Self::do_join_senate(origin, &hotkey)
        }

        #[pallet::call_index(54)]
        #[pallet::weight((Weight::from_ref_time(20_000_000)
		.saturating_add(Weight::from_proof_size(4748))
		.saturating_add(T::DbWeight::get().reads(4))
		.saturating_add(T::DbWeight::get().writes(3)), DispatchClass::Normal, Pays::No))]
        pub fn leave_senate(origin: OriginFor<T>, hotkey: T::AccountId) -> DispatchResult {
            Self::do_leave_senate(origin, &hotkey)
        }

        #[pallet::call_index(55)]
        #[pallet::weight((Weight::from_ref_time(0)
		.saturating_add(Weight::from_proof_size(0))
		.saturating_add(T::DbWeight::get().reads(0))
		.saturating_add(T::DbWeight::get().writes(0)), DispatchClass::Operational))]
        pub fn vote(
            origin: OriginFor<T>,
            hotkey: T::AccountId,
            proposal: T::Hash,
            #[pallet::compact] index: u32,
            approve: bool,
        ) -> DispatchResultWithPostInfo {
            Self::do_vote_senate(origin, &hotkey, proposal, index, approve)
        }

        // Sudo call for setting registration allowed
        #[pallet::call_index(49)]
        #[pallet::weight((Weight::from_ref_time(4_000_000)
		.saturating_add(Weight::from_proof_size(0))
		.saturating_add(T::DbWeight::get().writes(1)), DispatchClass::Operational, Pays::No))]
        pub fn sudo_set_registration_allowed(
            origin: OriginFor<T>,
            netuid: u16,
            registration_allowed: bool,
        ) -> DispatchResult {
            Self::do_sudo_set_network_registration_allowed(origin, netuid, registration_allowed)
        }

        #[pallet::call_index(56)]
        #[pallet::weight((0, DispatchClass::Operational, Pays::No))]
        pub fn sudo_set_senate_required_stake_perc(
            origin: OriginFor<T>,
            required_percent: u64,
        ) -> DispatchResult {
            Self::do_set_senate_required_stake_perc(origin, required_percent)
        }

        #[pallet::call_index(57)]
        #[pallet::weight((0, DispatchClass::Operational, Pays::No))]
        pub fn sudo_remove_votes(origin: OriginFor<T>, who: T::AccountId) -> DispatchResult {
            Self::do_remove_votes(origin, &who)
        }

        #[pallet::call_index(58)]
        #[pallet::weight((Weight::from_ref_time(14_000_000)
		.saturating_add(T::DbWeight::get().reads(1))
		.saturating_add(T::DbWeight::get().writes(1)), DispatchClass::Operational, Pays::No))]
        pub fn sudo_set_adjustment_alpha(
            origin: OriginFor<T>,
            netuid: u16,
            adjustment_alpha: u64,
        ) -> DispatchResult {
            Self::do_sudo_set_adjustment_alpha(origin, netuid, adjustment_alpha)
        }

        #[pallet::call_index(59)]
        #[pallet::weight((Weight::from_ref_time(14_000_000)
		.saturating_add(T::DbWeight::get().reads(1))
		.saturating_add(T::DbWeight::get().writes(1)), DispatchClass::Operational, Pays::No))]
        pub fn register_network(
            origin: OriginFor<T>,
            immunity_period: u16,
            reg_allowed: bool,
        ) -> DispatchResult {
            Self::user_add_network(origin, 0, immunity_period, reg_allowed)
        }

        #[pallet::call_index(60)]
        #[pallet::weight((Weight::from_ref_time(91_000_000)
		.saturating_add(T::DbWeight::get().reads(27))
		.saturating_add(T::DbWeight::get().writes(22)), DispatchClass::Normal, Pays::No))]
        pub fn faucet(
            origin: OriginFor<T>,
            block_number: u64,
            nonce: u64,
            work: Vec<u8>,
        ) -> DispatchResult {
            Self::do_faucet(origin, block_number, nonce, work)
        }

        #[pallet::call_index(61)]
        #[pallet::weight((Weight::from_ref_time(14_000_000)
		.saturating_add(T::DbWeight::get().reads(1))
		.saturating_add(T::DbWeight::get().writes(1)), DispatchClass::Operational, Pays::No))]
        pub fn sudo_allow_faucet(origin: OriginFor<T>, allow_facuet: bool) -> DispatchResult {
            ensure_root(origin)?;
            AllowFaucet::<T>::put(allow_facuet);
            Ok(())
        }
    }

    // ---- Subtensor helper functions.
    impl<T: Config> Pallet<T> {
        // --- Returns the transaction priority for setting weights.
        pub fn get_priority_set_weights(hotkey: &T::AccountId, netuid: u16) -> u64 {
            if Uids::<T>::contains_key(netuid, &hotkey) {
                let uid = Self::get_uid_for_net_and_hotkey(netuid, &hotkey.clone()).unwrap();
                let current_block_number: u64 = Self::get_current_block_as_u64();
                let default_priority: u64 =
                    current_block_number - Self::get_last_update_for_uid(netuid, uid as u16);
                return default_priority + u32::max_value() as u64;
            }
            return 0;
        }

        // Benchmarking functions.
        #[cfg(feature = "runtime-benchmarks")]
        pub fn create_network(_: OriginFor<T>, netuid: u16, n: u16, tempo: u16) -> DispatchResult {
            Self::init_new_network(netuid, tempo, 1);
            Self::set_max_allowed_uids(netuid, n);
            let mut seed: u32 = 1;
            for _ in 0..n {
                let block_number: u64 = Self::get_current_block_as_u64();
                let hotkey: T::AccountId =
                    T::AccountId::decode(&mut sp_runtime::traits::TrailingZeroInput::zeroes())
                        .unwrap();
                Self::append_neuron(netuid, &hotkey, block_number);
                seed = seed + 1;
            }
            Ok(())
        }

        #[cfg(feature = "runtime-benchmarks")]
        pub fn create_network_with_weights(
            _: OriginFor<T>,
            netuid: u16,
            n: u16,
            tempo: u16,
            n_vals: u16,
            n_weights: u16,
        ) -> DispatchResult {
            Self::init_new_network(netuid, tempo, 1);
            Self::set_max_allowed_uids(netuid, n);
            Self::set_max_allowed_validators(netuid, n_vals);
            Self::set_min_allowed_weights(netuid, n_weights);
            Self::set_emission_for_network(netuid, 1_000_000_000);
            let mut seed: u32 = 1;
            for _ in 0..n {
                let block_number: u64 = Self::get_current_block_as_u64();
                let hotkey: T::AccountId =
                    T::AccountId::decode(&mut sp_runtime::traits::TrailingZeroInput::zeroes())
                        .unwrap();
                Self::increase_stake_on_coldkey_hotkey_account(&hotkey, &hotkey, 1_000_000_000);
                Self::append_neuron(netuid, &hotkey, block_number);
                seed = seed + 1;
            }
            for uid in 0..n {
                let uids: Vec<u16> = (0..n_weights).collect();
                let values: Vec<u16> = vec![1; n_weights as usize];
                let normalized_values = Self::normalize_weights(values);
                let mut zipped_weights: Vec<(u16, u16)> = vec![];
                for (uid, val) in uids.iter().zip(normalized_values.iter()) {
                    zipped_weights.push((*uid, *val))
                }
                if uid < n_vals {
                    Weights::<T>::insert(netuid, uid, zipped_weights);
                } else {
                    break;
                }
            }
            Ok(())
        }
    }
}

/************************************************************
    CallType definition
************************************************************/
#[derive(Debug, PartialEq)]
pub enum CallType {
    SetWeights,
    AddStake,
    RemoveStake,
    AddDelegate,
    Register,
    Serve,
    RegisterNetwork,
    Other,
}
impl Default for CallType {
    fn default() -> Self {
        CallType::Other
    }
}

#[derive(Encode, Decode, Clone, Eq, PartialEq, TypeInfo)]
pub struct SubtensorSignedExtension<T: Config + Send + Sync + TypeInfo>(pub PhantomData<T>);

impl<T: Config + Send + Sync + TypeInfo> SubtensorSignedExtension<T>
where
    T::RuntimeCall: Dispatchable<Info = DispatchInfo, PostInfo = PostDispatchInfo>,
    <T as frame_system::Config>::RuntimeCall: IsSubType<Call<T>>,
{
    pub fn new() -> Self {
        Self(Default::default())
    }

    pub fn get_priority_vanilla() -> u64 {
        // Return high priority so that every extrinsic except set_weights function will
        // have a higher priority than the set_weights call
        return u64::max_value();
    }

    pub fn get_priority_set_weights(who: &T::AccountId, netuid: u16) -> u64 {
        // Return the non vanilla priority for a set weights call.

        return Pallet::<T>::get_priority_set_weights(who, netuid);
    }

    pub fn u64_to_balance(
        input: u64,
    ) -> Option<
        <<T as Config>::Currency as Currency<<T as frame_system::Config>::AccountId>>::Balance,
    > {
        input.try_into().ok()
    }
}

impl<T: Config + Send + Sync + TypeInfo> sp_std::fmt::Debug for SubtensorSignedExtension<T> {
    fn fmt(&self, f: &mut sp_std::fmt::Formatter) -> sp_std::fmt::Result {
        write!(f, "SubtensorSignedExtension")
    }
}

impl<T: Config + Send + Sync + TypeInfo> SignedExtension for SubtensorSignedExtension<T>
where
    T::RuntimeCall: Dispatchable<Info = DispatchInfo, PostInfo = PostDispatchInfo>,
    <T as frame_system::Config>::RuntimeCall: IsSubType<Call<T>>,
{
    const IDENTIFIER: &'static str = "SubtensorSignedExtension";

    type AccountId = T::AccountId;
    type Call = T::RuntimeCall;
    type AdditionalSigned = ();
    type Pre = (CallType, u64, Self::AccountId);

    fn additional_signed(&self) -> Result<Self::AdditionalSigned, TransactionValidityError> {
        Ok(())
    }

    fn validate(
        &self,
        who: &Self::AccountId,
        call: &Self::Call,
        _info: &DispatchInfoOf<Self::Call>,
        _len: usize,
    ) -> TransactionValidity {
        match call.is_sub_type() {
            Some(Call::set_weights { netuid, .. }) => {
                let priority: u64 = Self::get_priority_set_weights(who, *netuid);
                Ok(ValidTransaction {
                    priority: priority,
                    longevity: 1,
                    ..Default::default()
                })
            }
            Some(Call::add_stake { .. }) => Ok(ValidTransaction {
                priority: Self::get_priority_vanilla(),
                ..Default::default()
            }),
            Some(Call::remove_stake { .. }) => Ok(ValidTransaction {
                priority: Self::get_priority_vanilla(),
                ..Default::default()
            }),
            Some(Call::register { .. }) => Ok(ValidTransaction {
                priority: Self::get_priority_vanilla(),
                ..Default::default()
            }),
            Some(Call::register_network { .. }) => Ok(ValidTransaction {
                priority: Self::get_priority_vanilla(),
                ..Default::default()
            }),
            _ => Ok(ValidTransaction {
                priority: Self::get_priority_vanilla(),
                ..Default::default()
            }),
        }
    }

    // NOTE: Add later when we put in a pre and post dispatch step.
    fn pre_dispatch(
        self,
        who: &Self::AccountId,
        call: &Self::Call,
        _info: &DispatchInfoOf<Self::Call>,
        _len: usize,
    ) -> Result<Self::Pre, TransactionValidityError> {
        match call.is_sub_type() {
            Some(Call::add_stake { .. }) => {
                let transaction_fee = 100000;
                Ok((CallType::AddStake, transaction_fee, who.clone()))
            }
            Some(Call::remove_stake { .. }) => {
                let transaction_fee = 0;
                Ok((CallType::RemoveStake, transaction_fee, who.clone()))
            }
            Some(Call::set_weights { .. }) => {
                let transaction_fee = 0;
                Ok((CallType::SetWeights, transaction_fee, who.clone()))
            }
            Some(Call::register { .. }) => {
                let transaction_fee = 0;
                Ok((CallType::Register, transaction_fee, who.clone()))
            }
            Some(Call::serve_axon { .. }) => {
                let transaction_fee = 0;
                Ok((CallType::Serve, transaction_fee, who.clone()))
            }
            Some(Call::register_network { .. }) => {
                let transaction_fee = 0;
                Ok((CallType::RegisterNetwork, transaction_fee, who.clone()))
            }
            _ => {
                let transaction_fee = 0;
                Ok((CallType::Other, transaction_fee, who.clone()))
            }
        }
    }

    fn post_dispatch(
        maybe_pre: Option<Self::Pre>,
        _info: &DispatchInfoOf<Self::Call>,
        _post_info: &PostDispatchInfoOf<Self::Call>,
        _len: usize,
        _result: &dispatch::DispatchResult,
    ) -> Result<(), TransactionValidityError> {
        if let Some((call_type, _transaction_fee, _who)) = maybe_pre {
            match call_type {
                CallType::SetWeights => {
                    log::debug!("Not Implemented!");
                }
                CallType::AddStake => {
                    log::debug!("Not Implemented! Need to add potential transaction fees here.");
                }
                CallType::RemoveStake => {
                    log::debug!("Not Implemented! Need to add potential transaction fees here.");
                }
                CallType::Register => {
                    log::debug!("Not Implemented!");
                }
                _ => {
                    log::debug!("Not Implemented!");
                }
            }
        }
        Ok(())
    }
}

use frame_support::{inherent::Vec, sp_std::vec};

/// Trait for managing a membership pallet instance in the runtime
pub trait MemberManagement<AccountId> {
    /// Add member
    fn add_member(account: &AccountId) -> DispatchResult;

    /// Remove a member
    fn remove_member(account: &AccountId) -> DispatchResult;

    /// Swap member
    fn swap_member(remove: &AccountId, add: &AccountId) -> DispatchResult;

    /// Get all members
    fn members() -> Vec<AccountId>;

    /// Check if an account is apart of the set
    fn is_member(account: &AccountId) -> bool;

    /// Get our maximum member count
    fn max_members() -> u32;
}

impl<T> MemberManagement<T> for () {
    /// Add member
    fn add_member(_: &T) -> DispatchResult {
        Ok(())
    }

    // Remove a member
    fn remove_member(_: &T) -> DispatchResult {
        Ok(())
    }

    // Swap member
    fn swap_member(_: &T, _: &T) -> DispatchResult {
        Ok(())
    }

    // Get all members
    fn members() -> Vec<T> {
        vec![]
    }

    // Check if an account is apart of the set
    fn is_member(_: &T) -> bool {
        false
    }

    fn max_members() -> u32 {
        0
    }
}

/// Trait for interacting with collective pallets
pub trait CollectiveInterface<AccountId, Hash, ProposalIndex> {
    /// Remove vote
    fn remove_votes(hotkey: &AccountId) -> Result<bool, DispatchError>;

    fn add_vote(
        hotkey: &AccountId,
        proposal: Hash,
        index: ProposalIndex,
        approve: bool,
    ) -> Result<bool, DispatchError>;
}

impl<T, H, P> CollectiveInterface<T, H, P> for () {
    fn remove_votes(_: &T) -> Result<bool, DispatchError> {
        Ok(true)
    }

    fn add_vote(_: &T, _: H, _: P, _: bool) -> Result<bool, DispatchError> {
        Ok(true)
    }
}<|MERGE_RESOLUTION|>--- conflicted
+++ resolved
@@ -365,10 +365,8 @@
     pub fn DefaultNetworkLastRegistered<T: Config>() -> u64 {
         0
     }
-<<<<<<< HEAD
     #[pallet::storage] // --- ITEM( allow_facuet )
     pub type AllowFaucet<T> = StorageValue<_, bool, ValueQuery>;
-=======
     #[pallet::type_value]
     pub fn DefaultNetworkMinAllowedUids<T: Config>() -> u16 {
         T::InitialNetworkMinAllowedUids::get()
@@ -378,7 +376,6 @@
         T::InitialNetworkMinBurnCost::get()
     }
 
->>>>>>> f74b3d8b
     #[pallet::storage] // --- ITEM( total_allowed_networks )
     pub type SubnetLimit<T> = StorageValue<_, u16, ValueQuery, DefaultSubnetLimit<T>>;
     #[pallet::storage] // --- ITEM( total_number_of_existing_networks )
@@ -414,10 +411,8 @@
     pub type NetworkImmunityPeriod<T> =
         StorageValue<_, u64, ValueQuery, DefaultNetworkImmunityPeriod<T>>;
     #[pallet::storage] // ITEM( network_last_registered_block )
-<<<<<<< HEAD
     pub type NetworkLastRegistered<T> =
         StorageValue<_, u64, ValueQuery, DefaultNetworkLastRegistered<T>>;
-=======
     pub type NetworkLastRegistered<T> = StorageValue<_, u64, ValueQuery, DefaultNetworkLastRegistered<T>>;
     #[pallet::storage] // ITEM( network_min_allowed_uids )
     pub type NetworkMinAllowedUids<T> = StorageValue<_, u16, ValueQuery, DefaultNetworkMinAllowedUids<T>>;
@@ -425,7 +420,6 @@
     pub type NetworkMinBurnCost<T> = StorageValue<_, u64, ValueQuery, DefaultNetworkMinBurnCost<T>>;
     #[pallet::storage] // ITEM( last_network_burn_cost )
     pub type NetworkLastBurnCost<T> = StorageValue<_, u64, ValueQuery, DefaultNetworkMinBurnCost<T>>;
->>>>>>> f74b3d8b
 
     // ==============================
     // ==== Subnetwork Features =====
