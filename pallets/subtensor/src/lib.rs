#![cfg_attr(not(feature = "std"), no_std)]
#![recursion_limit = "512"]
#![allow(clippy::too_many_arguments)]
// Edit this file to define custom logic or remove it if it is not needed.
// Learn more about FRAME and the core library of Substrate FRAME pallets:
// <https://docs.substrate.io/reference/frame-pallets/>
pub use pallet::*;

use frame_system::{self as system, ensure_signed};

use frame_support::{
    dispatch,
    dispatch::{DispatchError, DispatchInfo, DispatchResult, PostDispatchInfo},
    ensure,
    traits::{tokens::fungible, IsSubType},
};

use codec::{Decode, Encode};
use frame_support::sp_runtime::transaction_validity::InvalidTransaction;
use frame_support::sp_runtime::transaction_validity::ValidTransaction;
use scale_info::TypeInfo;
use sp_runtime::{
    traits::{DispatchInfoOf, Dispatchable, PostDispatchInfoOf, SignedExtension},
    transaction_validity::{TransactionValidity, TransactionValidityError},
};
use sp_std::marker::PhantomData;

// ============================
//	==== Benchmark Imports =====
// ============================
#[cfg(feature = "runtime-benchmarks")]
mod benchmarks;

// =========================
//	==== Pallet Imports =====
// =========================
mod block_step;

mod epoch;
mod math;
mod registration;
mod root;
mod serving;
mod staking;
mod uids;
mod utils;
mod weights;

pub mod delegate_info;
pub mod neuron_info;
pub mod stake_info;
pub mod subnet_info;

// apparently this is stabilized since rust 1.36
extern crate alloc;
pub mod migration;

#[frame_support::pallet]
pub mod pallet {

    use frame_support::{
        dispatch::GetDispatchInfo,
        pallet_prelude::{DispatchResult, StorageMap, ValueQuery, *},
        sp_std::vec,
        sp_std::vec::Vec,
        traits::{tokens::fungible, UnfilteredDispatchable},
    };
    use frame_system::pallet_prelude::*;
    use sp_runtime::traits::TrailingZeroInput;

    #[cfg(not(feature = "std"))]
    use alloc::boxed::Box;
    #[cfg(feature = "std")]
    use sp_std::prelude::Box;

    // Tracks version for migrations. Should be monotonic with respect to the
    // order of migrations. (i.e. always increasing)
    const STORAGE_VERSION: StorageVersion = StorageVersion::new(6);

    #[pallet::pallet]
    #[pallet::without_storage_info]
    #[pallet::storage_version(STORAGE_VERSION)]
    pub struct Pallet<T>(_);

    // Configure the pallet by specifying the parameters and types on which it depends.
    #[pallet::config]
    pub trait Config: frame_system::Config {
        // Because this pallet emits events, it depends on the runtime's definition of an event.
        type RuntimeEvent: From<Event<Self>> + IsType<<Self as frame_system::Config>::RuntimeEvent>;

        /// A sudo-able call.
        type SudoRuntimeCall: Parameter
            + UnfilteredDispatchable<RuntimeOrigin = Self::RuntimeOrigin>
            + GetDispatchInfo;

        /// Origin checking for council majority
        type CouncilOrigin: EnsureOrigin<Self::RuntimeOrigin>;

        // --- Currency type that will be used to place deposits on neurons
        type Currency: fungible::Balanced<Self::AccountId, Balance = u64>
            + fungible::Mutate<Self::AccountId>;

        type SenateMembers: crate::MemberManagement<Self::AccountId>;

        type TriumvirateInterface: crate::CollectiveInterface<Self::AccountId, Self::Hash, u32>;

        // =================================
        // ==== Initial Value Constants ====
        // =================================
        #[pallet::constant] // Initial currency issuance.
        type InitialIssuance: Get<u64>;
        #[pallet::constant] // Initial min allowed weights setting.
        type InitialMinAllowedWeights: Get<u16>;
        #[pallet::constant] // Initial Emission Ratio.
        type InitialEmissionValue: Get<u16>;
        #[pallet::constant] // Initial max weight limit.
        type InitialMaxWeightsLimit: Get<u16>;
        #[pallet::constant] // Tempo for each network.
        type InitialTempo: Get<u16>;
        #[pallet::constant] // Initial Difficulty.
        type InitialDifficulty: Get<u64>;
        #[pallet::constant] // Initial Max Difficulty.
        type InitialMaxDifficulty: Get<u64>;
        #[pallet::constant] // Initial Min Difficulty.
        type InitialMinDifficulty: Get<u64>;
        #[pallet::constant] // Initial RAO Recycled.
        type InitialRAORecycledForRegistration: Get<u64>;
        #[pallet::constant] // Initial Burn.
        type InitialBurn: Get<u64>;
        #[pallet::constant] // Initial Max Burn.
        type InitialMaxBurn: Get<u64>;
        #[pallet::constant] // Initial Min Burn.
        type InitialMinBurn: Get<u64>;
        #[pallet::constant] // Initial adjustment interval.
        type InitialAdjustmentInterval: Get<u16>;
        #[pallet::constant] // Initial bonds moving average.
        type InitialBondsMovingAverage: Get<u64>;
        #[pallet::constant] // Initial target registrations per interval.
        type InitialTargetRegistrationsPerInterval: Get<u16>;
        #[pallet::constant] // Rho constant.
        type InitialRho: Get<u16>;
        #[pallet::constant] // Kappa constant.
        type InitialKappa: Get<u16>;
        #[pallet::constant] // Max UID constant.
        type InitialMaxAllowedUids: Get<u16>;
        #[pallet::constant] // Initial validator context pruning length.
        type InitialValidatorPruneLen: Get<u64>;
        #[pallet::constant] // Initial scaling law power.
        type InitialScalingLawPower: Get<u16>;
        #[pallet::constant] // Immunity Period Constant.
        type InitialImmunityPeriod: Get<u16>;
        #[pallet::constant] // Activity constant.
        type InitialActivityCutoff: Get<u16>;
        #[pallet::constant] // Initial max registrations per block.
        type InitialMaxRegistrationsPerBlock: Get<u16>;
        #[pallet::constant] // Initial pruning score for each neuron.
        type InitialPruningScore: Get<u16>;
        #[pallet::constant] // Initial maximum allowed validators per network.
        type InitialMaxAllowedValidators: Get<u16>;
        #[pallet::constant] // Initial default delegation take.
        type InitialDefaultTake: Get<u16>;
        #[pallet::constant] // Initial weights version key.
        type InitialWeightsVersionKey: Get<u64>;
        #[pallet::constant] // Initial serving rate limit.
        type InitialServingRateLimit: Get<u64>;
        #[pallet::constant] // Initial transaction rate limit.
        type InitialTxRateLimit: Get<u64>;
        #[pallet::constant] // Initial percentage of total stake required to join senate.
        type InitialSenateRequiredStakePercentage: Get<u64>;
        #[pallet::constant] // Initial adjustment alpha on burn and pow.
        type InitialAdjustmentAlpha: Get<u64>;
        #[pallet::constant] // Initial network immunity period
        type InitialNetworkImmunityPeriod: Get<u64>;
        #[pallet::constant] // Initial minimum allowed network UIDs
        type InitialNetworkMinAllowedUids: Get<u16>;
        #[pallet::constant] // Initial network minimum burn cost
        type InitialNetworkMinLockCost: Get<u64>;
        #[pallet::constant] // Initial network subnet cut.
        type InitialSubnetOwnerCut: Get<u16>;
        #[pallet::constant] // Initial lock reduction interval.
        type InitialNetworkLockReductionInterval: Get<u64>;
        #[pallet::constant] // Initial max allowed subnets
        type InitialSubnetLimit: Get<u16>;
        #[pallet::constant] // Initial network creation rate limit
        type InitialNetworkRateLimit: Get<u64>;
        #[pallet::constant] // Initial target stakes per interval issuance.
        type InitialTargetStakesPerInterval: Get<u64>;
    }

    pub type AccountIdOf<T> = <T as frame_system::Config>::AccountId;

    // Senate requirements
    #[pallet::type_value]
    pub fn DefaultSenateRequiredStakePercentage<T: Config>() -> u64 {
        T::InitialSenateRequiredStakePercentage::get()
    }

    #[pallet::storage]
    pub(super) type SenateRequiredStakePercentage<T> =
        StorageValue<_, u64, ValueQuery, DefaultSenateRequiredStakePercentage<T>>;

    // ============================
    // ==== Staking + Accounts ====
    // ============================
    #[pallet::type_value]
    pub fn TotalSupply<T: Config>() -> u64 {
        21_000_000_000_000_000 // Rao => 21_000_000 Tao
    }
    #[pallet::type_value]
    pub fn DefaultDefaultTake<T: Config>() -> u16 {
        T::InitialDefaultTake::get()
    }
    #[pallet::type_value]
    pub fn DefaultAccountTake<T: Config>() -> u64 {
        0
    }
    #[pallet::type_value]
    pub fn DefaultStakesPerInterval<T: Config>() -> (u64, u64) {
        (0, 0)
    }
    #[pallet::type_value]
    pub fn DefaultBlockEmission<T: Config>() -> u64 {
        1_000_000_000
    }
    #[pallet::type_value]
    pub fn DefaultAllowsDelegation<T: Config>() -> bool {
        false
    }
    #[pallet::type_value]
    pub fn DefaultTotalIssuance<T: Config>() -> u64 {
        T::InitialIssuance::get()
    }
    #[pallet::type_value]
    pub fn DefaultAccount<T: Config>() -> T::AccountId {
        T::AccountId::decode(&mut TrailingZeroInput::zeroes())
            .expect("trailing zeroes always produce a valid account ID; qed")
    }
    #[pallet::type_value]
    pub fn DefaultTargetStakesPerInterval<T: Config>() -> u64 {
        T::InitialTargetStakesPerInterval::get()
    }
    #[pallet::type_value]
    pub fn DefaultStakeInterval<T: Config>() -> u64 {
        360
    }

    #[pallet::storage] // --- ITEM ( total_stake )
    pub type TotalStake<T> = StorageValue<_, u64, ValueQuery>;
    #[pallet::storage] // --- ITEM ( default_take )
    pub type DefaultTake<T> = StorageValue<_, u16, ValueQuery, DefaultDefaultTake<T>>;
    #[pallet::storage] // --- ITEM ( global_block_emission )
    pub type BlockEmission<T> = StorageValue<_, u64, ValueQuery, DefaultBlockEmission<T>>;
    #[pallet::storage] // --- ITEM ( total_issuance )
    pub type TotalIssuance<T> = StorageValue<_, u64, ValueQuery, DefaultTotalIssuance<T>>;
    #[pallet::storage] // --- ITEM (target_stakes_per_interval)
    pub type TargetStakesPerInterval<T> =
        StorageValue<_, u64, ValueQuery, DefaultTargetStakesPerInterval<T>>;
    #[pallet::storage] // --- ITEM (default_stake_interval)
    pub type StakeInterval<T> = StorageValue<_, u64, ValueQuery, DefaultStakeInterval<T>>;
    #[pallet::storage] // --- MAP ( hot ) --> stake | Returns the total amount of stake under a hotkey.
    pub type TotalHotkeyStake<T: Config> =
        StorageMap<_, Identity, T::AccountId, u64, ValueQuery, DefaultAccountTake<T>>;
    #[pallet::storage] // --- MAP ( cold ) --> stake | Returns the total amount of stake under a coldkey.
    pub type TotalColdkeyStake<T: Config> =
        StorageMap<_, Identity, T::AccountId, u64, ValueQuery, DefaultAccountTake<T>>;
    #[pallet::storage]
    // --- MAP (hot, cold) --> stake | Returns a tuple (u64: stakes, u64: block_number)
    pub type TotalHotkeyColdkeyStakesThisInterval<T: Config> = StorageDoubleMap<
        _,
        Identity,
        T::AccountId,
        Identity,
        T::AccountId,
        (u64, u64),
        ValueQuery,
        DefaultStakesPerInterval<T>,
    >;
    #[pallet::storage] // --- MAP ( hot ) --> cold | Returns the controlling coldkey for a hotkey.
    pub type Owner<T: Config> =
        StorageMap<_, Blake2_128Concat, T::AccountId, T::AccountId, ValueQuery, DefaultAccount<T>>;
    #[pallet::storage] // --- MAP ( hot ) --> take | Returns the hotkey delegation take. And signals that this key is open for delegation.
    pub type Delegates<T: Config> =
        StorageMap<_, Blake2_128Concat, T::AccountId, u16, ValueQuery, DefaultDefaultTake<T>>;
    #[pallet::storage] // --- DMAP ( hot, cold ) --> stake | Returns the stake under a coldkey prefixed by hotkey.
    pub type Stake<T: Config> = StorageDoubleMap<
        _,
        Blake2_128Concat,
        T::AccountId,
        Identity,
        T::AccountId,
        u64,
        ValueQuery,
        DefaultAccountTake<T>,
    >;

    // =====================================
    // ==== Difficulty / Registrations =====
    // =====================================
    #[pallet::type_value]
    pub fn DefaultLastAdjustmentBlock<T: Config>() -> u64 {
        0
    }
    #[pallet::type_value]
    pub fn DefaultRegistrationsThisBlock<T: Config>() -> u16 {
        0
    }
    #[pallet::type_value]
    pub fn DefaultBurn<T: Config>() -> u64 {
        T::InitialBurn::get()
    }
    #[pallet::type_value]
    pub fn DefaultMinBurn<T: Config>() -> u64 {
        T::InitialMinBurn::get()
    }
    #[pallet::type_value]
    pub fn DefaultMaxBurn<T: Config>() -> u64 {
        T::InitialMaxBurn::get()
    }
    #[pallet::type_value]
    pub fn DefaultDifficulty<T: Config>() -> u64 {
        T::InitialDifficulty::get()
    }
    #[pallet::type_value]
    pub fn DefaultMinDifficulty<T: Config>() -> u64 {
        T::InitialMinDifficulty::get()
    }
    #[pallet::type_value]
    pub fn DefaultMaxDifficulty<T: Config>() -> u64 {
        T::InitialMaxDifficulty::get()
    }
    #[pallet::type_value]
    pub fn DefaultMaxRegistrationsPerBlock<T: Config>() -> u16 {
        T::InitialMaxRegistrationsPerBlock::get()
    }
    #[pallet::type_value]
    pub fn DefaultRAORecycledForRegistration<T: Config>() -> u64 {
        T::InitialRAORecycledForRegistration::get()
    }

    #[pallet::storage] // ---- StorageItem Global Used Work.
    pub type UsedWork<T: Config> = StorageMap<_, Identity, Vec<u8>, u64, ValueQuery>;
    #[pallet::storage] // --- MAP ( netuid ) --> Burn
    pub type Burn<T> = StorageMap<_, Identity, u16, u64, ValueQuery, DefaultBurn<T>>;
    #[pallet::storage] // --- MAP ( netuid ) --> Difficulty
    pub type Difficulty<T> = StorageMap<_, Identity, u16, u64, ValueQuery, DefaultDifficulty<T>>;
    #[pallet::storage] // --- MAP ( netuid ) --> MinBurn
    pub type MinBurn<T> = StorageMap<_, Identity, u16, u64, ValueQuery, DefaultMinBurn<T>>;
    #[pallet::storage] // --- MAP ( netuid ) --> MaxBurn
    pub type MaxBurn<T> = StorageMap<_, Identity, u16, u64, ValueQuery, DefaultMaxBurn<T>>;
    #[pallet::storage] // --- MAP ( netuid ) --> MinDifficulty
    pub type MinDifficulty<T> =
        StorageMap<_, Identity, u16, u64, ValueQuery, DefaultMinDifficulty<T>>;
    #[pallet::storage] // --- MAP ( netuid ) --> MaxDifficulty
    pub type MaxDifficulty<T> =
        StorageMap<_, Identity, u16, u64, ValueQuery, DefaultMaxDifficulty<T>>;
    #[pallet::storage] // --- MAP ( netuid ) -->  Block at last adjustment.
    pub type LastAdjustmentBlock<T> =
        StorageMap<_, Identity, u16, u64, ValueQuery, DefaultLastAdjustmentBlock<T>>;
    #[pallet::storage] // --- MAP ( netuid ) --> Registrations of this Block.
    pub type RegistrationsThisBlock<T> =
        StorageMap<_, Identity, u16, u16, ValueQuery, DefaultRegistrationsThisBlock<T>>;
    #[pallet::storage] // --- ITEM( global_max_registrations_per_block )
    pub type MaxRegistrationsPerBlock<T> =
        StorageMap<_, Identity, u16, u16, ValueQuery, DefaultMaxRegistrationsPerBlock<T>>;
    #[pallet::storage] // --- MAP ( netuid, global_RAO_recycled_for_registration )
    pub type RAORecycledForRegistration<T> =
        StorageMap<_, Identity, u16, u64, ValueQuery, DefaultRAORecycledForRegistration<T>>;

    // ==============================
    // ==== Subnetworks Storage =====
    // ==============================
    #[pallet::type_value]
    pub fn DefaultN<T: Config>() -> u16 {
        0
    }
    #[pallet::type_value]
    pub fn DefaultModality<T: Config>() -> u16 {
        0
    }
    #[pallet::type_value]
    pub fn DefaultHotkeys<T: Config>() -> Vec<u16> {
        vec![]
    }
    #[pallet::type_value]
    pub fn DefaultNeworksAdded<T: Config>() -> bool {
        false
    }
    #[pallet::type_value]
    pub fn DefaultIsNetworkMember<T: Config>() -> bool {
        false
    }
    #[pallet::type_value]
    pub fn DefaultRegistrationAllowed<T: Config>() -> bool {
        false
    }
    #[pallet::type_value]
    pub fn DefaultNetworkRegisteredAt<T: Config>() -> u64 {
        0
    }
    #[pallet::type_value]
    pub fn DefaultNetworkImmunityPeriod<T: Config>() -> u64 {
        T::InitialNetworkImmunityPeriod::get()
    }
    #[pallet::type_value]
    pub fn DefaultNetworkLastRegistered<T: Config>() -> u64 {
        0
    }
    #[pallet::type_value]
    pub fn DefaultNominatorMinRequiredStake<T: Config>() -> u64 {
        0
    }
    #[pallet::type_value]
    pub fn DefaultNetworkMinAllowedUids<T: Config>() -> u16 {
        T::InitialNetworkMinAllowedUids::get()
    }
    #[pallet::type_value]
    pub fn DefaultNetworkMinLockCost<T: Config>() -> u64 {
        T::InitialNetworkMinLockCost::get()
    }
    #[pallet::type_value]
    pub fn DefaultNetworkLockReductionInterval<T: Config>() -> u64 {
        T::InitialNetworkLockReductionInterval::get()
    }
    #[pallet::type_value]
    pub fn DefaultSubnetOwnerCut<T: Config>() -> u16 {
        T::InitialSubnetOwnerCut::get()
    }
    #[pallet::type_value]
    pub fn DefaultSubnetLimit<T: Config>() -> u16 {
        T::InitialSubnetLimit::get()
    }
    #[pallet::type_value]
    pub fn DefaultNetworkRateLimit<T: Config>() -> u64 {
        if cfg!(feature = "pow-faucet") {
            return 0;
        }

        T::InitialNetworkRateLimit::get()
    }

    #[pallet::storage] // --- ITEM( maximum_number_of_networks )
    pub type SubnetLimit<T> = StorageValue<_, u16, ValueQuery, DefaultSubnetLimit<T>>;
    #[pallet::storage] // --- ITEM( total_number_of_existing_networks )
    pub type TotalNetworks<T> = StorageValue<_, u16, ValueQuery>;
    #[pallet::storage] // --- MAP ( netuid ) --> subnetwork_n (Number of UIDs in the network).
    pub type SubnetworkN<T: Config> = StorageMap<_, Identity, u16, u16, ValueQuery, DefaultN<T>>;
    #[pallet::storage] // --- MAP ( netuid ) --> modality   TEXT: 0, IMAGE: 1, TENSOR: 2
    pub type NetworkModality<T> = StorageMap<_, Identity, u16, u16, ValueQuery, DefaultModality<T>>;
    #[pallet::storage] // --- MAP ( netuid ) --> network_is_added
    pub type NetworksAdded<T: Config> =
        StorageMap<_, Identity, u16, bool, ValueQuery, DefaultNeworksAdded<T>>;
    #[pallet::storage] // --- DMAP ( hotkey, netuid ) --> bool
    pub type IsNetworkMember<T: Config> = StorageDoubleMap<
        _,
        Blake2_128Concat,
        T::AccountId,
        Identity,
        u16,
        bool,
        ValueQuery,
        DefaultIsNetworkMember<T>,
    >;
    #[pallet::storage] // --- MAP ( netuid ) --> network_registration_allowed
    pub type NetworkRegistrationAllowed<T: Config> =
        StorageMap<_, Identity, u16, bool, ValueQuery, DefaultRegistrationAllowed<T>>;
    #[pallet::storage] // --- MAP ( netuid ) --> network_pow_allowed
    pub type NetworkPowRegistrationAllowed<T: Config> =
        StorageMap<_, Identity, u16, bool, ValueQuery, DefaultRegistrationAllowed<T>>;
    #[pallet::storage] // --- MAP ( netuid ) --> block_created
    pub type NetworkRegisteredAt<T: Config> =
        StorageMap<_, Identity, u16, u64, ValueQuery, DefaultNetworkRegisteredAt<T>>;
    #[pallet::storage] // ITEM( network_immunity_period )
    pub type NetworkImmunityPeriod<T> =
        StorageValue<_, u64, ValueQuery, DefaultNetworkImmunityPeriod<T>>;
    #[pallet::storage] // ITEM( network_last_registered_block )
    pub type NetworkLastRegistered<T> =
        StorageValue<_, u64, ValueQuery, DefaultNetworkLastRegistered<T>>;
    #[pallet::storage] // ITEM( network_min_allowed_uids )
    pub type NetworkMinAllowedUids<T> =
        StorageValue<_, u16, ValueQuery, DefaultNetworkMinAllowedUids<T>>;
    #[pallet::storage] // ITEM( min_network_lock_cost )
    pub type NetworkMinLockCost<T> = StorageValue<_, u64, ValueQuery, DefaultNetworkMinLockCost<T>>;
    #[pallet::storage] // ITEM( last_network_lock_cost )
    pub type NetworkLastLockCost<T> =
        StorageValue<_, u64, ValueQuery, DefaultNetworkMinLockCost<T>>;
    #[pallet::storage] // ITEM( network_lock_reduction_interval )
    pub type NetworkLockReductionInterval<T> =
        StorageValue<_, u64, ValueQuery, DefaultNetworkLockReductionInterval<T>>;
    #[pallet::storage] // ITEM( subnet_owner_cut )
    pub type SubnetOwnerCut<T> = StorageValue<_, u16, ValueQuery, DefaultSubnetOwnerCut<T>>;
    #[pallet::storage] // ITEM( network_rate_limit )
    pub type NetworkRateLimit<T> = StorageValue<_, u64, ValueQuery, DefaultNetworkRateLimit<T>>;
    #[pallet::storage] // ITEM( nominator_min_required_stake )
    pub type NominatorMinRequiredStake<T> =
        StorageValue<_, u64, ValueQuery, DefaultNominatorMinRequiredStake<T>>;

    // ==============================
    // ==== Subnetwork Features =====
    // ==============================
    #[pallet::type_value]
    pub fn DefaultEmissionValues<T: Config>() -> u64 {
        0
    }
    #[pallet::type_value]
    pub fn DefaultPendingEmission<T: Config>() -> u64 {
        0
    }
    #[pallet::type_value]
    pub fn DefaultBlocksSinceLastStep<T: Config>() -> u64 {
        0
    }
    #[pallet::type_value]
    pub fn DefaultLastMechanismStepBlock<T: Config>() -> u64 {
        0
    }
    #[pallet::type_value]
    pub fn DefaultSubnetOwner<T: Config>() -> T::AccountId {
        T::AccountId::decode(&mut sp_runtime::traits::TrailingZeroInput::zeroes())
            .expect("trailing zeroes always produce a valid account ID; qed")
    }
    #[pallet::type_value]
    pub fn DefaultSubnetLocked<T: Config>() -> u64 {
        0
    }
    #[pallet::type_value]
    pub fn DefaultTempo<T: Config>() -> u16 {
        T::InitialTempo::get()
    }

    #[pallet::storage] // --- MAP ( netuid ) --> tempo
    pub type Tempo<T> = StorageMap<_, Identity, u16, u16, ValueQuery, DefaultTempo<T>>;
    #[pallet::storage] // --- MAP ( netuid ) --> emission_values
    pub type EmissionValues<T> =
        StorageMap<_, Identity, u16, u64, ValueQuery, DefaultEmissionValues<T>>;
    #[pallet::storage] // --- MAP ( netuid ) --> pending_emission
    pub type PendingEmission<T> =
        StorageMap<_, Identity, u16, u64, ValueQuery, DefaultPendingEmission<T>>;
    #[pallet::storage] // --- MAP ( netuid ) --> blocks_since_last_step
    pub type BlocksSinceLastStep<T> =
        StorageMap<_, Identity, u16, u64, ValueQuery, DefaultBlocksSinceLastStep<T>>;
    #[pallet::storage] // --- MAP ( netuid ) --> last_mechanism_step_block
    pub type LastMechansimStepBlock<T> =
        StorageMap<_, Identity, u16, u64, ValueQuery, DefaultLastMechanismStepBlock<T>>;
    #[pallet::storage] // --- MAP ( netuid ) --> subnet_owner
    pub type SubnetOwner<T: Config> =
        StorageMap<_, Identity, u16, T::AccountId, ValueQuery, DefaultSubnetOwner<T>>;
    #[pallet::storage] // --- MAP ( netuid ) --> subnet_locked
    pub type SubnetLocked<T: Config> =
        StorageMap<_, Identity, u16, u64, ValueQuery, DefaultSubnetLocked<T>>;

    // =================================
    // ==== Axon / Promo Endpoints =====
    // =================================

    // --- Struct for Axon.
    pub type AxonInfoOf = AxonInfo;

    #[derive(Encode, Decode, Default, TypeInfo, Clone, PartialEq, Eq, Debug)]
    pub struct AxonInfo {
        pub block: u64,       // --- Axon serving block.
        pub version: u32,     // --- Axon version
        pub ip: u128,         // --- Axon u128 encoded ip address of type v6 or v4.
        pub port: u16,        // --- Axon u16 encoded port.
        pub ip_type: u8,      // --- Axon ip type, 4 for ipv4 and 6 for ipv6.
        pub protocol: u8,     // --- Axon protocol. TCP, UDP, other.
        pub placeholder1: u8, // --- Axon proto placeholder 1.
        pub placeholder2: u8, // --- Axon proto placeholder 2.
    }

    // --- Struct for Prometheus.
    pub type PrometheusInfoOf = PrometheusInfo;
    #[derive(Encode, Decode, Default, TypeInfo, Clone, PartialEq, Eq, Debug)]
    pub struct PrometheusInfo {
        pub block: u64,   // --- Prometheus serving block.
        pub version: u32, // --- Prometheus version.
        pub ip: u128,     // --- Prometheus u128 encoded ip address of type v6 or v4.
        pub port: u16,    // --- Prometheus u16 encoded port.
        pub ip_type: u8,  // --- Prometheus ip type, 4 for ipv4 and 6 for ipv6.
    }

    // Rate limiting
    #[pallet::type_value]
    pub fn DefaultTxRateLimit<T: Config>() -> u64 {
        T::InitialTxRateLimit::get()
    }
    #[pallet::type_value]
    pub fn DefaultLastTxBlock<T: Config>() -> u64 {
        0
    }

    #[pallet::storage] // --- ITEM ( tx_rate_limit )
    pub(super) type TxRateLimit<T> = StorageValue<_, u64, ValueQuery, DefaultTxRateLimit<T>>;
    #[pallet::storage] // --- MAP ( key ) --> last_block
    pub(super) type LastTxBlock<T: Config> =
        StorageMap<_, Identity, T::AccountId, u64, ValueQuery, DefaultLastTxBlock<T>>;

    #[pallet::type_value]
    pub fn DefaultServingRateLimit<T: Config>() -> u64 {
        T::InitialServingRateLimit::get()
    }

    #[pallet::storage] // --- MAP ( netuid ) --> serving_rate_limit
    pub type ServingRateLimit<T> =
        StorageMap<_, Identity, u16, u64, ValueQuery, DefaultServingRateLimit<T>>;
    #[pallet::storage] // --- MAP ( netuid, hotkey ) --> axon_info
    pub(super) type Axons<T: Config> =
        StorageDoubleMap<_, Identity, u16, Blake2_128Concat, T::AccountId, AxonInfoOf, OptionQuery>;
    #[pallet::storage] // --- MAP ( netuid, hotkey ) --> prometheus_info
    pub(super) type Prometheus<T: Config> = StorageDoubleMap<
        _,
        Identity,
        u16,
        Blake2_128Concat,
        T::AccountId,
        PrometheusInfoOf,
        OptionQuery,
    >;

    // =======================================
    // ==== Subnetwork Hyperparam storage ====
    // =======================================
    #[pallet::type_value]
    pub fn DefaultWeightsSetRateLimit<T: Config>() -> u64 {
        100
    }
    #[pallet::type_value]
    pub fn DefaultBlockAtRegistration<T: Config>() -> u64 {
        0
    }
    #[pallet::type_value]
    pub fn DefaultRho<T: Config>() -> u16 {
        T::InitialRho::get()
    }
    #[pallet::type_value]
    pub fn DefaultKappa<T: Config>() -> u16 {
        T::InitialKappa::get()
    }
    #[pallet::type_value]
    pub fn DefaultMaxAllowedUids<T: Config>() -> u16 {
        T::InitialMaxAllowedUids::get()
    }
    #[pallet::type_value]
    pub fn DefaultImmunityPeriod<T: Config>() -> u16 {
        T::InitialImmunityPeriod::get()
    }
    #[pallet::type_value]
    pub fn DefaultActivityCutoff<T: Config>() -> u16 {
        T::InitialActivityCutoff::get()
    }
    #[pallet::type_value]
    pub fn DefaultMaxWeightsLimit<T: Config>() -> u16 {
        T::InitialMaxWeightsLimit::get()
    }
    #[pallet::type_value]
    pub fn DefaultWeightsVersionKey<T: Config>() -> u64 {
        T::InitialWeightsVersionKey::get()
    }
    #[pallet::type_value]
    pub fn DefaultMinAllowedWeights<T: Config>() -> u16 {
        T::InitialMinAllowedWeights::get()
    }
    #[pallet::type_value]
    pub fn DefaultMaxAllowedValidators<T: Config>() -> u16 {
        T::InitialMaxAllowedValidators::get()
    }
    #[pallet::type_value]
    pub fn DefaultAdjustmentInterval<T: Config>() -> u16 {
        T::InitialAdjustmentInterval::get()
    }
    #[pallet::type_value]
    pub fn DefaultBondsMovingAverage<T: Config>() -> u64 {
        T::InitialBondsMovingAverage::get()
    }
    #[pallet::type_value]
    pub fn DefaultValidatorPruneLen<T: Config>() -> u64 {
        T::InitialValidatorPruneLen::get()
    }
    #[pallet::type_value]
    pub fn DefaultScalingLawPower<T: Config>() -> u16 {
        T::InitialScalingLawPower::get()
    }
    #[pallet::type_value]
    pub fn DefaultTargetRegistrationsPerInterval<T: Config>() -> u16 {
        T::InitialTargetRegistrationsPerInterval::get()
    }
    #[pallet::type_value]
    pub fn DefaultAdjustmentAlpha<T: Config>() -> u64 {
        T::InitialAdjustmentAlpha::get()
    }
    #[pallet::type_value]
    pub fn DefaultWeightsMinStake<T: Config>() -> u64 {
        0
    }

    #[pallet::storage] // ITEM( weights_min_stake )
    pub type WeightsMinStake<T> = StorageValue<_, u64, ValueQuery, DefaultWeightsMinStake<T>>;
    #[pallet::storage] // --- MAP ( netuid ) --> Rho
    pub type Rho<T> = StorageMap<_, Identity, u16, u16, ValueQuery, DefaultRho<T>>;
    #[pallet::storage] // --- MAP ( netuid ) --> Kappa
    pub type Kappa<T> = StorageMap<_, Identity, u16, u16, ValueQuery, DefaultKappa<T>>;
    #[pallet::storage] // --- MAP ( netuid ) --> uid, we use to record uids to prune at next epoch.
    pub type NeuronsToPruneAtNextEpoch<T: Config> = StorageMap<_, Identity, u16, u16, ValueQuery>;
    #[pallet::storage] // --- MAP ( netuid ) --> registrations_this_interval
    pub type RegistrationsThisInterval<T: Config> = StorageMap<_, Identity, u16, u16, ValueQuery>;
    #[pallet::storage] // --- MAP ( netuid ) --> pow_registrations_this_interval
    pub type POWRegistrationsThisInterval<T: Config> =
        StorageMap<_, Identity, u16, u16, ValueQuery>;
    #[pallet::storage] // --- MAP ( netuid ) --> burn_registrations_this_interval
    pub type BurnRegistrationsThisInterval<T: Config> =
        StorageMap<_, Identity, u16, u16, ValueQuery>;
    #[pallet::storage] // --- MAP ( netuid ) --> max_allowed_uids
    pub type MaxAllowedUids<T> =
        StorageMap<_, Identity, u16, u16, ValueQuery, DefaultMaxAllowedUids<T>>;
    #[pallet::storage] // --- MAP ( netuid ) --> immunity_period
    pub type ImmunityPeriod<T> =
        StorageMap<_, Identity, u16, u16, ValueQuery, DefaultImmunityPeriod<T>>;
    #[pallet::storage] // --- MAP ( netuid ) --> activity_cutoff
    pub type ActivityCutoff<T> =
        StorageMap<_, Identity, u16, u16, ValueQuery, DefaultActivityCutoff<T>>;
    #[pallet::storage] // --- MAP ( netuid ) --> max_weight_limit
    pub type MaxWeightsLimit<T> =
        StorageMap<_, Identity, u16, u16, ValueQuery, DefaultMaxWeightsLimit<T>>;
    #[pallet::storage] // --- MAP ( netuid ) --> weights_version_key
    pub type WeightsVersionKey<T> =
        StorageMap<_, Identity, u16, u64, ValueQuery, DefaultWeightsVersionKey<T>>;
    #[pallet::storage] // --- MAP ( netuid ) --> min_allowed_weights
    pub type MinAllowedWeights<T> =
        StorageMap<_, Identity, u16, u16, ValueQuery, DefaultMinAllowedWeights<T>>;
    #[pallet::storage] // --- MAP ( netuid ) --> max_allowed_validators
    pub type MaxAllowedValidators<T> =
        StorageMap<_, Identity, u16, u16, ValueQuery, DefaultMaxAllowedValidators<T>>;
    #[pallet::storage] // --- MAP ( netuid ) --> adjustment_interval
    pub type AdjustmentInterval<T> =
        StorageMap<_, Identity, u16, u16, ValueQuery, DefaultAdjustmentInterval<T>>;
    #[pallet::storage] // --- MAP ( netuid ) --> bonds_moving_average
    pub type BondsMovingAverage<T> =
        StorageMap<_, Identity, u16, u64, ValueQuery, DefaultBondsMovingAverage<T>>;
    #[pallet::storage] // --- MAP ( netuid ) --> weights_set_rate_limit
    pub type WeightsSetRateLimit<T> =
        StorageMap<_, Identity, u16, u64, ValueQuery, DefaultWeightsSetRateLimit<T>>;
    #[pallet::storage] // --- MAP ( netuid ) --> validator_prune_len
    pub type ValidatorPruneLen<T> =
        StorageMap<_, Identity, u16, u64, ValueQuery, DefaultValidatorPruneLen<T>>;
    #[pallet::storage] // --- MAP ( netuid ) --> scaling_law_power
    pub type ScalingLawPower<T> =
        StorageMap<_, Identity, u16, u16, ValueQuery, DefaultScalingLawPower<T>>;
    #[pallet::storage] // --- MAP ( netuid ) --> target_registrations_this_interval
    pub type TargetRegistrationsPerInterval<T> =
        StorageMap<_, Identity, u16, u16, ValueQuery, DefaultTargetRegistrationsPerInterval<T>>;
    #[pallet::storage] // --- DMAP ( netuid, uid ) --> block_at_registration
    pub type BlockAtRegistration<T: Config> = StorageDoubleMap<
        _,
        Identity,
        u16,
        Identity,
        u16,
        u64,
        ValueQuery,
        DefaultBlockAtRegistration<T>,
    >;
    #[pallet::storage] // --- DMAP ( netuid ) --> adjustment_alpha
    pub type AdjustmentAlpha<T: Config> =
        StorageMap<_, Identity, u16, u64, ValueQuery, DefaultAdjustmentAlpha<T>>;

    // =======================================
    // ==== Subnetwork Consensus Storage  ====
    // =======================================
    #[pallet::type_value]
    pub fn EmptyU16Vec<T: Config>() -> Vec<u16> {
        vec![]
    }
    #[pallet::type_value]
    pub fn EmptyU64Vec<T: Config>() -> Vec<u64> {
        vec![]
    }
    #[pallet::type_value]
    pub fn EmptyBoolVec<T: Config>() -> Vec<bool> {
        vec![]
    }
    #[pallet::type_value]
    pub fn DefaultBonds<T: Config>() -> Vec<(u16, u16)> {
        vec![]
    }
    #[pallet::type_value]
    pub fn DefaultWeights<T: Config>() -> Vec<(u16, u16)> {
        vec![]
    }
    #[pallet::type_value]
    pub fn DefaultKey<T: Config>() -> T::AccountId {
        T::AccountId::decode(&mut sp_runtime::traits::TrailingZeroInput::zeroes())
            .expect("trailing zeroes always produce a valid account ID; qed")
    }

    #[pallet::storage] // --- DMAP ( netuid, hotkey ) --> uid
    pub(super) type Uids<T: Config> =
        StorageDoubleMap<_, Identity, u16, Blake2_128Concat, T::AccountId, u16, OptionQuery>;
    #[pallet::storage] // --- DMAP ( netuid, uid ) --> hotkey
    pub(super) type Keys<T: Config> =
        StorageDoubleMap<_, Identity, u16, Identity, u16, T::AccountId, ValueQuery, DefaultKey<T>>;
    #[pallet::storage] // --- DMAP ( netuid ) --> (hotkey, se, ve)
    pub(super) type LoadedEmission<T: Config> =
        StorageMap<_, Identity, u16, Vec<(T::AccountId, u64, u64)>, OptionQuery>;

    #[pallet::storage] // --- DMAP ( netuid ) --> active
    pub(super) type Active<T: Config> =
        StorageMap<_, Identity, u16, Vec<bool>, ValueQuery, EmptyBoolVec<T>>;
    #[pallet::storage] // --- DMAP ( netuid ) --> rank
    pub(super) type Rank<T: Config> =
        StorageMap<_, Identity, u16, Vec<u16>, ValueQuery, EmptyU16Vec<T>>;
    #[pallet::storage] // --- DMAP ( netuid ) --> trust
    pub(super) type Trust<T: Config> =
        StorageMap<_, Identity, u16, Vec<u16>, ValueQuery, EmptyU16Vec<T>>;
    #[pallet::storage] // --- DMAP ( netuid ) --> consensus
    pub(super) type Consensus<T: Config> =
        StorageMap<_, Identity, u16, Vec<u16>, ValueQuery, EmptyU16Vec<T>>;
    #[pallet::storage] // --- DMAP ( netuid ) --> incentive
    pub(super) type Incentive<T: Config> =
        StorageMap<_, Identity, u16, Vec<u16>, ValueQuery, EmptyU16Vec<T>>;
    #[pallet::storage] // --- DMAP ( netuid ) --> dividends
    pub(super) type Dividends<T: Config> =
        StorageMap<_, Identity, u16, Vec<u16>, ValueQuery, EmptyU16Vec<T>>;
    #[pallet::storage] // --- DMAP ( netuid ) --> emission
    pub(super) type Emission<T: Config> =
        StorageMap<_, Identity, u16, Vec<u64>, ValueQuery, EmptyU64Vec<T>>;
    #[pallet::storage] // --- DMAP ( netuid ) --> last_update
    pub(super) type LastUpdate<T: Config> =
        StorageMap<_, Identity, u16, Vec<u64>, ValueQuery, EmptyU64Vec<T>>;
    #[pallet::storage] // --- DMAP ( netuid ) --> validator_trust
    pub(super) type ValidatorTrust<T: Config> =
        StorageMap<_, Identity, u16, Vec<u16>, ValueQuery, EmptyU16Vec<T>>;
    #[pallet::storage] // --- DMAP ( netuid ) --> pruning_scores
    pub(super) type PruningScores<T: Config> =
        StorageMap<_, Identity, u16, Vec<u16>, ValueQuery, EmptyU16Vec<T>>;
    #[pallet::storage] // --- DMAP ( netuid ) --> validator_permit
    pub(super) type ValidatorPermit<T: Config> =
        StorageMap<_, Identity, u16, Vec<bool>, ValueQuery, EmptyBoolVec<T>>;

    #[pallet::storage] // --- DMAP ( netuid, uid ) --> weights
    pub(super) type Weights<T: Config> = StorageDoubleMap<
        _,
        Identity,
        u16,
        Identity,
        u16,
        Vec<(u16, u16)>,
        ValueQuery,
        DefaultWeights<T>,
    >;
    #[pallet::storage] // --- DMAP ( netuid, uid ) --> bonds
    pub(super) type Bonds<T: Config> = StorageDoubleMap<
        _,
        Identity,
        u16,
        Identity,
        u16,
        Vec<(u16, u16)>,
        ValueQuery,
        DefaultBonds<T>,
    >;

    // Pallets use events to inform users when important changes are made.
    // https://docs.substrate.io/main-docs/build/events-errors/
    #[pallet::event]
    #[pallet::generate_deposit(pub(super) fn deposit_event)]
    pub enum Event<T: Config> {
        // Event documentation should end with an array that provides descriptive names for event
        // parameters. [something, who]
        NetworkAdded(u16, u16), // --- Event created when a new network is added.
        NetworkRemoved(u16),    // --- Event created when a network is removed.
        StakeAdded(T::AccountId, u64), // --- Event created when stake has been transferred from the a coldkey account onto the hotkey staking account.
        StakeRemoved(T::AccountId, u64), // --- Event created when stake has been removed from the hotkey staking account onto the coldkey account.
        WeightsSet(u16, u16), // ---- Event created when a caller successfully sets their weights on a subnetwork.
        NeuronRegistered(u16, u16, T::AccountId), // --- Event created when a new neuron account has been registered to the chain.
        BulkNeuronsRegistered(u16, u16), // --- Event created when multiple uids have been concurrently registered.
        BulkBalancesSet(u16, u16),       // --- FIXME: Not used yet
        MaxAllowedUidsSet(u16, u16), // --- Event created when max allowed uids has been set for a subnetwork.
        MaxWeightLimitSet(u16, u16), // --- Event created when the max weight limit has been set for a subnetwork.
        DifficultySet(u16, u64), // --- Event created when the difficulty has been set for a subnet.
        AdjustmentIntervalSet(u16, u16), // --- Event created when the adjustment interval is set for a subnet.
        RegistrationPerIntervalSet(u16, u16), // --- Event created when registration per interval is set for a subnet.
        MaxRegistrationsPerBlockSet(u16, u16), // --- Event created when we set max registrations per block.
        ActivityCutoffSet(u16, u16), // --- Event created when an activity cutoff is set for a subnet.
        RhoSet(u16, u16),            // --- Event created when Rho value is set.
        KappaSet(u16, u16),          // --- Event created when Kappa is set for a subnet.
        MinAllowedWeightSet(u16, u16), // --- Event created when minimum allowed weight is set for a subnet.
        ValidatorPruneLenSet(u16, u64), // --- Event created when the validator pruning length has been set.
        ScalingLawPowerSet(u16, u16), // --- Event created when the scaling law power has been set for a subnet.
        WeightsSetRateLimitSet(u16, u64), // --- Event created when weights set rate limit has been set for a subnet.
        ImmunityPeriodSet(u16, u16), // --- Event created when immunity period is set for a subnet.
        BondsMovingAverageSet(u16, u64), // --- Event created when bonds moving average is set for a subnet.
        MaxAllowedValidatorsSet(u16, u16), // --- Event created when setting the max number of allowed validators on a subnet.
        AxonServed(u16, T::AccountId), // --- Event created when the axon server information is added to the network.
        PrometheusServed(u16, T::AccountId), // --- Event created when the prometheus server information is added to the network.
        EmissionValuesSet(), // --- Event created when emission ratios for all networks is set.
        DelegateAdded(T::AccountId, T::AccountId, u16), // --- Event created to signal that a hotkey has become a delegate.
        DefaultTakeSet(u16), // --- Event created when the default take is set.
        WeightsVersionKeySet(u16, u64), // --- Event created when weights version key is set for a network.
        MinDifficultySet(u16, u64), // --- Event created when setting min difficulty on a network.
        MaxDifficultySet(u16, u64), // --- Event created when setting max difficulty on a network.
        ServingRateLimitSet(u16, u64), // --- Event created when setting the prometheus serving rate limit.
        BurnSet(u16, u64),             // --- Event created when setting burn on a network.
        MaxBurnSet(u16, u64),          // --- Event created when setting max burn on a network.
        MinBurnSet(u16, u64),          // --- Event created when setting min burn on a network.
        TxRateLimitSet(u64),           // --- Event created when setting the transaction rate limit.
        Sudid(DispatchResult),         // --- Event created when a sudo call is done.
        RegistrationAllowed(u16, bool), // --- Event created when registration is allowed/disallowed for a subnet.
        PowRegistrationAllowed(u16, bool), // --- Event created when POW registration is allowed/disallowed for a subnet.
        TempoSet(u16, u16),                // --- Event created when setting tempo on a network
        RAORecycledForRegistrationSet(u16, u64), // Event created when setting the RAO recycled for registration.
        WeightsMinStake(u64), // --- Event created when min stake is set for validators to set weights.
        SenateRequiredStakePercentSet(u64), // Event created when setting the minimum required stake amount for senate registration.
        AdjustmentAlphaSet(u16, u64), // Event created when setting the adjustment alpha on a subnet.
        Faucet(T::AccountId, u64),    // Event created when the faucet it called on the test net.
        SubnetOwnerCutSet(u16),       // Event created when the subnet owner cut is set.
        NetworkRateLimitSet(u64),     // Event created when the network creation rate limit is set.
        NetworkImmunityPeriodSet(u64), // Event created when the network immunity period is set.
        NetworkMinLockCostSet(u64),   // Event created when the network minimum locking cost is set.
        SubnetLimitSet(u16),          // Event created when the maximum number of subnets is set
        NetworkLockCostReductionIntervalSet(u64), // Event created when the lock cost reduction is set
        HotkeySwapped {
            coldkey: T::AccountId,
            old_hotkey: T::AccountId,
            new_hotkey: T::AccountId,
        }, // Event created when a hotkey is swapped
    }

    // Errors inform users that something went wrong.
    #[pallet::error]
    pub enum Error<T> {
        NetworkDoesNotExist,                // --- Thrown when the network does not exist.
        NetworkExist,                       // --- Thrown when the network already exists.
        InvalidModality,  // --- Thrown when an invalid modality attempted on serve.
        InvalidIpType, // ---- Thrown when the user tries to serve an axon which is not of type	4 (IPv4) or 6 (IPv6).
        InvalidIpAddress, // --- Thrown when an invalid IP address is passed to the serve function.
        InvalidPort,   // --- Thrown when an invalid port is passed to the serve function.
        NotRegistered, // ---- Thrown when the caller requests setting or removing data from a neuron which does not exist in the active set.
        NonAssociatedColdKey, // ---- Thrown when a stake, unstake or subscribe request is made by a coldkey which is not associated with the hotkey account.
        NotEnoughStaketoWithdraw, // ---- Thrown when the caller requests removing more stake than there exists in the staking account. See: fn remove_stake.
        NotEnoughStakeToSetWeights, // ---- Thrown when the caller requests to set weights but has less than WeightsMinStake
        NotEnoughBalanceToStake, //  ---- Thrown when the caller requests adding more stake than there exists in the cold key account. See: fn add_stake
        BalanceWithdrawalError, // ---- Thrown when the caller tries to add stake, but for some reason the requested amount could not be withdrawn from the coldkey account.
        NoValidatorPermit, // ---- Thrown when the caller attempts to set non-self weights without being a permitted validator.
        WeightVecNotEqualSize, // ---- Thrown when the caller attempts to set the weight keys and values but these vectors have different size.
        DuplicateUids, // ---- Thrown when the caller attempts to set weights with duplicate uids in the weight matrix.
        InvalidUid, // ---- Thrown when a caller attempts to set weight to at least one uid that does not exist in the metagraph.
        NotSettingEnoughWeights, // ---- Thrown when the dispatch attempts to set weights on chain with fewer elements than are allowed.
        TooManyRegistrationsThisBlock, // ---- Thrown when registrations this block exceeds allowed number.
        AlreadyRegistered, // ---- Thrown when the caller requests registering a neuron which already exists in the active set.
        InvalidWorkBlock, // ---- Thrown if the supplied pow hash block is in the future or negative.
        InvalidDifficulty, // ---- Thrown if the supplied pow hash block does not meet the network difficulty.
        InvalidSeal, // ---- Thrown if the supplied pow hash seal does not match the supplied work.
        MaxAllowedUIdsNotAllowed, // ---  Thrown if the value is invalid for MaxAllowedUids.
        CouldNotConvertToBalance, // ---- Thrown when the dispatch attempts to convert between a u64 and T::balance but the call fails.
        CouldNotConvertToU64, // -- Thrown when the dispatch attempts to convert from a T::Balance to a u64 but the call fails.
        StakeAlreadyAdded, // --- Thrown when the caller requests adding stake for a hotkey to the total stake which already added.
        MaxWeightExceeded, // --- Thrown when the dispatch attempts to set weights on chain with where any normalized weight is more than MaxWeightLimit.
        StorageValueOutOfRange, // --- Thrown when the caller attempts to set a storage value outside of its allowed range.
        TempoHasNotSet,         // --- Thrown when tempo has not set.
        InvalidTempo,           // --- Thrown when tempo is not valid.
        EmissionValuesDoesNotMatchNetworks, // --- Thrown when number or received emission rates does not match number of networks.
        InvalidEmissionValues, // --- Thrown when emission ratios are not valid (did not sum up to 10^9).
        AlreadyDelegate, // --- Thrown if the hotkey attempts to become delegate when they are already.
        SettingWeightsTooFast, // --- Thrown if the hotkey attempts to set weights twice within net_tempo/2 blocks.
        IncorrectNetworkVersionKey, // --- Thrown when a validator attempts to set weights from a validator with incorrect code base key.
        ServingRateLimitExceeded, // --- Thrown when an axon or prometheus serving exceeds the rate limit for a registered neuron.
        BalanceSetError,          // --- Thrown when an error occurs while setting a balance.
        MaxAllowedUidsExceeded, // --- Thrown when number of accounts going to be registered exceeds MaxAllowedUids for the network.
        TooManyUids, // ---- Thrown when the caller attempts to set weights with more uids than allowed.
        TxRateLimitExceeded, // --- Thrown when a transactor exceeds the rate limit for transactions.
        StakeRateLimitExceeded, // --- Thrown when a transactor exceeds the rate limit for stakes.
        UnstakeRateLimitExceeded, // --- Thrown when a transactor exceeds the rate limit for unstakes.
        RegistrationDisabled,     // --- Thrown when registration is disabled
        TooManyRegistrationsThisInterval, // --- Thrown when registration attempt exceeds allowed in interval
        BenchmarkingOnly, // --- Thrown when a function is only available for benchmarking
        HotkeyOriginMismatch, // --- Thrown when the hotkey passed is not the origin, but it should be
        // Senate errors
        SenateMember, // --- Thrown when attempting to do something to a senate member that is limited
        NotSenateMember, // --- Thrown when a hotkey attempts to do something only senate members can do
        AlreadySenateMember, // --- Thrown when a hotkey attempts to join the senate while already being a member
        BelowStakeThreshold, // --- Thrown when a hotkey attempts to join the senate without enough stake
        NotDelegate, // --- Thrown when a hotkey attempts to join the senate without being a delegate first
        IncorrectNetuidsLength, // --- Thrown when an incorrect amount of Netuids are passed as input
        FaucetDisabled,         // --- Thrown when the faucet is disabled
        NotSubnetOwner,
        OperationNotPermittedOnRootSubnet,
        StakeTooLowForRoot, // --- Thrown when a hotkey attempts to join the root subnet with too little stake
        AllNetworksInImmunity, // --- Thrown when all subnets are in the immunity period
        NotEnoughBalance,
        NoNeuronIdAvailable, // -- Thrown when no neuron id is available
        /// Thrown a stake would be below the minimum threshold for nominator validations
        NomStakeBelowMinimumThreshold,
    }

    // ==================
    // ==== Genesis =====
    // ==================

    #[pallet::genesis_config]
    pub struct GenesisConfig<T: Config> {
        pub stakes: Vec<(T::AccountId, Vec<(T::AccountId, (u64, u16))>)>,
        pub balances_issuance: u64,
    }

    impl<T: Config> Default for GenesisConfig<T> {
        fn default() -> Self {
            Self {
                stakes: Default::default(),
                balances_issuance: 0,
            }
        }
    }

    #[pallet::genesis_build]
    impl<T: Config> BuildGenesisConfig for GenesisConfig<T> {
        fn build(&self) {
            // Set initial total issuance from balances
            TotalIssuance::<T>::put(self.balances_issuance);

            // Subnet config values
            let netuid: u16 = 3;
            let tempo = 99;
            let max_uids = 4096;

            // The functions for initializing new networks/setting defaults cannot be run directly from genesis functions like extrinsics would
            // --- Set this network uid to alive.
            NetworksAdded::<T>::insert(netuid, true);

            // --- Fill tempo memory item.
            Tempo::<T>::insert(netuid, tempo);

            // --- Fill modality item.
            // Only modality 0 exists (text)
            NetworkModality::<T>::insert(netuid, 0);

            // Make network parameters explicit.
            if !Tempo::<T>::contains_key(netuid) {
                Tempo::<T>::insert(netuid, Tempo::<T>::get(netuid));
            }
            if !Kappa::<T>::contains_key(netuid) {
                Kappa::<T>::insert(netuid, Kappa::<T>::get(netuid));
            }
            if !Difficulty::<T>::contains_key(netuid) {
                Difficulty::<T>::insert(netuid, Difficulty::<T>::get(netuid));
            }
            if !MaxAllowedUids::<T>::contains_key(netuid) {
                MaxAllowedUids::<T>::insert(netuid, MaxAllowedUids::<T>::get(netuid));
            }
            if !ImmunityPeriod::<T>::contains_key(netuid) {
                ImmunityPeriod::<T>::insert(netuid, ImmunityPeriod::<T>::get(netuid));
            }
            if !ActivityCutoff::<T>::contains_key(netuid) {
                ActivityCutoff::<T>::insert(netuid, ActivityCutoff::<T>::get(netuid));
            }
            if !EmissionValues::<T>::contains_key(netuid) {
                EmissionValues::<T>::insert(netuid, EmissionValues::<T>::get(netuid));
            }
            if !MaxWeightsLimit::<T>::contains_key(netuid) {
                MaxWeightsLimit::<T>::insert(netuid, MaxWeightsLimit::<T>::get(netuid));
            }
            if !MinAllowedWeights::<T>::contains_key(netuid) {
                MinAllowedWeights::<T>::insert(netuid, MinAllowedWeights::<T>::get(netuid));
            }
            if !RegistrationsThisInterval::<T>::contains_key(netuid) {
                RegistrationsThisInterval::<T>::insert(
                    netuid,
                    RegistrationsThisInterval::<T>::get(netuid),
                );
            }
            if !POWRegistrationsThisInterval::<T>::contains_key(netuid) {
                POWRegistrationsThisInterval::<T>::insert(
                    netuid,
                    POWRegistrationsThisInterval::<T>::get(netuid),
                );
            }
            if !BurnRegistrationsThisInterval::<T>::contains_key(netuid) {
                BurnRegistrationsThisInterval::<T>::insert(
                    netuid,
                    BurnRegistrationsThisInterval::<T>::get(netuid),
                );
            }

            // Set max allowed uids
            MaxAllowedUids::<T>::insert(netuid, max_uids);

            let mut next_uid = 0;

            for (coldkey, hotkeys) in self.stakes.iter() {
                for (hotkey, stake_uid) in hotkeys.iter() {
                    let (stake, uid) = stake_uid;

                    // Expand Yuma Consensus with new position.
                    Rank::<T>::mutate(netuid, |v| v.push(0));
                    Trust::<T>::mutate(netuid, |v| v.push(0));
                    Active::<T>::mutate(netuid, |v| v.push(true));
                    Emission::<T>::mutate(netuid, |v| v.push(0));
                    Consensus::<T>::mutate(netuid, |v| v.push(0));
                    Incentive::<T>::mutate(netuid, |v| v.push(0));
                    Dividends::<T>::mutate(netuid, |v| v.push(0));
                    LastUpdate::<T>::mutate(netuid, |v| v.push(0));
                    PruningScores::<T>::mutate(netuid, |v| v.push(0));
                    ValidatorTrust::<T>::mutate(netuid, |v| v.push(0));
                    ValidatorPermit::<T>::mutate(netuid, |v| v.push(false));

                    // Insert account information.
                    Keys::<T>::insert(netuid, uid, hotkey.clone()); // Make hotkey - uid association.
                    Uids::<T>::insert(netuid, hotkey.clone(), uid); // Make uid - hotkey association.
                    BlockAtRegistration::<T>::insert(netuid, uid, 0); // Fill block at registration.
                    IsNetworkMember::<T>::insert(hotkey.clone(), netuid, true); // Fill network is member.

                    // Fill stake information.
                    Owner::<T>::insert(hotkey.clone(), coldkey.clone());

                    TotalHotkeyStake::<T>::insert(hotkey.clone(), stake);
                    TotalColdkeyStake::<T>::insert(
                        coldkey.clone(),
                        TotalColdkeyStake::<T>::get(coldkey).saturating_add(*stake),
                    );

                    // Update total issuance value
                    TotalIssuance::<T>::put(TotalIssuance::<T>::get().saturating_add(*stake));

                    Stake::<T>::insert(hotkey.clone(), coldkey.clone(), stake);

                    next_uid += 1;
                }
            }

            // Set correct length for Subnet neurons
            SubnetworkN::<T>::insert(netuid, next_uid);

            // --- Increase total network count.
            TotalNetworks::<T>::mutate(|n| *n += 1);

            // Get the root network uid.
            let root_netuid: u16 = 0;

            // Set the root network as added.
            NetworksAdded::<T>::insert(root_netuid, true);

            // Increment the number of total networks.
            TotalNetworks::<T>::mutate(|n| *n += 1);

            // Set the number of validators to 1.
            SubnetworkN::<T>::insert(root_netuid, 0);

            // Set the maximum number to the number of senate members.
            MaxAllowedUids::<T>::insert(root_netuid, 64u16);

            // Set the maximum number to the number of validators to all members.
            MaxAllowedValidators::<T>::insert(root_netuid, 64u16);

            // Set the min allowed weights to zero, no weights restrictions.
            MinAllowedWeights::<T>::insert(root_netuid, 0);

            // Set the max weight limit to infitiy, no weight restrictions.
            MaxWeightsLimit::<T>::insert(root_netuid, u16::MAX);

            // Add default root tempo.
            Tempo::<T>::insert(root_netuid, 100);

            // Set the root network as open.
            NetworkRegistrationAllowed::<T>::insert(root_netuid, true);

            // Set target registrations for validators as 1 per block.
            TargetRegistrationsPerInterval::<T>::insert(root_netuid, 1);
        }
    }

    // ================
    // ==== Hooks =====
    // ================

    #[pallet::hooks]
    impl<T: Config> Hooks<BlockNumberFor<T>> for Pallet<T> {
        // ---- Called on the initialization of this pallet. (the order of on_finalize calls is determined in the runtime)
        //
        // # Args:
        // 	* 'n': (BlockNumberFor<T>):
        // 		- The number of the block we are initializing.
        fn on_initialize(_block_number: BlockNumberFor<T>) -> Weight {
            let block_step_result = Self::block_step();
            match block_step_result {
                Ok(_) => {
                    // --- If the block step was successful, return the weight.
                    log::info!("Successfully ran block step.");
                    Weight::from_parts(110_634_229_000_u64, 0)
                        .saturating_add(T::DbWeight::get().reads(8304_u64))
                        .saturating_add(T::DbWeight::get().writes(110_u64))
                }
                Err(e) => {
                    // --- If the block step was unsuccessful, return the weight anyway.
                    log::error!("Error while stepping block: {:?}", e);
                    Weight::from_parts(110_634_229_000_u64, 0)
                        .saturating_add(T::DbWeight::get().reads(8304_u64))
                        .saturating_add(T::DbWeight::get().writes(110_u64))
                }
            }
        }

        fn on_runtime_upgrade() -> frame_support::weights::Weight {
            // --- Migrate storage
            use crate::migration;
            let mut weight = frame_support::weights::Weight::from_parts(0, 0);

            // Hex encoded foundation coldkey
            let hex = hex_literal::hex![
                "feabaafee293d3b76dae304e2f9d885f77d2b17adab9e17e921b321eccd61c77"
            ];
            weight = weight
                .saturating_add(migration::migrate_to_v1_separate_emission::<T>())
                .saturating_add(migration::migrate_to_v2_fixed_total_stake::<T>())
                .saturating_add(migration::migrate_create_root_network::<T>())
                .saturating_add(migration::migrate_transfer_ownership_to_foundation::<T>(
                    hex,
                ))
                .saturating_add(migration::migrate_delete_subnet_3::<T>())
                .saturating_add(migration::migrate_delete_subnet_21::<T>())
                .saturating_add(migration::migration5_total_issuance::<T>(false));

            weight
        }
    }

    // Dispatchable functions allow users to interact with the pallet and invoke state changes.
    // These functions materialize as "extrinsics", which are often compared to transactions.
    // Dispatchable functions must be annotated with a weight and must return a DispatchResult.
    #[pallet::call]
    impl<T: Config> Pallet<T> {
        // --- Sets the caller weights for the incentive mechanism. The call can be
        // made from the hotkey account so is potentially insecure, however, the damage
        // of changing weights is minimal if caught early. This function includes all the
        // checks that the passed weights meet the requirements. Stored as u16s they represent
        // rational values in the range [0,1] which sum to 1 and can be interpreted as
        // probabilities. The specific weights determine how inflation propagates outward
        // from this peer.
        //
        // Note: The 16 bit integers weights should represent 1.0 as the max u16.
        // However, the function normalizes all integers to u16_max anyway. This means that if the sum of all
        // elements is larger or smaller than the amount of elements * u16_max, all elements
        // will be corrected for this deviation.
        //
        // # Args:
        // 	* `origin`: (<T as frame_system::Config>Origin):
        // 		- The caller, a hotkey who wishes to set their weights.
        //
        // 	* `netuid` (u16):
        // 		- The network uid we are setting these weights on.
        //
        // 	* `dests` (Vec<u16>):
        // 		- The edge endpoint for the weight, i.e. j for w_ij.
        //
        // 	* 'weights' (Vec<u16>):
        // 		- The u16 integer encoded weights. Interpreted as rational
        // 		values in the range [0,1]. They must sum to in32::MAX.
        //
        // 	* 'version_key' ( u64 ):
        // 		- The network version key to check if the validator is up to date.
        //
        // # Event:
        // 	* WeightsSet;
        // 		- On successfully setting the weights on chain.
        //
        // # Raises:
        // 	* 'NetworkDoesNotExist':
        // 		- Attempting to set weights on a non-existent network.
        //
        // 	* 'NotRegistered':
        // 		- Attempting to set weights from a non registered account.
        //
        // 	* 'WeightVecNotEqualSize':
        // 		- Attempting to set weights with uids not of same length.
        //
        // 	* 'DuplicateUids':
        // 		- Attempting to set weights with duplicate uids.
        //
        //     * 'TooManyUids':
        // 		- Attempting to set weights above the max allowed uids.
        //
        // 	* 'InvalidUid':
        // 		- Attempting to set weights with invalid uids.
        //
        // 	* 'NotSettingEnoughWeights':
        // 		- Attempting to set weights with fewer weights than min.
        //
        // 	* 'MaxWeightExceeded':
        // 		- Attempting to set weights with max value exceeding limit.
        #[pallet::call_index(0)]
        #[pallet::weight((Weight::from_parts(10_151_000_000, 0)
		.saturating_add(T::DbWeight::get().reads(4104))
		.saturating_add(T::DbWeight::get().writes(2)), DispatchClass::Normal, Pays::No))]
        pub fn set_weights(
            origin: OriginFor<T>,
            netuid: u16,
            dests: Vec<u16>,
            weights: Vec<u16>,
            version_key: u64,
        ) -> DispatchResult {
            Self::do_set_weights(origin, netuid, dests, weights, version_key)
        }

        // --- Sets the key as a delegate.
        //
        // # Args:
        // 	* 'origin': (<T as frame_system::Config>Origin):
        // 		- The signature of the caller's coldkey.
        //
        // 	* 'hotkey' (T::AccountId):
        // 		- The hotkey we are delegating (must be owned by the coldkey.)
        //
        // 	* 'take' (u64):
        // 		- The stake proportion that this hotkey takes from delegations.
        //
        // # Event:
        // 	* DelegateAdded;
        // 		- On successfully setting a hotkey as a delegate.
        //
        // # Raises:
        // 	* 'NotRegistered':
        // 		- The hotkey we are delegating is not registered on the network.
        //
        // 	* 'NonAssociatedColdKey':
        // 		- The hotkey we are delegating is not owned by the calling coldket.
        //
        //
        #[pallet::call_index(1)]
        #[pallet::weight((0, DispatchClass::Normal, Pays::No))]
        pub fn become_delegate(origin: OriginFor<T>, hotkey: T::AccountId) -> DispatchResult {
            Self::do_become_delegate(origin, hotkey, Self::get_default_take())
        }

        // --- Adds stake to a hotkey. The call is made from the
        // coldkey account linked in the hotkey.
        // Only the associated coldkey is allowed to make staking and
        // unstaking requests. This protects the neuron against
        // attacks on its hotkey running in production code.
        //
        // # Args:
        // 	* 'origin': (<T as frame_system::Config>Origin):
        // 		- The signature of the caller's coldkey.
        //
        // 	* 'hotkey' (T::AccountId):
        // 		- The associated hotkey account.
        //
        // 	* 'amount_staked' (u64):
        // 		- The amount of stake to be added to the hotkey staking account.
        //
        // # Event:
        // 	* StakeAdded;
        // 		- On the successfully adding stake to a global account.
        //
        // # Raises:
        // 	* 'CouldNotConvertToBalance':
        // 		- Unable to convert the passed stake value to a balance.
        //
        // 	* 'NotEnoughBalanceToStake':
        // 		- Not enough balance on the coldkey to add onto the global account.
        //
        // 	* 'NonAssociatedColdKey':
        // 		- The calling coldkey is not associated with this hotkey.
        //
        // 	* 'BalanceWithdrawalError':
        // 		- Errors stemming from transaction pallet.
        //
        //
        #[pallet::call_index(2)]
        #[pallet::weight((Weight::from_parts(65_000_000, 0)
		.saturating_add(T::DbWeight::get().reads(8))
		.saturating_add(T::DbWeight::get().writes(6)), DispatchClass::Normal, Pays::No))]
        pub fn add_stake(
            origin: OriginFor<T>,
            hotkey: T::AccountId,
            amount_staked: u64,
        ) -> DispatchResult {
            Self::do_add_stake(origin, hotkey, amount_staked)
        }

        // ---- Remove stake from the staking account. The call must be made
        // from the coldkey account attached to the neuron metadata. Only this key
        // has permission to make staking and unstaking requests.
        //
        // # Args:
        // 	* 'origin': (<T as frame_system::Config>Origin):
        // 		- The signature of the caller's coldkey.
        //
        // 	* 'hotkey' (T::AccountId):
        // 		- The associated hotkey account.
        //
        // 	* 'amount_unstaked' (u64):
        // 		- The amount of stake to be added to the hotkey staking account.
        //
        // # Event:
        // 	* StakeRemoved;
        // 		- On the successfully removing stake from the hotkey account.
        //
        // # Raises:
        // 	* 'NotRegistered':
        // 		- Thrown if the account we are attempting to unstake from is non existent.
        //
        // 	* 'NonAssociatedColdKey':
        // 		- Thrown if the coldkey does not own the hotkey we are unstaking from.
        //
        // 	* 'NotEnoughStaketoWithdraw':
        // 		- Thrown if there is not enough stake on the hotkey to withdwraw this amount.
        //
        // 	* 'CouldNotConvertToBalance':
        // 		- Thrown if we could not convert this amount to a balance.
        //
        //
        #[pallet::call_index(3)]
        #[pallet::weight((Weight::from_parts(63_000_000, 0)
		.saturating_add(Weight::from_parts(0, 43991))
		.saturating_add(T::DbWeight::get().reads(14))
		.saturating_add(T::DbWeight::get().writes(9)), DispatchClass::Normal, Pays::No))]
        pub fn remove_stake(
            origin: OriginFor<T>,
            hotkey: T::AccountId,
            amount_unstaked: u64,
        ) -> DispatchResult {
            Self::do_remove_stake(origin, hotkey, amount_unstaked)
        }

        // ---- Serves or updates axon /promethteus information for the neuron associated with the caller. If the caller is
        // already registered the metadata is updated. If the caller is not registered this call throws NotRegistered.
        //
        // # Args:
        // 	* 'origin': (<T as frame_system::Config>Origin):
        // 		- The signature of the caller.
        //
        // 	* 'netuid' (u16):
        // 		- The u16 network identifier.
        //
        // 	* 'version' (u64):
        // 		- The bittensor version identifier.
        //
        // 	* 'ip' (u64):
        // 		- The endpoint ip information as a u128 encoded integer.
        //
        // 	* 'port' (u16):
        // 		- The endpoint port information as a u16 encoded integer.
        //
        // 	* 'ip_type' (u8):
        // 		- The endpoint ip version as a u8, 4 or 6.
        //
        // 	* 'protocol' (u8):
        // 		- UDP:1 or TCP:0
        //
        // 	* 'placeholder1' (u8):
        // 		- Placeholder for further extra params.
        //
        // 	* 'placeholder2' (u8):
        // 		- Placeholder for further extra params.
        //
        // # Event:
        // 	* AxonServed;
        // 		- On successfully serving the axon info.
        //
        // # Raises:
        // 	* 'NetworkDoesNotExist':
        // 		- Attempting to set weights on a non-existent network.
        //
        // 	* 'NotRegistered':
        // 		- Attempting to set weights from a non registered account.
        //
        // 	* 'InvalidIpType':
        // 		- The ip type is not 4 or 6.
        //
        // 	* 'InvalidIpAddress':
        // 		- The numerically encoded ip address does not resolve to a proper ip.
        //
        // 	* 'ServingRateLimitExceeded':
        // 		- Attempting to set prometheus information withing the rate limit min.
        //
        #[pallet::call_index(4)]
        #[pallet::weight((Weight::from_parts(19_000_000, 0)
		.saturating_add(T::DbWeight::get().reads(2))
		.saturating_add(T::DbWeight::get().writes(1)), DispatchClass::Normal, Pays::No))]
        pub fn serve_axon(
            origin: OriginFor<T>,
            netuid: u16,
            version: u32,
            ip: u128,
            port: u16,
            ip_type: u8,
            protocol: u8,
            placeholder1: u8,
            placeholder2: u8,
        ) -> DispatchResult {
            Self::do_serve_axon(
                origin,
                netuid,
                version,
                ip,
                port,
                ip_type,
                protocol,
                placeholder1,
                placeholder2,
            )
        }

        #[pallet::call_index(5)]
        #[pallet::weight((Weight::from_parts(17_000_000, 0)
		.saturating_add(T::DbWeight::get().reads(2))
		.saturating_add(T::DbWeight::get().writes(1)), DispatchClass::Normal, Pays::No))]
        pub fn serve_prometheus(
            origin: OriginFor<T>,
            netuid: u16,
            version: u32,
            ip: u128,
            port: u16,
            ip_type: u8,
        ) -> DispatchResult {
            Self::do_serve_prometheus(origin, netuid, version, ip, port, ip_type)
        }

        // ---- Registers a new neuron to the subnetwork.
        //
        // # Args:
        // 	* 'origin': (<T as frame_system::Config>Origin):
        // 		- The signature of the calling hotkey.
        //
        // 	* 'netuid' (u16):
        // 		- The u16 network identifier.
        //
        // 	* 'block_number' ( u64 ):
        // 		- Block hash used to prove work done.
        //
        // 	* 'nonce' ( u64 ):
        // 		- Positive integer nonce used in POW.
        //
        // 	* 'work' ( Vec<u8> ):
        // 		- Vector encoded bytes representing work done.
        //
        // 	* 'hotkey' ( T::AccountId ):
        // 		- Hotkey to be registered to the network.
        //
        // 	* 'coldkey' ( T::AccountId ):
        // 		- Associated coldkey account.
        //
        // # Event:
        // 	* NeuronRegistered;
        // 		- On successfully registereing a uid to a neuron slot on a subnetwork.
        //
        // # Raises:
        // 	* 'NetworkDoesNotExist':
        // 		- Attempting to registed to a non existent network.
        //
        // 	* 'TooManyRegistrationsThisBlock':
        // 		- This registration exceeds the total allowed on this network this block.
        //
        // 	* 'AlreadyRegistered':
        // 		- The hotkey is already registered on this network.
        //
        // 	* 'InvalidWorkBlock':
        // 		- The work has been performed on a stale, future, or non existent block.
        //
        // 	* 'InvalidDifficulty':
        // 		- The work does not match the difficutly.
        //
        // 	* 'InvalidSeal':
        // 		- The seal is incorrect.
        //
        #[pallet::call_index(6)]
        #[pallet::weight((Weight::from_parts(91_000_000, 0)
		.saturating_add(T::DbWeight::get().reads(27))
		.saturating_add(T::DbWeight::get().writes(22)), DispatchClass::Normal, Pays::No))]
        pub fn register(
            origin: OriginFor<T>,
            netuid: u16,
            block_number: u64,
            nonce: u64,
            work: Vec<u8>,
            hotkey: T::AccountId,
            coldkey: T::AccountId,
        ) -> DispatchResult {
            Self::do_registration(origin, netuid, block_number, nonce, work, hotkey, coldkey)
        }

        #[pallet::call_index(62)]
        #[pallet::weight((Weight::from_parts(120_000_000, 0)
		.saturating_add(T::DbWeight::get().reads(23))
		.saturating_add(T::DbWeight::get().writes(20)), DispatchClass::Normal, Pays::No))]
        pub fn root_register(origin: OriginFor<T>, hotkey: T::AccountId) -> DispatchResult {
            Self::do_root_register(origin, hotkey)
        }

        #[pallet::call_index(7)]
        #[pallet::weight((Weight::from_parts(89_000_000, 0)
		.saturating_add(T::DbWeight::get().reads(27))
		.saturating_add(T::DbWeight::get().writes(22)), DispatchClass::Normal, Pays::No))]
        pub fn burned_register(
            origin: OriginFor<T>,
            netuid: u16,
            hotkey: T::AccountId,
        ) -> DispatchResult {
            Self::do_burned_registration(origin, netuid, hotkey)
        }

        #[pallet::call_index(70)]
        #[pallet::weight((0, DispatchClass::Operational, Pays::No))]
        pub fn swap_hotkey(
            origin: OriginFor<T>,
            hotkey: T::AccountId,
            new_hotkey: T::AccountId,
        ) -> DispatchResultWithPostInfo {
            Self::do_swap_hotkey(origin, &hotkey, &new_hotkey)
        }

        // ---- SUDO ONLY FUNCTIONS ------------------------------------------------------------

        // ==================================
        // ==== Parameter Sudo calls ========
        // ==================================
        // Each function sets the corresponding hyper paramter on the specified network
        // Args:
        // 	* 'origin': (<T as frame_system::Config>Origin):
        // 		- The caller, must be sudo.
        //
        // 	* `netuid` (u16):
        // 		- The network identifier.
        //
        // 	* `hyperparameter value` (u16):
        // 		- The value of the hyper parameter.
        //

        /// Authenticates a council proposal and dispatches a function call with `Root` origin.
        ///
        /// The dispatch origin for this call must be a council majority.
        ///
        /// ## Complexity
        /// - O(1).
        #[pallet::call_index(51)]
        #[pallet::weight((Weight::from_parts(0, 0), DispatchClass::Operational, Pays::No))]
        pub fn sudo(
            origin: OriginFor<T>,
            call: Box<T::SudoRuntimeCall>,
        ) -> DispatchResultWithPostInfo {
            // This is a public call, so we ensure that the origin is a council majority.
            T::CouncilOrigin::ensure_origin(origin)?;

            let result = call.dispatch_bypass_filter(frame_system::RawOrigin::Root.into());
            let error = result.map(|_| ()).map_err(|e| e.error);
            Self::deposit_event(Event::Sudid(error));

            return result;
        }

        /// Authenticates a council proposal and dispatches a function call with `Root` origin.
        /// This function does not check the weight of the call, and instead allows the
        /// user to specify the weight of the call.
        ///
        /// The dispatch origin for this call must be a council majority.
        ///
        /// ## Complexity
        /// - O(1).
        #[pallet::call_index(52)]
        #[pallet::weight((*_weight, call.get_dispatch_info().class, Pays::No))]
        pub fn sudo_unchecked_weight(
            origin: OriginFor<T>,
            call: Box<T::SudoRuntimeCall>,
            _weight: Weight,
        ) -> DispatchResultWithPostInfo {
            // This is a public call, so we ensure that the origin is a council majority.
            T::CouncilOrigin::ensure_origin(origin)?;

            let result = call.dispatch_bypass_filter(frame_system::RawOrigin::Root.into());
            let error = result.map(|_| ()).map_err(|e| e.error);
            Self::deposit_event(Event::Sudid(error));

            return result;
        }

        #[pallet::call_index(55)]
        #[pallet::weight((Weight::from_parts(0, 0)
		.saturating_add(Weight::from_parts(0, 0))
		.saturating_add(T::DbWeight::get().reads(0))
		.saturating_add(T::DbWeight::get().writes(0)), DispatchClass::Operational))]
        pub fn vote(
            origin: OriginFor<T>,
            hotkey: T::AccountId,
            proposal: T::Hash,
            #[pallet::compact] index: u32,
            approve: bool,
        ) -> DispatchResultWithPostInfo {
            Self::do_vote_root(origin, &hotkey, proposal, index, approve)
        }

        #[pallet::call_index(59)]
        #[pallet::weight((Weight::from_parts(85_000_000, 0)
		.saturating_add(T::DbWeight::get().reads(16))
		.saturating_add(T::DbWeight::get().writes(28)), DispatchClass::Operational, Pays::No))]
        pub fn register_network(origin: OriginFor<T>) -> DispatchResult {
            Self::user_add_network(origin)
        }

        #[pallet::call_index(60)]
        #[pallet::weight((Weight::from_parts(91_000_000, 0)
		.saturating_add(T::DbWeight::get().reads(27))
		.saturating_add(T::DbWeight::get().writes(22)), DispatchClass::Normal, Pays::No))]
        pub fn faucet(
            origin: OriginFor<T>,
            block_number: u64,
            nonce: u64,
            work: Vec<u8>,
        ) -> DispatchResult {
            if cfg!(feature = "pow-faucet") {
                return Self::do_faucet(origin, block_number, nonce, work);
            }

            Err(Error::<T>::FaucetDisabled.into())
        }

        #[pallet::call_index(61)]
        #[pallet::weight((Weight::from_parts(70_000_000, 0)
		.saturating_add(T::DbWeight::get().reads(5))
		.saturating_add(T::DbWeight::get().writes(31)), DispatchClass::Operational, Pays::No))]
        pub fn dissolve_network(origin: OriginFor<T>, netuid: u16) -> DispatchResult {
            Self::user_remove_network(origin, netuid)
        }
    }

    // ---- Subtensor helper functions.
    impl<T: Config> Pallet<T> {
        // --- Returns the transaction priority for setting weights.
        pub fn get_priority_set_weights(hotkey: &T::AccountId, netuid: u16) -> u64 {
<<<<<<< HEAD
            if let Ok(uid) = Self::get_uid_for_net_and_hotkey(netuid, hotkey) {
=======
            if Uids::<T>::contains_key(netuid, hotkey) {
                let uid = Self::get_uid_for_net_and_hotkey(netuid, &hotkey.clone()).unwrap();
>>>>>>> 0288a734
                let _stake = Self::get_total_stake_for_hotkey(hotkey);
                let current_block_number: u64 = Self::get_current_block_as_u64();
                let default_priority: u64 =
                    current_block_number - Self::get_last_update_for_uid(netuid, uid);
                return default_priority + u32::max_value() as u64;
            }
            0
        }

        // --- Is the caller allowed to set weights
        pub fn check_weights_min_stake(hotkey: &T::AccountId) -> bool {
            // Blacklist weights transactions for low stake peers.
            Self::get_total_stake_for_hotkey(hotkey) >= Self::get_weights_min_stake()
        }

        pub fn checked_allowed_register(netuid: u16) -> bool {
            if netuid == Self::get_root_netuid() {
                return false;
            }
            if !Self::if_subnet_exist(netuid) {
                return false;
            }
            if !Self::get_network_registration_allowed(netuid) {
                return false;
            }
            if Self::get_registrations_this_block(netuid)
                >= Self::get_max_registrations_per_block(netuid)
            {
                return false;
            }
            if Self::get_registrations_this_interval(netuid)
                >= Self::get_target_registrations_per_interval(netuid) * 3
            {
                return false;
            }
            true
        }
    }
}

/************************************************************
    CallType definition
************************************************************/
#[derive(Debug, PartialEq, Default)]
pub enum CallType {
    SetWeights,
    AddStake,
    RemoveStake,
    AddDelegate,
    Register,
    Serve,
    RegisterNetwork,
    #[default]
    Other,
}

#[derive(Encode, Decode, Clone, Eq, PartialEq, TypeInfo)]
pub struct SubtensorSignedExtension<T: Config + Send + Sync + TypeInfo>(pub PhantomData<T>);

impl<T: Config + Send + Sync + TypeInfo> Default for SubtensorSignedExtension<T>
where
    T::RuntimeCall: Dispatchable<Info = DispatchInfo, PostInfo = PostDispatchInfo>,
    <T as frame_system::Config>::RuntimeCall: IsSubType<Call<T>>,
{
    fn default() -> Self {
        Self::new()
    }
}

impl<T: Config + Send + Sync + TypeInfo> SubtensorSignedExtension<T>
where
    T::RuntimeCall: Dispatchable<Info = DispatchInfo, PostInfo = PostDispatchInfo>,
    <T as frame_system::Config>::RuntimeCall: IsSubType<Call<T>>,
{
    pub fn new() -> Self {
        Self(Default::default())
    }

    pub fn get_priority_vanilla() -> u64 {
        // Return high priority so that every extrinsic except set_weights function will
        // have a higher priority than the set_weights call
        u64::max_value()
    }

    pub fn get_priority_set_weights(who: &T::AccountId, netuid: u16) -> u64 {
        Pallet::<T>::get_priority_set_weights(who, netuid)
    }

    pub fn check_weights_min_stake(who: &T::AccountId) -> bool {
        Pallet::<T>::check_weights_min_stake(who)
    }
}

impl<T: Config + Send + Sync + TypeInfo> sp_std::fmt::Debug for SubtensorSignedExtension<T> {
    fn fmt(&self, f: &mut sp_std::fmt::Formatter) -> sp_std::fmt::Result {
        write!(f, "SubtensorSignedExtension")
    }
}

impl<T: Config + Send + Sync + TypeInfo> SignedExtension for SubtensorSignedExtension<T>
where
    T::RuntimeCall: Dispatchable<Info = DispatchInfo, PostInfo = PostDispatchInfo>,
    <T as frame_system::Config>::RuntimeCall: IsSubType<Call<T>>,
{
    const IDENTIFIER: &'static str = "SubtensorSignedExtension";

    type AccountId = T::AccountId;
    type Call = T::RuntimeCall;
    type AdditionalSigned = ();
    type Pre = (CallType, u64, Self::AccountId);

    fn additional_signed(&self) -> Result<Self::AdditionalSigned, TransactionValidityError> {
        Ok(())
    }

    fn validate(
        &self,
        who: &Self::AccountId,
        call: &Self::Call,
        _info: &DispatchInfoOf<Self::Call>,
        _len: usize,
    ) -> TransactionValidity {
        match call.is_sub_type() {
            Some(Call::set_weights { netuid, .. }) => {
                if Self::check_weights_min_stake(who) {
                    let priority: u64 = Self::get_priority_set_weights(who, *netuid);
                    Ok(ValidTransaction {
                        priority,
                        longevity: 1,
                        ..Default::default()
                    })
                } else {
                    Err(InvalidTransaction::Call.into())
                }
            }
            Some(Call::add_stake { .. }) => Ok(ValidTransaction {
                priority: Self::get_priority_vanilla(),
                ..Default::default()
            }),
            Some(Call::remove_stake { .. }) => Ok(ValidTransaction {
                priority: Self::get_priority_vanilla(),
                ..Default::default()
            }),
            Some(Call::register { netuid, .. } | Call::burned_register { netuid, .. }) => {
                let registrations_this_interval =
                    Pallet::<T>::get_registrations_this_interval(*netuid);
                let max_registrations_per_interval =
                    Pallet::<T>::get_target_registrations_per_interval(*netuid);
                if registrations_this_interval >= max_registrations_per_interval {
                    // If the registration limit for the interval is exceeded, reject the transaction
                    return InvalidTransaction::ExhaustsResources.into();
                }
                Ok(ValidTransaction {
                    priority: Self::get_priority_vanilla(),
                    ..Default::default()
                })
            }
            Some(Call::register_network { .. }) => Ok(ValidTransaction {
                priority: Self::get_priority_vanilla(),
                ..Default::default()
            }),
            _ => Ok(ValidTransaction {
                priority: Self::get_priority_vanilla(),
                ..Default::default()
            }),
        }
    }

    // NOTE: Add later when we put in a pre and post dispatch step.
    fn pre_dispatch(
        self,
        who: &Self::AccountId,
        call: &Self::Call,
        _info: &DispatchInfoOf<Self::Call>,
        _len: usize,
    ) -> Result<Self::Pre, TransactionValidityError> {
        match call.is_sub_type() {
            Some(Call::add_stake { .. }) => {
                let transaction_fee = 100000;
                Ok((CallType::AddStake, transaction_fee, who.clone()))
            }
            Some(Call::remove_stake { .. }) => {
                let transaction_fee = 0;
                Ok((CallType::RemoveStake, transaction_fee, who.clone()))
            }
            Some(Call::set_weights { .. }) => {
                let transaction_fee = 0;
                Ok((CallType::SetWeights, transaction_fee, who.clone()))
            }
            Some(Call::register { .. }) => {
                let transaction_fee = 0;
                Ok((CallType::Register, transaction_fee, who.clone()))
            }
            Some(Call::serve_axon { .. }) => {
                let transaction_fee = 0;
                Ok((CallType::Serve, transaction_fee, who.clone()))
            }
            Some(Call::register_network { .. }) => {
                let transaction_fee = 0;
                Ok((CallType::RegisterNetwork, transaction_fee, who.clone()))
            }
            _ => {
                let transaction_fee = 0;
                Ok((CallType::Other, transaction_fee, who.clone()))
            }
        }
    }

    fn post_dispatch(
        maybe_pre: Option<Self::Pre>,
        _info: &DispatchInfoOf<Self::Call>,
        _post_info: &PostDispatchInfoOf<Self::Call>,
        _len: usize,
        _result: &dispatch::DispatchResult,
    ) -> Result<(), TransactionValidityError> {
        if let Some((call_type, _transaction_fee, _who)) = maybe_pre {
            match call_type {
                CallType::SetWeights => {
                    log::debug!("Not Implemented!");
                }
                CallType::AddStake => {
                    log::debug!("Not Implemented! Need to add potential transaction fees here.");
                }
                CallType::RemoveStake => {
                    log::debug!("Not Implemented! Need to add potential transaction fees here.");
                }
                CallType::Register => {
                    log::debug!("Not Implemented!");
                }
                _ => {
                    log::debug!("Not Implemented!");
                }
            }
        }
        Ok(())
    }
}

use frame_support::sp_std::vec;

// TODO: unravel this rats nest, for some reason rustc thinks this is unused even though it's
// used not 25 lines below
#[allow(unused)]
use sp_std::vec::Vec;

/// Trait for managing a membership pallet instance in the runtime
pub trait MemberManagement<AccountId> {
    /// Add member
    fn add_member(account: &AccountId) -> DispatchResult;

    /// Remove a member
    fn remove_member(account: &AccountId) -> DispatchResult;

    /// Swap member
    fn swap_member(remove: &AccountId, add: &AccountId) -> DispatchResult;

    /// Get all members
    fn members() -> Vec<AccountId>;

    /// Check if an account is apart of the set
    fn is_member(account: &AccountId) -> bool;

    /// Get our maximum member count
    fn max_members() -> u32;
}

impl<T> MemberManagement<T> for () {
    /// Add member
    fn add_member(_: &T) -> DispatchResult {
        Ok(())
    }

    // Remove a member
    fn remove_member(_: &T) -> DispatchResult {
        Ok(())
    }

    // Swap member
    fn swap_member(_: &T, _: &T) -> DispatchResult {
        Ok(())
    }

    // Get all members
    fn members() -> Vec<T> {
        vec![]
    }

    // Check if an account is apart of the set
    fn is_member(_: &T) -> bool {
        false
    }

    fn max_members() -> u32 {
        0
    }
}

/// Trait for interacting with collective pallets
pub trait CollectiveInterface<AccountId, Hash, ProposalIndex> {
    /// Remove vote
    fn remove_votes(hotkey: &AccountId) -> Result<bool, DispatchError>;

    fn add_vote(
        hotkey: &AccountId,
        proposal: Hash,
        index: ProposalIndex,
        approve: bool,
    ) -> Result<bool, DispatchError>;
}

impl<T, H, P> CollectiveInterface<T, H, P> for () {
    fn remove_votes(_: &T) -> Result<bool, DispatchError> {
        Ok(true)
    }

    fn add_vote(_: &T, _: H, _: P, _: bool) -> Result<bool, DispatchError> {
        Ok(true)
    }
}<|MERGE_RESOLUTION|>--- conflicted
+++ resolved
@@ -1723,12 +1723,7 @@
     impl<T: Config> Pallet<T> {
         // --- Returns the transaction priority for setting weights.
         pub fn get_priority_set_weights(hotkey: &T::AccountId, netuid: u16) -> u64 {
-<<<<<<< HEAD
             if let Ok(uid) = Self::get_uid_for_net_and_hotkey(netuid, hotkey) {
-=======
-            if Uids::<T>::contains_key(netuid, hotkey) {
-                let uid = Self::get_uid_for_net_and_hotkey(netuid, &hotkey.clone()).unwrap();
->>>>>>> 0288a734
                 let _stake = Self::get_total_stake_for_hotkey(hotkey);
                 let current_block_number: u64 = Self::get_current_block_as_u64();
                 let default_priority: u64 =
