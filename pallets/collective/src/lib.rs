--- conflicted
+++ resolved
@@ -951,13 +951,8 @@
     ///
     /// If not `approved`:
     /// - one event deposited.
-<<<<<<< HEAD
-    /// - Two removals, one mutation.
-    /// - Computation and i/o `O(P)` where:
-=======
     /// - two removals, one mutation.
     /// - computation and i/o `O(P)` where:
->>>>>>> a03ce30f
     ///   - `P` is number of active proposals
     fn do_approve_proposal(
         seats: MemberCount,
