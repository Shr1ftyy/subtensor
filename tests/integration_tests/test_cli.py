--- conflicted
+++ resolved
@@ -304,26 +304,11 @@
 
     def test_register( self ):
         config = self.config
-<<<<<<< HEAD
         config.command = "register"
         config.subtensor.register.num_processes = 1
         config.subtensor.register.update_interval = 50_000
         config.no_prompt = True
         config.no_version_checking = True
-=======
-        config.command = "unstake"
-        config.no_prompt = True 
-        config.amount = 5.0
-        config.wallet.name = "fake_wallet"
-        config.hotkeys = [
-            'hk0', 'hk1', 'hk2'
-        ]   
-        config.all_hotkey = False
-        # Notice no max_stake specified
-        config.no_version_checking = False
-
-        mock_coldkey = "" # Not None
->>>>>>> a796980e
 
         with patch('bittensor.Subtensor.register', return_value=True):
             cli = bittensor.cli(config)
@@ -339,41 +324,10 @@
         config.use_password = False
         config.no_version_checking = True
 
-<<<<<<< HEAD
         config.model = "core_server"
 
         cli = bittensor.cli(config)
         cli.run()
-=======
-        mock_wallets = [
-            SimpleNamespace(
-                name = config.wallet.name,
-                hotkey_str = config.hotkeys[0],
-                get_stake = MagicMock(
-                    return_value = mock_stakes[config.hotkeys[0]]
-                ),
-                is_registered = MagicMock(
-                    return_value = True
-                ),
-
-                _coldkey = mock_coldkey,
-                coldkey =  MagicMock(
-                            return_value=mock_coldkey
-                        )
-            ) 
-        ] + [
-            SimpleNamespace(
-                name = config.wallet.name,
-                hotkey_str = hk,
-                get_stake = MagicMock(
-                    return_value = mock_stakes[hk]
-                ),
-                is_registered = MagicMock(
-                    return_value = True
-                )
-            ) for hk in config.hotkeys
-        ]
->>>>>>> a796980e
 
     def test_new_coldkey( self ):
         
@@ -390,31 +344,13 @@
         config.overwrite_coldkey = True
         config.no_version_checking = True
 
-<<<<<<< HEAD
-        cli = bittensor.cli(config)
-        cli.run()
-=======
-        with patch('bittensor.wallet') as mock_create_wallet:
-            mock_create_wallet.side_effect = mock_wallets
-            with patch('bittensor.Subtensor.unstake_multiple', return_value=True) as mock_unstake:
-                cli.run()
-                mock_create_wallet.assert_has_calls(
-                    [
-                        call(config=ANY, hotkey=hk) for hk in config.hotkeys
-                    ],
-                    any_order=True
-                )
-                mock_unstake.assert_has_calls(
-                    [call(wallets=mock_wallets[1:], amounts=[5.0]*len(mock_wallets[1:]), wait_for_inclusion=True, prompt=False)],
-                    any_order = True
-                )
->>>>>>> a796980e
+        cli = bittensor.cli(config)
+        cli.run()
 
     def test_new_hotkey( self ):
         
         #subtensor.register(wallet=wallet)    
         config = self.config
-<<<<<<< HEAD
         config.wallet.name = "new_hotkey_testwallet"
         config.command = "new_hotkey"
         config.amount = 1
@@ -425,18 +361,6 @@
         config.no_prompt = True
         config.overwrite_hotkey = True
         config.no_version_checking = True
-=======
-        config.command = "unstake"
-        config.no_prompt = True 
-        config.amount = 5.0
-        config.wallet.name = "fake_wallet"
-        # Notice wallet.hotkeys not specified
-        config.all_hotkey = True
-        # Notice no max_stake specified
-        config.no_version_checking = False
-
-        mock_coldkey = "" # Not None
->>>>>>> a796980e
 
         cli = bittensor.cli(config)
         cli.run()
@@ -461,7 +385,6 @@
 
     def test_regen_coldkeypub( self ):
         config = self.config
-<<<<<<< HEAD
         config.wallet.name = "regen_coldkeypub_testwallet"
         config.command = "regen_coldkeypub"
         config.ss58_address = "5DD26kC2kxajmwfbbZmVmxhrY9VeeyR1Gpzy9i8wxLUg6zxm"
@@ -473,16 +396,6 @@
 
         cli = bittensor.cli(config)
         cli.run()
-=======
-        config.command = "unstake"
-        config.no_prompt = True 
-        config.amount = 5.0
-        config.wallet.name = "fake_wallet"
-        config.hotkeys = ["hk1"] # Exclude hk1
-        config.all_hotkey = True
-        # Notice no max_stake specified
-        config.no_version_checking = False
->>>>>>> a796980e
 
     def test_regen_hotkey( self ):
         config = self.config
@@ -514,7 +427,6 @@
     def test_set_weights( self ):
 
         config = self.config
-<<<<<<< HEAD
         config.wallet.name = "set_weights_testwallet"
         config.no_prompt = True
         config.uids = [1, 2, 3, 4]
@@ -522,25 +434,11 @@
         config.n_words = 12
         config.use_password = False
         config.no_version_checking = True
-=======
-        config.command = "unstake"
-        config.no_prompt = True 
-        # Notie amount is not specified
-        config.max_stake = 5.0 # The keys should have at most 5.0 tao staked after
-        config.wallet.name = "fake_wallet"
-        config.hotkeys = [
-            'hk0', 'hk1', 'hk2'
-        ]   
-        config.all_hotkey = False
-        # Notice no max_stake specified
-        config.no_version_checking = False
->>>>>>> a796980e
 
         config.netuid = -1
 
         config.overwrite_hotkey = True
 
-<<<<<<< HEAD
         # First create a new hotkey
         config.command = "new_hotkey"
         cli = bittensor.cli(config)
@@ -560,36 +458,6 @@
         config.overwrite_coldkey = True
         config.overwrite_hotkey = True
         config.no_version_checking = True
-=======
-        mock_wallets = [
-            SimpleNamespace(
-                name = config.wallet.name,
-                hotkey_str = config.hotkeys[0],
-                get_stake = MagicMock(
-                    return_value = mock_stakes[config.hotkeys[0]]
-                ),
-                is_registered = MagicMock(
-                    return_value = True
-                ),
-
-                _coldkey = mock_coldkey,
-                coldkey =  MagicMock(
-                            return_value=mock_coldkey
-                        )
-            ) 
-        ] + [
-            SimpleNamespace(
-                name = config.wallet.name,
-                hotkey_str = hk,
-                get_stake = MagicMock(
-                    return_value = mock_stakes[hk]
-                ),
-                is_registered = MagicMock(
-                    return_value = True
-                )
-            ) for hk in config.hotkeys
-        ]
->>>>>>> a796980e
 
         config.netuid = -1
 
@@ -659,7 +527,6 @@
                 [('/tmp/walletpath/mock_wallet/hotkeys', [], ['hk0'])] # 1 hotkey file
             )]):
                 cli.run()
-<<<<<<< HEAD
 
     def test_list_no_wallet( self ):
         # Mock IO for wallet
@@ -673,32 +540,6 @@
             config.no_prompt = True
             config.command = "list"
             config.no_version_checking = True
-=======
-                mock_create_wallet.assert_has_calls(
-                    [
-                        call(config=ANY, hotkey=hk) for hk in config.hotkeys
-                    ],
-                    any_order=True
-                )
-                mock_unstake.assert_has_calls(
-                    [call(wallets=mock_wallets[1:], amounts=[CLOSE_IN_VALUE((mock_stakes[mock_wallet.hotkey_str].tao - config.max_stake), 0.001) for mock_wallet in mock_wallets[1:]], wait_for_inclusion=True, prompt=False)],
-                    any_order = True
-                )
-
-    def test_unstake_with_multiple_hotkeys_max_stake_not_enough_stake( self ):        
-        config = self.config
-        config.command = "unstake"
-        config.no_prompt = True 
-        # Notie amount is not specified
-        config.max_stake = 5.0 # The keys should have at most 5.0 tao staked after
-        config.wallet.name = "fake_wallet"
-        config.hotkeys = [
-            'hk0', 'hk1', 'hk2'
-        ]   
-        config.all_hotkey = False
-        # Notice no max_stake specified
-        config.no_version_checking = False
->>>>>>> a796980e
 
             cli = bittensor.cli(config)
             # This shouldn't raise an error anymore
@@ -840,7 +681,6 @@
 
         self.mock_wallets = [
             SimpleNamespace(
-<<<<<<< HEAD
                 name = 'fake_wallet',
                 hotkey_str = 'hk0',
                 hotkey = self.mock_hotkey_keypairs['hk0'],
@@ -849,12 +689,6 @@
                 ),
                 coldkeypub = MagicMock(
                     return_value = self.mock_coldkey
-=======
-                name = config.wallet.name,
-                hotkey_str = config.hotkeys[0],
-                get_stake = MagicMock(
-                    return_value = mock_stakes[config.hotkeys[0]]
->>>>>>> a796980e
                 ),
                 is_registered = MagicMock(
                     return_value = True
@@ -887,11 +721,7 @@
                 is_registered = MagicMock(
                     return_value = True
                 )
-<<<<<<< HEAD
             ),
-=======
-            ) for hk in config.hotkeys
->>>>>>> a796980e
         ]
 
     def _mock_get_wallet(self, config: Optional['bittensor.Config'] = None, name: Optional[str] = None, hotkey: Optional[str] = None):
@@ -903,23 +733,9 @@
             if hotkey is None:
                 hotkey = config.wallet.hotkey
 
-<<<<<<< HEAD
         for wallet in self.mock_wallets:
             if wallet.name == name and wallet.hotkey_str == hotkey:
                 return wallet
-=======
-        with patch('bittensor.wallet') as mock_create_wallet:
-            mock_create_wallet.side_effect = mock_wallets
-            with patch('bittensor.Subtensor.unstake_multiple', return_value=True) as mock_unstake:
-                cli.run()
-                mock_create_wallet.assert_has_calls(
-                    [
-                        call(config=ANY, hotkey=hk) for hk in config.hotkeys
-                    ],
-                    any_order=True
-                )
-                mock_unstake.assert_called()
->>>>>>> a796980e
 
         if hotkey == 'default':
             return self.mock_coldkey_wallet
@@ -970,10 +786,10 @@
         config.no_prompt = True 
         config.amount = 5.0
         config.wallet.name = "fake_wallet"
-        config.hotkeys = [
+        config.wallet.hotkeys = [
             'hk0', 'hk1', 'hk2'
         ]   
-        config.all_hotkey = False
+        config.wallet.all_hotkeys = False
         # Notice no max_stake specified
 
         mock_stakes: Dict[str, float] = {
@@ -983,42 +799,16 @@
             'hk2': bittensor.Balance.from_float(12.2),
         }
 
-<<<<<<< HEAD
         cli = bittensor.cli(config)
 
         def mock_get_stake(_, hotkey_ss58, coldkey_ss58):
             for hotkey_str, kp in self.mock_hotkey_keypairs.items():
                 if kp.ss58_address == hotkey_ss58:
                     return mock_stakes[hotkey_str]
-=======
-        mock_wallets = [
-            SimpleNamespace(
-                name = config.wallet.name,
-                hotkey_str = config.hotkeys[0],
-                is_registered = MagicMock(
-                    return_value = True
-                ),
-
-                _coldkey = mock_coldkey,
-                coldkey =  MagicMock(
-                            return_value=mock_coldkey
-                        )
-            ) 
-        ] + [
-            SimpleNamespace(
-                name = config.wallet.name,
-                hotkey_str = hk,
-                is_registered = MagicMock(
-                    return_value = True
-                )
-            ) for hk in config.hotkeys
-        ]
->>>>>>> a796980e
 
             else:
                 assert False, "Mock hotkey not found"
 
-<<<<<<< HEAD
         with patch('bittensor.Subtensor.get_stake_for_coldkey_and_hotkey', mock_get_stake):
             with patch('bittensor.wallet', side_effect=self._mock_get_wallet) as mock_create_wallet:
                 with patch('bittensor.Subtensor.unstake_multiple', return_value=True) as mock_unstake:
@@ -1039,22 +829,6 @@
                         ],
                         any_order = True
                     )
-=======
-        with patch('bittensor.wallet') as mock_create_wallet:
-            mock_create_wallet.side_effect = mock_wallets
-            with patch('bittensor.Subtensor.add_stake_multiple', return_value=True) as mock_add_stake:
-                cli.run()
-                mock_create_wallet.assert_has_calls(
-                    [
-                        call(config=ANY, hotkey=hk) for hk in config.hotkeys
-                    ],
-                    any_order=True
-                )
-                mock_add_stake.assert_has_calls(
-                    [call(wallets=mock_wallets[1:], amounts=[5.0] * len(mock_wallets[1:]), wait_for_inclusion=True, prompt=False)],
-                    any_order = True
-                )
->>>>>>> a796980e
 
     def test_unstake_with_all_hotkeys( self ):
         config = self.config
@@ -1062,13 +836,8 @@
         config.no_prompt = True 
         config.amount = 5.0
         config.wallet.name = "fake_wallet"
-<<<<<<< HEAD
         # Notice wallet.hotkeys not specified
         config.wallet.all_hotkeys = True
-=======
-        # Notice wallet.hotkeys is not specified
-        config.all_hotkey = True
->>>>>>> a796980e
         # Notice no max_stake specified
 
         mock_stakes: Dict[str, float] = {
@@ -1113,75 +882,10 @@
         config.no_prompt = True 
         config.amount = 5.0
         config.wallet.name = "fake_wallet"
-<<<<<<< HEAD
         config.wallet.hotkeys = ["hk1"] # Exclude hk1
         config.wallet.all_hotkeys = True
         # Notice no max_stake specified
 
-=======
-        config.hotkeys = ['hk1'] # exclude hk1
-        config.all_hotkey = True
-        config.no_version_checking = False
-
-        # Notice no max_stake specified
-
-        mock_hotkeys = ['hk0', 'hk1', 'hk2']
-
-        mock_coldkey = "" # Not None
-
-        # enough to stake 5.0 to all 3 hotkeys
-        mock_balance: Balance = bittensor.Balance.from_float(5.0 * 3)
-
-        mock_wallets = [
-            SimpleNamespace(
-                name = config.wallet.name,
-                hotkey_str = hk,
-                is_registered = MagicMock(
-                    return_value = True
-                )
-            ) for hk in mock_hotkeys
-        ]
-
-        # The 0th wallet is created twice during unstake
-        mock_wallets[0]._coldkey = mock_coldkey
-        mock_wallets[0].coldkey = MagicMock(
-                                    return_value=mock_coldkey
-                                )
-        mock_wallets[0].get_balance = MagicMock(
-                                    return_value=mock_balance
-                                )
-        
-        cli = bittensor.cli(config)
-
-        with patch.object(cli, '_get_hotkey_wallets_for_wallet') as mock_get_all_wallets:
-            mock_get_all_wallets.return_value = mock_wallets
-            with patch('bittensor.Subtensor.add_stake_multiple', return_value=True) as mock_add_stake:
-                cli.run()
-                mock_get_all_wallets.assert_called_once()
-                mock_add_stake.assert_has_calls(
-                    [call(wallets=[mock_wallets[0], mock_wallets[2]], amounts=[5.0, 5.0], wait_for_inclusion=True, prompt=False)],
-                    any_order = True
-                )
-
-    def test_stake_with_multiple_hotkeys_max_stake( self ):        
-        config = self.config
-        config.command = "stake"
-        config.no_prompt = True 
-        # Notie amount is not specified
-        config.max_stake = 15.0 # The keys should have at most 15.0 tao staked after
-        config.wallet.name = "fake_wallet"
-        config.hotkeys = [
-            'hk0', 'hk1', 'hk2'
-        ]   
-        config.all_hotkey = False
-        # Notice no max_stake specified
-        config.no_version_checking = False
-
-        mock_balance = bittensor.Balance(15.0 * 3) # Enough to stake 15.0 on each hotkey
-
-        mock_coldkey = "" # Not None
-
->>>>>>> a796980e
         mock_stakes: Dict[str, float] = {
             # All have more than 5.0 stake
             'hk0': bittensor.Balance.from_float(10.0),
@@ -1189,7 +893,6 @@
             'hk2': bittensor.Balance.from_float(12.2),
         }
 
-<<<<<<< HEAD
         cli = bittensor.cli(config)
 
         def mock_get_stake(_, hotkey_ss58, coldkey_ss58):
@@ -1218,62 +921,6 @@
                         ],
                         any_order = True
                         )
-=======
-        mock_wallets = [
-            SimpleNamespace(
-                name = config.wallet.name,
-                hotkey_str = config.hotkeys[0],
-                get_stake = MagicMock(
-                    return_value = mock_stakes[config.hotkeys[0]]
-                ),
-                is_registered = MagicMock(
-                    return_value = True
-                ),
-
-                _coldkey = mock_coldkey,
-                coldkey =  MagicMock(
-                            return_value=mock_coldkey
-                        )
-            ) 
-        ] + [
-            SimpleNamespace(
-                name = config.wallet.name,
-                hotkey_str = hk,
-                get_stake = MagicMock(
-                    return_value = mock_stakes[hk]
-                ),
-                is_registered = MagicMock(
-                    return_value = True
-                )
-            ) for hk in config.hotkeys
-        ]
-
-        # The 0th wallet is created twice during unstake
-        mock_wallets[1]._coldkey = mock_coldkey
-        mock_wallets[1].coldkey = MagicMock(
-                                    return_value=mock_coldkey
-                                )
-        mock_wallets[1].get_balance = MagicMock(
-            return_value = mock_balance
-        )
-        
-        cli = bittensor.cli(config)
-
-        with patch('bittensor.wallet') as mock_create_wallet:
-            mock_create_wallet.side_effect = mock_wallets
-            with patch('bittensor.Subtensor.add_stake_multiple', return_value=True) as mock_add_stake:
-                cli.run()
-                mock_create_wallet.assert_has_calls(
-                    [
-                        call(config=ANY, hotkey=hk) for hk in config.hotkeys
-                    ],
-                    any_order=True
-                )
-                mock_add_stake.assert_has_calls(
-                    [call(wallets=mock_wallets[1:], amounts=[CLOSE_IN_VALUE((config.max_stake - mock_stakes[mock_wallet.hotkey_str].tao), 0.001) for mock_wallet in mock_wallets[1:]], wait_for_inclusion=True, prompt=False)],
-                    any_order = True
-                )
->>>>>>> a796980e
 
     def test_unstake_with_multiple_hotkeys_max_stake( self ):        
         config = self.config
@@ -1282,16 +929,10 @@
         # Notie amount is not specified
         config.max_stake = 5.0 # The keys should have at most 5.0 tao staked after
         config.wallet.name = "fake_wallet"
-        config.hotkeys = [
+        config.wallet.hotkeys = [
             'hk0', 'hk1', 'hk2'
         ]   
-<<<<<<< HEAD
         config.wallet.all_hotkeys = False
-=======
-        config.all_hotkey = False
-        config.no_version_checking = False
-
->>>>>>> a796980e
         # Notice no max_stake specified
 
         mock_stakes: Dict[str, float] = {
@@ -1300,7 +941,6 @@
             'hk1': bittensor.Balance.from_float(11.1),
             'hk2': bittensor.Balance.from_float(12.2),
         }
-<<<<<<< HEAD
         
         cli = bittensor.cli(config)
 
@@ -1308,63 +948,6 @@
             for hotkey_str, kp in self.mock_hotkey_keypairs.items():
                 if kp.ss58_address == hotkey_ss58:
                     return mock_stakes[hotkey_str]
-=======
-
-        mock_wallets = [
-            SimpleNamespace(
-                name = config.wallet.name,
-                hotkey_str = config.hotkeys[0],
-                get_stake = MagicMock(
-                    return_value = mock_stakes[config.hotkeys[0]]
-                ),
-                is_registered = MagicMock(
-                    return_value = True
-                ),
-
-                _coldkey = mock_coldkey,
-                coldkey =  MagicMock(
-                            return_value=mock_coldkey
-                        )
-            ) 
-        ] + [
-            SimpleNamespace(
-                name = config.wallet.name,
-                hotkey_str = hk,
-                get_stake = MagicMock(
-                    return_value = mock_stakes[hk]
-                ),
-                is_registered = MagicMock(
-                    return_value = True
-                )
-            ) for hk in config.hotkeys
-        ]
-
-        # The 0th wallet is created twice during unstake
-        mock_wallets[1]._coldkey = mock_coldkey
-        mock_wallets[1].coldkey = MagicMock(
-                                    return_value=mock_coldkey
-                                )
-        mock_wallets[1].get_balance = MagicMock(
-            return_value = mock_balance
-        )
-        
-        cli = bittensor.cli(config)
-
-        with patch('bittensor.wallet') as mock_create_wallet:
-            mock_create_wallet.side_effect = mock_wallets
-            with patch('bittensor.Subtensor.add_stake', return_value=True) as mock_add_stake:
-                cli.run()
-                mock_create_wallet.assert_has_calls(
-                    [
-                        call(config=ANY, hotkey=hk) for hk in config.hotkeys
-                    ],
-                    any_order=True
-                )
-                # We should stake what we have in the balance
-                mock_add_stake.assert_called_once()
-                
-                total_staked = 0.0
->>>>>>> a796980e
 
             else:
                 assert False, "Mock hotkey not found"
@@ -1398,15 +981,10 @@
         # Notie amount is not specified
         config.max_stake = 5.0 # The keys should have at most 5.0 tao staked after
         config.wallet.name = "fake_wallet"
-<<<<<<< HEAD
         config.wallet.hotkeys = [
             'hk0', 'hk1', 'hk2'
-=======
-        config.hotkeys = [
-            'hk0'
->>>>>>> a796980e
         ]   
-        config.all_hotkey = False
+        config.wallet.all_hotkeys = False
         # Notice no max_stake specified
         config.no_version_checking = True
 
@@ -1417,48 +995,16 @@
             'hk2': bittensor.Balance.from_float(12.2),
         }
 
-<<<<<<< HEAD
         cli = bittensor.cli(config)
 
         def mock_get_stake(_, hotkey_ss58, coldkey_ss58):
             for hotkey_str, kp in self.mock_hotkey_keypairs.items():
                 if kp.ss58_address == hotkey_ss58:
                     return mock_stakes[hotkey_str]
-=======
-        mock_wallets = [
-            SimpleNamespace(
-                name = config.wallet.name,
-                hotkey_str = config.hotkeys[0],
-                get_stake = MagicMock(
-                    return_value = mock_stakes[config.hotkeys[0]]
-                ),
-                is_registered = MagicMock(
-                    return_value = True
-                ),
-
-                _coldkey = mock_coldkey,
-                coldkey =  MagicMock(
-                            return_value=mock_coldkey
-                        )
-            ) 
-        ] + [
-            SimpleNamespace(
-                name = config.wallet.name,
-                hotkey_str = hk,
-                get_stake = MagicMock(
-                    return_value = mock_stakes[hk]
-                ),
-                is_registered = MagicMock(
-                    return_value = True
-                )
-            ) for hk in config.hotkeys
-        ]
->>>>>>> a796980e
 
             else:
                 assert False, "Mock hotkey not found"
 
-<<<<<<< HEAD
         with patch('bittensor.Subtensor.get_stake_for_coldkey_and_hotkey', mock_get_stake):
             with patch('bittensor.wallet') as mock_create_wallet:
                 mock_create_wallet.side_effect = self._mock_get_wallet
@@ -1484,22 +1030,6 @@
                     assert all(mock_hotkey_ss58_ != self.mock_hotkey_keypairs['hk1'].ss58_address for mock_hotkey_ss58_ in mock_hotkey_ss58s_)
                     assert any(mock_hotkey_ss58_ == self.mock_hotkey_keypairs['hk0'].ss58_address for mock_hotkey_ss58_ in mock_hotkey_ss58s_)
                     assert any(mock_hotkey_ss58_ == self.mock_hotkey_keypairs['hk2'].ss58_address for mock_hotkey_ss58_ in mock_hotkey_ss58s_)
-=======
-        with patch('bittensor.wallet') as mock_create_wallet:
-            mock_create_wallet.side_effect = mock_wallets
-            with patch('bittensor.Subtensor.add_stake', return_value=True) as mock_add_stake:
-                cli.run()
-                mock_create_wallet.assert_has_calls(
-                    [
-                        call(config=ANY, hotkey=hk) for hk in config.hotkeys
-                    ],
-                    any_order=True
-                )
-                mock_add_stake.assert_has_calls(
-                    [call(wallet=mock_wallets[1], amount=CLOSE_IN_VALUE((config.max_stake - mock_stakes[mock_wallets[1].hotkey_str].tao), 0.001), wait_for_inclusion=True, prompt=False)],
-                    any_order = True
-                )
->>>>>>> a796980e
 
     def test_stake_with_specific_hotkeys( self ):        
         config = self.config
@@ -1507,7 +1037,6 @@
         config.no_prompt = True 
         config.amount = 5.0
         config.wallet.name = "fake_wallet"
-<<<<<<< HEAD
         config.wallet.hotkeys = [
             'hk0', 'hk1', 'hk2'
         ]   
@@ -1516,67 +1045,10 @@
 
         # enough to stake 5.0 to all 3 hotkeys
         mock_balance: Balance = bittensor.Balance.from_float(5.0 * 3)
-=======
-        config.hotkeys = [
-            'hk0'
-        ]   
-        config.all_hotkey = False
-        config.no_version_checking = False
-
-        # Notice no max_stake specified
-
-        mock_balance = bittensor.Balance(1.0) # Not enough to stake 15.0 on the hotkey
-
-        mock_coldkey = "" # Not None
-
-        mock_stakes: Dict[str, float] = {
-            # has 5.0 stake
-            'hk0': bittensor.Balance.from_float(5.0)
-        }
-
-        mock_wallets = [
-            SimpleNamespace(
-                name = config.wallet.name,
-                hotkey_str = config.hotkeys[0],
-                get_stake = MagicMock(
-                    return_value = mock_stakes[config.hotkeys[0]]
-                ),
-                is_registered = MagicMock(
-                    return_value = True
-                ),
-
-                _coldkey = mock_coldkey,
-                coldkey =  MagicMock(
-                            return_value=mock_coldkey
-                        )
-            ) 
-        ] + [
-            SimpleNamespace(
-                name = config.wallet.name,
-                hotkey_str = hk,
-                get_stake = MagicMock(
-                    return_value = mock_stakes[hk]
-                ),
-                is_registered = MagicMock(
-                    return_value = True
-                )
-            ) for hk in config.hotkeys
-        ]
-
-        # The 0th wallet is created twice during unstake
-        mock_wallets[1]._coldkey = mock_coldkey
-        mock_wallets[1].coldkey = MagicMock(
-                                    return_value=mock_coldkey
-                                )
-        mock_wallets[1].get_balance = MagicMock(
-            return_value = mock_balance
-        )
->>>>>>> a796980e
         
         cli = bittensor.cli(config)
 
         with patch('bittensor.wallet') as mock_create_wallet:
-<<<<<<< HEAD
             mock_create_wallet.side_effect = self._mock_get_wallet
             with patch('bittensor.Subtensor.get_balance', return_value=mock_balance):
                 with patch('bittensor.Subtensor.add_stake_multiple', return_value=True) as mock_add_stake:
@@ -1597,27 +1069,6 @@
                         ],
                         any_order = True
                     )
-=======
-            mock_create_wallet.side_effect = mock_wallets
-            with patch('bittensor.Subtensor.add_stake', return_value=True) as mock_add_stake:
-                cli.run()
-                mock_create_wallet.assert_has_calls(
-                    [
-                        call(config=ANY, hotkey=hk) for hk in config.hotkeys
-                    ],
-                    any_order=True
-                )
-                # We should stake what we have in the balance
-                mock_add_stake.assert_called_once()
-                
-                total_staked = 0.0
-
-                args, kwargs = mock_add_stake.call_args
-                total_staked = kwargs['amount']
-                
-                # We should not try to stake more than the mock_balance
-                self.assertAlmostEqual(total_staked, mock_balance.tao, delta=0.001)
->>>>>>> a796980e
 
     def test_stake_with_all_hotkeys( self ):        
         config = self.config
@@ -1625,7 +1076,6 @@
         config.no_prompt = True 
         config.amount = 5.0
         config.wallet.name = "fake_wallet"
-<<<<<<< HEAD
         # Notice wallet.hotkeys is not specified
         config.wallet.all_hotkeys = True
         # Notice no max_stake specified
@@ -1653,86 +1103,6 @@
                             ],
                             any_order = True
                         )
-=======
-        config.hotkeys = [
-            'hk0'
-        ]   
-        config.all_hotkey = False
-        config.no_version_checking = False
-
-        # Notice no max_stake specified
-
-        mock_balance = bittensor.Balance(30.0) # enough to stake 15.0 on the hotkey
-
-        mock_coldkey = "" # Not None
-
-        mock_stakes: Dict[str, float] = {
-            # already has 15.0 stake
-            'hk0': bittensor.Balance.from_float(15.0)
-        }
-
-        mock_wallets = [
-            SimpleNamespace(
-                name = config.wallet.name,
-                hotkey_str = config.hotkeys[0],
-                get_stake = MagicMock(
-                    return_value = mock_stakes[config.hotkeys[0]]
-                ),
-                is_registered = MagicMock(
-                    return_value = True
-                ),
-
-                _coldkey = mock_coldkey,
-                coldkey =  MagicMock(
-                            return_value=mock_coldkey
-                        )
-            ) 
-        ] + [
-            SimpleNamespace(
-                name = config.wallet.name,
-                hotkey_str = hk,
-                get_stake = MagicMock(
-                    return_value = mock_stakes[hk]
-                ),
-                is_registered = MagicMock(
-                    return_value = True
-                )
-            ) for hk in config.hotkeys
-        ]
-
-        # The 0th wallet is created twice during unstake
-        mock_wallets[1]._coldkey = mock_coldkey
-        mock_wallets[1].coldkey = MagicMock(
-                                    return_value=mock_coldkey
-                                )
-        mock_wallets[1].get_balance = MagicMock(
-            return_value = mock_balance
-        )
-        
-        cli = bittensor.cli(config)
-
-        with patch('bittensor.wallet') as mock_create_wallet:
-            mock_create_wallet.side_effect = mock_wallets
-            with patch('bittensor.Subtensor.add_stake', return_value=True) as mock_add_stake:
-                cli.run()
-                mock_create_wallet.assert_has_calls(
-                    [
-                        call(config=ANY, hotkey=hk) for hk in config.hotkeys
-                    ],
-                    any_order=True
-                )
-                # We should stake what we have in the balance
-                mock_add_stake.assert_not_called()
-                
-
-    def test_register( self ):
-        config = self.config
-        config.command = "register"
-        config.subtensor.register.num_processes = 1
-        config.subtensor.register.update_interval = 50_000
-        config.no_prompt = True
-        config.no_version_checking = False
->>>>>>> a796980e
 
     def test_stake_with_exclude_hotkeys_from_all( self ):        
         config = self.config
