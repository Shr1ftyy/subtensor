--- conflicted
+++ resolved
@@ -1,4 +1,3 @@
-
 [
     {
         "inputs": [
@@ -26,7 +25,57 @@
                 "type": "uint16"
             },
             {
-<<<<<<< HEAD
+                "internalType": "uint256",
+                "name": "commitHash",
+                "type": "uint256"
+            }
+        ],
+        "name": "commitWeights",
+        "outputs": [],
+        "stateMutability": "payable",
+        "type": "function"
+    },
+    {
+        "inputs": [
+            {
+                "internalType": "uint16",
+                "name": "netuid",
+                "type": "uint16"
+            },
+            {
+                "internalType": "uint16[]",
+                "name": "uids",
+                "type": "uint16[]"
+            },
+            {
+                "internalType": "uint16[]",
+                "name": "values",
+                "type": "uint16[]"
+            },
+            {
+                "internalType": "uint16[]",
+                "name": "salt",
+                "type": "uint16[]"
+            },
+            {
+                "internalType": "uint64",
+                "name": "versionKey",
+                "type": "uint64"
+            }
+        ],
+        "name": "revealWeights",
+        "outputs": [],
+        "stateMutability": "payable",
+        "type": "function"
+    },
+    {
+        "inputs": [
+            {
+                "internalType": "uint16",
+                "name": "netuid",
+                "type": "uint16"
+            },
+            {
                 "internalType": "uint32",
                 "name": "version",
                 "type": "uint32"
@@ -63,27 +112,18 @@
             }
         ],
         "name": "serveAxon",
-=======
-                "internalType": "uint256",
-                "name": "commitHash",
-                "type": "uint256"
-            }
-        ],
-        "name": "commitWeights",
->>>>>>> f0ceef7f
-        "outputs": [],
-        "stateMutability": "payable",
-        "type": "function"
-    },
-    {
-        "inputs": [
-            {
-                "internalType": "uint16",
-                "name": "netuid",
-                "type": "uint16"
-            },
-            {
-<<<<<<< HEAD
+        "outputs": [],
+        "stateMutability": "payable",
+        "type": "function"
+    },
+    {
+        "inputs": [
+            {
+                "internalType": "uint16",
+                "name": "netuid",
+                "type": "uint16"
+            },
+            {
                 "internalType": "uint32",
                 "name": "version",
                 "type": "uint32"
@@ -125,19 +165,58 @@
             }
         ],
         "name": "serveAxonTls",
-=======
-                "internalType": "uint16[]",
-                "name": "uids",
-                "type": "uint16[]"
-            },
-            {
-                "internalType": "uint16[]",
-                "name": "values",
-                "type": "uint16[]"
-            },
-            {
-                "internalType": "uint16[]",
-                "name": "salt",
+        "outputs": [],
+        "stateMutability": "payable",
+        "type": "function"
+    },
+    {
+        "inputs": [
+            {
+                "internalType": "uint16",
+                "name": "netuid",
+                "type": "uint16"
+            },
+            {
+                "internalType": "uint32",
+                "name": "version",
+                "type": "uint32"
+            },
+            {
+                "internalType": "uint128",
+                "name": "ip",
+                "type": "uint128"
+            },
+            {
+                "internalType": "uint16",
+                "name": "port",
+                "type": "uint16"
+            },
+            {
+                "internalType": "uint8",
+                "name": "ipType",
+                "type": "uint8"
+            }
+        ],
+        "name": "servePrometheus",
+        "outputs": [],
+        "stateMutability": "payable",
+        "type": "function"
+    },
+    {
+        "inputs": [
+            {
+                "internalType": "uint16",
+                "name": "netuid",
+                "type": "uint16"
+            },
+            {
+                "internalType": "uint16[]",
+                "name": "dests",
+                "type": "uint16[]"
+            },
+            {
+                "internalType": "uint16[]",
+                "name": "weights",
                 "type": "uint16[]"
             },
             {
@@ -146,60 +225,7 @@
                 "type": "uint64"
             }
         ],
-        "name": "revealWeights",
->>>>>>> f0ceef7f
-        "outputs": [],
-        "stateMutability": "payable",
-        "type": "function"
-    },
-    {
-        "inputs": [
-            {
-                "internalType": "uint16",
-                "name": "netuid",
-                "type": "uint16"
-            },
-            {
-<<<<<<< HEAD
-                "internalType": "uint32",
-                "name": "version",
-                "type": "uint32"
-            },
-            {
-                "internalType": "uint128",
-                "name": "ip",
-                "type": "uint128"
-            },
-            {
-                "internalType": "uint16",
-                "name": "port",
-                "type": "uint16"
-            },
-            {
-                "internalType": "uint8",
-                "name": "ipType",
-                "type": "uint8"
-            }
-        ],
-        "name": "servePrometheus",
-=======
-                "internalType": "uint16[]",
-                "name": "dests",
-                "type": "uint16[]"
-            },
-            {
-                "internalType": "uint16[]",
-                "name": "weights",
-                "type": "uint16[]"
-            },
-            {
-                "internalType": "uint64",
-                "name": "versionKey",
-                "type": "uint64"
-            }
-        ],
         "name": "setWeights",
->>>>>>> f0ceef7f
         "outputs": [],
         "stateMutability": "payable",
         "type": "function"
