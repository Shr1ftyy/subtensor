use core::marker::PhantomData;
use sp_core::{hashing::keccak_256, H160};
use sp_runtime::AccountId32;

use pallet_evm::{
    AddressMapping, BalanceConverter, ExitError, ExitSucceed, HashedAddressMapping,
    IsPrecompileResult, Precompile, PrecompileFailure, PrecompileHandle, PrecompileOutput,
    PrecompileResult, PrecompileSet,
};
use pallet_evm_precompile_modexp::Modexp;
use pallet_evm_precompile_sha3fips::Sha3FIPS256;
use pallet_evm_precompile_simple::{ECRecover, ECRecoverPublicKey, Identity, Ripemd160, Sha256};

use frame_system::RawOrigin;

use sp_core::crypto::Ss58Codec;
use sp_core::U256;
use sp_runtime::traits::Dispatchable;
use sp_runtime::traits::{BlakeTwo256, UniqueSaturatedInto};

use sp_std::vec;

use crate::{Runtime, RuntimeCall};

// Include custom precompiles
mod balance_transfer;
mod ed25519;
mod metagraph;
mod staking;
mod subnet;

use balance_transfer::*;
use ed25519::*;
use metagraph::*;
use staking::*;
use subnet::*;

pub struct FrontierPrecompiles<R>(PhantomData<R>);

impl<R> Default for FrontierPrecompiles<R>
where
    R: pallet_evm::Config,
{
    fn default() -> Self {
        Self::new()
    }
}

impl<R> FrontierPrecompiles<R>
where
    R: pallet_evm::Config,
{
    pub fn new() -> Self {
        Self(Default::default())
    }
    pub fn used_addresses() -> [H160; 11] {
        [
            hash(1),
            hash(2),
            hash(3),
            hash(4),
            hash(5),
            hash(1024),
            hash(1025),
            hash(EDVERIFY_PRECOMPILE_INDEX),
            hash(BALANCE_TRANSFER_INDEX),
            hash(STAKING_PRECOMPILE_INDEX),
<<<<<<< HEAD
            hash(SUBNET_PRECOMPILE_INDEX),
=======
            hash(METAGRAPH_PRECOMPILE_INDEX),
>>>>>>> f5542c1e
        ]
    }
}
impl<R> PrecompileSet for FrontierPrecompiles<R>
where
    R: pallet_evm::Config,
{
    fn execute(&self, handle: &mut impl PrecompileHandle) -> Option<PrecompileResult> {
        match handle.code_address() {
            // Ethereum precompiles :
            a if a == hash(1) => Some(ECRecover::execute(handle)),
            a if a == hash(2) => Some(Sha256::execute(handle)),
            a if a == hash(3) => Some(Ripemd160::execute(handle)),
            a if a == hash(4) => Some(Identity::execute(handle)),
            a if a == hash(5) => Some(Modexp::execute(handle)),
            // Non-Frontier specific nor Ethereum precompiles :
            a if a == hash(1024) => Some(Sha3FIPS256::execute(handle)),
            a if a == hash(1025) => Some(ECRecoverPublicKey::execute(handle)),
            a if a == hash(EDVERIFY_PRECOMPILE_INDEX) => Some(Ed25519Verify::execute(handle)),
            // Subtensor specific precompiles :
            a if a == hash(BALANCE_TRANSFER_INDEX) => {
                Some(BalanceTransferPrecompile::execute(handle))
            }
            a if a == hash(STAKING_PRECOMPILE_INDEX) => Some(StakingPrecompile::execute(handle)),
<<<<<<< HEAD
            a if a == hash(SUBNET_PRECOMPILE_INDEX) => Some(SubnetPrecompile::execute(handle)),
=======
            a if a == hash(METAGRAPH_PRECOMPILE_INDEX) => {
                Some(MetagraphPrecompile::execute(handle))
            }

>>>>>>> f5542c1e
            _ => None,
        }
    }

    fn is_precompile(&self, address: H160, _gas: u64) -> IsPrecompileResult {
        IsPrecompileResult::Answer {
            is_precompile: Self::used_addresses().contains(&address),
            extra_cost: 0,
        }
    }
}

fn hash(a: u64) -> H160 {
    H160::from_low_u64_be(a)
}

/// Returns Ethereum method ID from an str method signature
///
pub fn get_method_id(method_signature: &str) -> [u8; 4] {
    // Calculate the full Keccak-256 hash of the method signature
    let hash = keccak_256(method_signature.as_bytes());

    // Extract the first 4 bytes to get the method ID
    [hash[0], hash[1], hash[2], hash[3]]
}

/// Convert bytes to AccountId32 with PrecompileFailure as Error
/// which consumes all gas
///
pub fn bytes_to_account_id(account_id_bytes: &[u8]) -> Result<AccountId32, PrecompileFailure> {
    AccountId32::try_from(account_id_bytes).map_err(|_| {
        log::info!("Error parsing account id bytes {:?}", account_id_bytes);
        PrecompileFailure::Error {
            exit_status: ExitError::InvalidRange,
        }
    })
}

/// Takes a slice from bytes with PrecompileFailure as Error
///
pub fn get_slice(data: &[u8], from: usize, to: usize) -> Result<&[u8], PrecompileFailure> {
    let maybe_slice = data.get(from..to);
    if let Some(slice) = maybe_slice {
        Ok(slice)
    } else {
        log::error!(
            "fail to get slice from data, {:?}, from {}, to {}",
            &data,
            from,
            to
        );
        Err(PrecompileFailure::Error {
            exit_status: ExitError::InvalidRange,
        })
    }
}

/// The function return the token to smart contract
fn transfer_back_to_caller(
    smart_contract_address: &str,
    account_id: &AccountId32,
    amount: U256,
) -> Result<(), PrecompileFailure> {
    // this is staking smart contract's(0x0000000000000000000000000000000000000801) sr25519 address
    let smart_contract_account_id = match AccountId32::from_ss58check(smart_contract_address) {
        // match AccountId32::from_ss58check("5CwnBK9Ack1mhznmCnwiibCNQc174pYQVktYW3ayRpLm4K2X") {
        Ok(addr) => addr,
        Err(_) => {
            return Err(PrecompileFailure::Error {
                exit_status: ExitError::Other("Invalid SS58 address".into()),
            });
        }
    };
    let amount_sub =
        <Runtime as pallet_evm::Config>::BalanceConverter::into_substrate_balance(amount)
            .ok_or(ExitError::OutOfFund)?;

    // Create a transfer call from the smart contract to the caller
    let transfer_call =
        RuntimeCall::Balances(pallet_balances::Call::<Runtime>::transfer_allow_death {
            dest: account_id.clone().into(),
            value: amount_sub.unique_saturated_into(),
        });

    // Execute the transfer
    let transfer_result =
        transfer_call.dispatch(RawOrigin::Signed(smart_contract_account_id).into());

    if let Err(dispatch_error) = transfer_result {
        log::error!(
            "Transfer back to caller failed. Error: {:?}",
            dispatch_error
        );
        return Err(PrecompileFailure::Error {
            exit_status: ExitError::Other("Transfer back to caller failed".into()),
        });
    }

    Ok(())
}

fn dispatch(
    handle: &mut impl PrecompileHandle,
    call: RuntimeCall,
    smart_contract_address: &str,
) -> PrecompileResult {
    let account_id =
        <HashedAddressMapping<BlakeTwo256> as AddressMapping<AccountId32>>::into_account_id(
            handle.context().caller,
        );

    // Transfer the amount back to the caller before executing the staking operation
    // let caller = handle.context().caller;
    let amount = handle.context().apparent_value;

    if !amount.is_zero() {
        transfer_back_to_caller(smart_contract_address, &account_id, amount)?;
    }

    let result = call.dispatch(RawOrigin::Signed(account_id.clone()).into());
    match &result {
        Ok(post_info) => log::info!("Dispatch succeeded. Post info: {:?}", post_info),
        Err(dispatch_error) => log::error!("Dispatch failed. Error: {:?}", dispatch_error),
    }
    match result {
        Ok(_) => Ok(PrecompileOutput {
            exit_status: ExitSucceed::Returned,
            output: vec![],
        }),
        Err(_) => Err(PrecompileFailure::Error {
            exit_status: ExitError::Other("Subtensor call failed".into()),
        }),
    }
}<|MERGE_RESOLUTION|>--- conflicted
+++ resolved
@@ -65,11 +65,8 @@
             hash(EDVERIFY_PRECOMPILE_INDEX),
             hash(BALANCE_TRANSFER_INDEX),
             hash(STAKING_PRECOMPILE_INDEX),
-<<<<<<< HEAD
             hash(SUBNET_PRECOMPILE_INDEX),
-=======
             hash(METAGRAPH_PRECOMPILE_INDEX),
->>>>>>> f5542c1e
         ]
     }
 }
@@ -94,14 +91,11 @@
                 Some(BalanceTransferPrecompile::execute(handle))
             }
             a if a == hash(STAKING_PRECOMPILE_INDEX) => Some(StakingPrecompile::execute(handle)),
-<<<<<<< HEAD
             a if a == hash(SUBNET_PRECOMPILE_INDEX) => Some(SubnetPrecompile::execute(handle)),
-=======
             a if a == hash(METAGRAPH_PRECOMPILE_INDEX) => {
                 Some(MetagraphPrecompile::execute(handle))
             }
 
->>>>>>> f5542c1e
             _ => None,
         }
     }
