--- conflicted
+++ resolved
@@ -134,7 +134,7 @@
     }
 
     fn get_total_coldkey_stake(data: &[u8]) -> PrecompileResult {
-        let coldkey: AccountId32 = Self::parse_pub_key(data)?.into();
+        let( coldkey, _) = get_pubkey(data)?;
 
         // get total stake of coldkey
         let total_stake =
@@ -156,7 +156,7 @@
     }
 
     fn get_total_hotkey_stake(data: &[u8]) -> PrecompileResult {
-        let hotkey: AccountId32 = Self::parse_pub_key(data)?.into();
+        let (hotkey, _) = get_pubkey(data)?;
 
         // get total stake of hotkey
         let total_stake = pallet_subtensor::Pallet::<Runtime>::get_total_stake_for_hotkey(&hotkey);
@@ -209,14 +209,9 @@
     }
 
     fn get_stake(data: &[u8]) -> PrecompileResult {
-<<<<<<< HEAD
-        let (hotkey, coldkey) = Self::parse_hotkey_coldkey(data)?;
-        let netuid: u16 = Self::parse_netuid(data, 0x5E)?;
-=======
         let (hotkey, left_data) = get_pubkey(data)?;
         let (coldkey, _) = get_pubkey(&left_data)?;
         let netuid = parse_netuid(data, 0x5E)?;
->>>>>>> 97be330a
 
         let stake = pallet_subtensor::Pallet::<Runtime>::get_stake_for_hotkey_and_coldkey_on_subnet(
             &hotkey, &coldkey, netuid,
