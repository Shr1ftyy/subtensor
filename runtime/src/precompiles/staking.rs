--- conflicted
+++ resolved
@@ -37,36 +37,6 @@
 
 pub struct StakingPrecompile;
 
-<<<<<<< HEAD
-impl StakingPrecompile {
-    pub fn execute(handle: &mut impl PrecompileHandle) -> PrecompileResult {
-        let txdata = handle.input();
-        let method_id = get_slice(txdata, 0, 4)?;
-        let method_input = txdata
-            .get(4..)
-            .map_or_else(vec::Vec::new, |slice| slice.to_vec()); // Avoiding borrowing conflicts
-
-        if method_id == get_method_id("addStake(bytes32,uint256)") {
-            Self::add_stake(handle, &method_input)
-        } else if method_id == get_method_id("removeStake(bytes32,uint256,uint256)") {
-            Self::remove_stake(handle, &method_input)
-        } else if method_id == get_method_id("getStake(bytes32,bytes32,uint256)") {
-            Self::get_stake(&method_input)
-        } else if method_id == get_method_id("getTotalColdkeyStake(bytes32)") {
-            Self::get_total_coldkey_stake(&method_input)
-        } else if method_id == get_method_id("getTotalHotkeyStake(bytes32)") {
-            Self::get_total_hotkey_stake(&method_input)
-        } else if method_id == get_method_id("addProxy(bytes32)") {
-            Self::add_proxy(handle, &method_input)
-        } else if method_id == get_method_id("removeProxy(bytes32)") {
-            Self::remove_proxy(handle, &method_input)
-        } else {
-            Err(PrecompileFailure::Error {
-                exit_status: ExitError::InvalidRange,
-            })
-        }
-    }
-=======
 impl PrecompileExt for StakingPrecompile {
     const INDEX: u64 = 2049;
     const ADDRESS_SS58: [u8; 32] = [
@@ -75,7 +45,6 @@
         0x12, 0x94,
     ];
 }
->>>>>>> b76d155d
 
 #[precompile_utils::precompile]
 impl StakingPrecompile {
@@ -121,9 +90,9 @@
         handle.try_dispatch_runtime_call(call, RawOrigin::Signed(account_id))
     }
 
-<<<<<<< HEAD
-    fn get_total_coldkey_stake(data: &[u8]) -> PrecompileResult {
-        let( coldkey, _) = get_pubkey(data)?;
+    #[precompile::public("getTotalColdkeyStake(bytes32)")]
+    fn get_total_coldkey_stake(_handle: &mut impl PrecompileHandle, coldkey_h256: H256) -> EvmResult<U256> {
+        let (coldkey, _) = parse_pubkey(coldkey_h256.as_bytes())?;
 
         // get total stake of coldkey
         let total_stake =
@@ -134,18 +103,12 @@
             <Runtime as pallet_evm::Config>::BalanceConverter::into_evm_balance(stake_u256)
                 .ok_or(ExitError::InvalidRange)?;
 
-        // Format output
-        let mut result = [0_u8; 32];
-        U256::to_big_endian(&stake_eth, &mut result);
-
-        Ok(PrecompileOutput {
-            exit_status: ExitSucceed::Returned,
-            output: result.into(),
-        })
-    }
-
-    fn get_total_hotkey_stake(data: &[u8]) -> PrecompileResult {
-        let (hotkey, _) = get_pubkey(data)?;
+        Ok(stake_eth)
+    }
+
+    #[precompile::public("getTotalHotkeyStake(bytes32)")]
+    fn get_total_hotkey_stake(_handle: &mut impl PrecompileHandle, hotkey_h256: H256) -> EvmResult<U256> {
+        let (hotkey, _) = parse_pubkey(hotkey_h256.as_bytes())?;
 
         // get total stake of hotkey
         let total_stake = pallet_subtensor::Pallet::<Runtime>::get_total_stake_for_hotkey(&hotkey);
@@ -155,28 +118,13 @@
             <Runtime as pallet_evm::Config>::BalanceConverter::into_evm_balance(stake_u256)
                 .ok_or(ExitError::InvalidRange)?;
 
-        // Format output
-        let mut result = [0_u8; 32];
-        U256::to_big_endian(&stake_eth, &mut result);
-
-        Ok(PrecompileOutput {
-            exit_status: ExitSucceed::Returned,
-            output: result.into(),
-        })
-    }
-
-    fn add_proxy(handle: &mut impl PrecompileHandle, data: &[u8]) -> PrecompileResult {
-        let account_id =
-            <HashedAddressMapping<BlakeTwo256> as AddressMapping<AccountId32>>::into_account_id(
-                handle.context().caller,
-            );
-        let (delegate, _) = get_pubkey(data)?;
-=======
+        Ok(stake_eth)
+    }
+
     #[precompile::public("addProxy(bytes32)")]
     fn add_proxy(handle: &mut impl PrecompileHandle, delegate: H256) -> EvmResult<()> {
         let account_id = handle.caller_account_id();
         let (delegate, _) = parse_pubkey(delegate.as_bytes())?;
->>>>>>> b76d155d
         let delegate = <Runtime as frame_system::Config>::Lookup::unlookup(delegate);
         let call = pallet_proxy::Call::<Runtime>::add_proxy {
             delegate,
