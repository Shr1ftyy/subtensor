#![cfg_attr(not(feature = "std"), no_std)]
// `construct_runtime!` does a lot of recursion and requires us to increase the limit to 256.
#![recursion_limit = "256"]
// Some arithmetic operations can't use the saturating equivalent, such as the PerThing types
#![allow(clippy::arithmetic_side_effects)]

// Make the WASM binary available.
#[cfg(feature = "std")]
include!(concat!(env!("OUT_DIR"), "/wasm_binary.rs"));

pub mod check_nonce;
mod migrations;

use codec::{Decode, Encode, MaxEncodedLen};
use frame_support::traits::Imbalance;
use frame_support::{
    dispatch::DispatchResultWithPostInfo,
    genesis_builder_helper::{build_state, get_preset},
    pallet_prelude::Get,
    traits::{
        fungible::{
            DecreaseIssuance, HoldConsideration, Imbalance as FungibleImbalance, IncreaseIssuance,
        },
        Contains, LinearStoragePrice, OnUnbalanced,
    },
};
use frame_system::{EnsureNever, EnsureRoot, EnsureRootWithSuccess, RawOrigin};
use pallet_commitments::CanCommit;
use pallet_grandpa::{
    fg_primitives, AuthorityId as GrandpaId, AuthorityList as GrandpaAuthorityList,
};
use pallet_registry::CanRegisterIdentity;
use scale_info::TypeInfo;
use smallvec::smallvec;
use sp_api::impl_runtime_apis;
use sp_consensus_aura::sr25519::AuthorityId as AuraId;
use sp_core::{
    crypto::{ByteArray, KeyTypeId},
    OpaqueMetadata, H160, H256, U256,
};
use sp_runtime::{
    create_runtime_str, generic, impl_opaque_keys,
    traits::{
        AccountIdLookup, BlakeTwo256, Block as BlockT, DispatchInfoOf, Dispatchable,
        IdentifyAccount, NumberFor, One, PostDispatchInfoOf, UniqueSaturatedInto, Verify,
    },
    transaction_validity::{TransactionSource, TransactionValidity, TransactionValidityError},
    AccountId32, ApplyExtrinsicResult, ConsensusEngineId, MultiSignature,
};
use sp_std::cmp::Ordering;
use sp_std::prelude::*;
#[cfg(feature = "std")]
use sp_version::NativeVersion;
use sp_version::RuntimeVersion;

// A few exports that help ease life for downstream crates.
pub use frame_support::{
    construct_runtime, parameter_types,
    traits::{
        ConstBool, ConstU128, ConstU32, ConstU64, ConstU8, FindAuthor, InstanceFilter,
        KeyOwnerProofSystem, OnFinalize, OnTimestampSet, PrivilegeCmp, Randomness, StorageInfo,
    },
    weights::{
        constants::{
            BlockExecutionWeight, ExtrinsicBaseWeight, RocksDbWeight, WEIGHT_REF_TIME_PER_SECOND,
        },
        IdentityFee, Weight, WeightToFeeCoefficient, WeightToFeeCoefficients,
        WeightToFeePolynomial,
    },
    StorageValue,
};
pub use frame_system::Call as SystemCall;
pub use pallet_balances::Call as BalancesCall;
pub use pallet_timestamp::Call as TimestampCall;
use pallet_transaction_payment::{ConstFeeMultiplier, FungibleAdapter, Multiplier};
#[cfg(any(feature = "std", test))]
pub use sp_runtime::BuildStorage;
pub use sp_runtime::{Perbill, Permill};

use core::marker::PhantomData;

mod precompiles;
use precompiles::FrontierPrecompiles;

// Frontier
use fp_rpc::TransactionStatus;
use pallet_ethereum::{Call::transact, PostLogContent, Transaction as EthereumTransaction};
use pallet_evm::{Account as EVMAccount, BalanceConverter, FeeCalculator, Runner};

// Subtensor module
pub use pallet_scheduler;
pub use pallet_subtensor;

// An index to a block.
pub type BlockNumber = u32;

// Alias to 512-bit hash when used in the context of a transaction signature on the chain.
pub type Signature = MultiSignature;

// Some way of identifying an account on the chain. We intentionally make it equivalent
// to the public key of our transaction signing scheme.
pub type AccountId = <<Signature as Verify>::Signer as IdentifyAccount>::AccountId;

// Balance of an account.
pub type Balance = u64;

// Index of a transaction in the chain.
pub type Index = u32;

// A hash of some data used by the chain.
pub type Hash = sp_core::H256;

// Member type for membership
type MemberCount = u32;

pub type Nonce = u32;

// Method used to calculate the fee of an extrinsic
pub const fn deposit(items: u32, bytes: u32) -> Balance {
    pub const ITEMS_FEE: Balance = 2_000 * 10_000;
    pub const BYTES_FEE: Balance = 100 * 10_000;
    (items as Balance)
        .saturating_mul(ITEMS_FEE)
        .saturating_add((bytes as Balance).saturating_mul(BYTES_FEE))
}

// Opaque types. These are used by the CLI to instantiate machinery that don't need to know
// the specifics of the runtime. They can then be made to be agnostic over specific formats
// of data like extrinsics, allowing for them to continue syncing the network through upgrades
// to even the core data structures.
pub mod opaque {
    use super::*;

    pub use sp_runtime::OpaqueExtrinsic as UncheckedExtrinsic;

    // Opaque block header type.
    pub type Header = generic::Header<BlockNumber, BlakeTwo256>;
    // Opaque block type.
    pub type Block = generic::Block<Header, UncheckedExtrinsic>;
    // Opaque block identifier type.
    pub type BlockId = generic::BlockId<Block>;

    impl_opaque_keys! {
        pub struct SessionKeys {
            pub aura: Aura,
            pub grandpa: Grandpa,
        }
    }
}

// To learn more about runtime versioning, see:
// https://docs.substrate.io/main-docs/build/upgrade#runtime-versioning
#[sp_version::runtime_version]
pub const VERSION: RuntimeVersion = RuntimeVersion {
    spec_name: create_runtime_str!("node-subtensor"),
    impl_name: create_runtime_str!("node-subtensor"),
    authoring_version: 1,
    // The version of the runtime specification. A full node will not attempt to use its native
    //   runtime in substitute for the on-chain Wasm runtime unless all of `spec_name`,
    //   `spec_version`, and `authoring_version` are the same between Wasm and native.
    // This value is set to 100 to notify Polkadot-JS App (https://polkadot.js.org/apps) to use
    //   the compatible custom types.
    spec_version: 207,
    impl_version: 1,
    apis: RUNTIME_API_VERSIONS,
    transaction_version: 1,
    state_version: 1,
};

/// This determines the average expected block time that we are targeting.
/// Blocks will be produced at a minimum duration defined by `SLOT_DURATION`.
/// `SLOT_DURATION` is picked up by `pallet_timestamp` which is in turn picked
/// up by `pallet_aura` to implement `fn slot_duration()`.
///
/// Change this to adjust the block time.
#[cfg(not(feature = "fast-blocks"))]
pub const MILLISECS_PER_BLOCK: u64 = 12000;

/// Fast blocks for development
#[cfg(feature = "fast-blocks")]
pub const MILLISECS_PER_BLOCK: u64 = 250;

// NOTE: Currently it is not possible to change the slot duration after the chain has started.
//       Attempting to do so will brick block production.
pub const SLOT_DURATION: u64 = MILLISECS_PER_BLOCK;

// Time is measured by number of blocks.
pub const MINUTES: BlockNumber = 60_000 / (MILLISECS_PER_BLOCK as BlockNumber);
pub const HOURS: BlockNumber = MINUTES * 60;
pub const DAYS: BlockNumber = HOURS * 24;

pub const MAXIMUM_BLOCK_WEIGHT: Weight =
    Weight::from_parts(4u64 * WEIGHT_REF_TIME_PER_SECOND, u64::MAX);

// The version information used to identify this runtime when compiled natively.
#[cfg(feature = "std")]
pub fn native_version() -> NativeVersion {
    NativeVersion {
        runtime_version: VERSION,
        can_author_with: Default::default(),
    }
}

const NORMAL_DISPATCH_RATIO: Perbill = Perbill::from_percent(75);

parameter_types! {
    pub const BlockHashCount: BlockNumber = 2400;
    pub const Version: RuntimeVersion = VERSION;
    // We allow for 2 seconds of compute with a 6 second average block time.
    pub BlockWeights: frame_system::limits::BlockWeights =
        frame_system::limits::BlockWeights::with_sensible_defaults(
            MAXIMUM_BLOCK_WEIGHT,
            NORMAL_DISPATCH_RATIO,
        );
    pub BlockLength: frame_system::limits::BlockLength = frame_system::limits::BlockLength
        ::max_with_normal_ratio(10 * 1024 * 1024, NORMAL_DISPATCH_RATIO);
    pub const SS58Prefix: u8 = 42;
}

// Configure FRAME pallets to include in runtime.

impl frame_system::Config for Runtime {
    // The basic call filter to use in dispatchable.
    type BaseCallFilter = SafeMode;
    // Block & extrinsics weights: base values and limits.
    type BlockWeights = BlockWeights;
    // The maximum length of a block (in bytes).
    type BlockLength = BlockLength;
    // The identifier used to distinguish between accounts.
    type AccountId = AccountId;
    // The aggregated dispatch type that is available for extrinsics.
    type RuntimeCall = RuntimeCall;
    // The aggregated runtime tasks.
    type RuntimeTask = RuntimeTask;
    // The lookup mechanism to get account ID from whatever is passed in dispatchers.
    type Lookup = AccountIdLookup<AccountId, ()>;
    // The type for hashing blocks and tries.
    type Hash = Hash;
    // The hashing algorithm used.
    type Hashing = BlakeTwo256;
    // The ubiquitous event type.
    type RuntimeEvent = RuntimeEvent;
    // The ubiquitous origin type.
    type RuntimeOrigin = RuntimeOrigin;
    // Maximum number of block number to block hash mappings to keep (oldest pruned first).
    type BlockHashCount = BlockHashCount;
    // The weight of database operations that the runtime can invoke.
    type DbWeight = RocksDbWeight;
    // Version of the runtime.
    type Version = Version;
    // Converts a module to the index of the module in `construct_runtime!`.
    //
    // This type is being generated by `construct_runtime!`.
    type PalletInfo = PalletInfo;
    // What to do if a new account is created.
    type OnNewAccount = ();
    // What to do if an account is fully reaped from the system.
    type OnKilledAccount = ();
    // The data to be stored in an account.
    type AccountData = pallet_balances::AccountData<Balance>;
    // Weight information for the extrinsics of this pallet.
    type SystemWeightInfo = ();
    // This is used as an identifier of the chain. 42 is the generic substrate prefix.
    type SS58Prefix = SS58Prefix;
    // The set code logic, just the default since we're not a parachain.
    type OnSetCode = ();
    type MaxConsumers = frame_support::traits::ConstU32<16>;
    type Nonce = Nonce;
    type Block = Block;
    type SingleBlockMigrations = Migrations;
    type MultiBlockMigrator = ();
    type PreInherents = ();
    type PostInherents = ();
    type PostTransactions = ();
}

impl pallet_insecure_randomness_collective_flip::Config for Runtime {}

impl pallet_aura::Config for Runtime {
    type AuthorityId = AuraId;
    type DisabledValidators = ();
    type MaxAuthorities = ConstU32<32>;
    type AllowMultipleBlocksPerSlot = ConstBool<false>;
    type SlotDuration = pallet_aura::MinimumPeriodTimesTwo<Runtime>;
}

impl pallet_grandpa::Config for Runtime {
    type RuntimeEvent = RuntimeEvent;

    type KeyOwnerProof = sp_core::Void;

    type WeightInfo = ();
    type MaxAuthorities = ConstU32<32>;
    type MaxSetIdSessionEntries = ConstU64<0>;
    type MaxNominators = ConstU32<20>;

    type EquivocationReportSystem = ();
}

impl pallet_timestamp::Config for Runtime {
    // A timestamp: milliseconds since the unix epoch.
    type Moment = u64;
    type OnTimestampSet = Aura;
    type MinimumPeriod = ConstU64<{ SLOT_DURATION / 2 }>;
    type WeightInfo = ();
}

impl pallet_utility::Config for Runtime {
    type RuntimeEvent = RuntimeEvent;
    type RuntimeCall = RuntimeCall;
    type PalletsOrigin = OriginCaller;
    type WeightInfo = pallet_utility::weights::SubstrateWeight<Runtime>;
}

parameter_types! {
    pub const DisallowPermissionlessEnterDuration: BlockNumber = 0;
    pub const DisallowPermissionlessExtendDuration: BlockNumber = 0;

    pub const RootEnterDuration: BlockNumber = 5 * 60 * 24; // 24 hours

    pub const RootExtendDuration: BlockNumber = 5 * 60 * 12; // 12 hours

    pub const DisallowPermissionlessEntering: Option<Balance> = None;
    pub const DisallowPermissionlessExtending: Option<Balance> = None;
    pub const DisallowPermissionlessRelease: Option<BlockNumber> = None;
}

pub struct SafeModeWhitelistedCalls;
impl Contains<RuntimeCall> for SafeModeWhitelistedCalls {
    fn contains(call: &RuntimeCall) -> bool {
        matches!(
            call,
            RuntimeCall::Sudo(_)
                | RuntimeCall::Multisig(_)
                | RuntimeCall::System(_)
                | RuntimeCall::SafeMode(_)
                | RuntimeCall::Timestamp(_)
                | RuntimeCall::SubtensorModule(
                    pallet_subtensor::Call::set_weights { .. }
                        | pallet_subtensor::Call::set_root_weights { .. }
                        | pallet_subtensor::Call::serve_axon { .. }
                )
                | RuntimeCall::Commitments(pallet_commitments::Call::set_commitment { .. })
        )
    }
}

impl pallet_safe_mode::Config for Runtime {
    type RuntimeEvent = RuntimeEvent;
    type Currency = Balances;
    type RuntimeHoldReason = RuntimeHoldReason;
    type WhitelistedCalls = SafeModeWhitelistedCalls;
    type EnterDuration = DisallowPermissionlessEnterDuration;
    type ExtendDuration = DisallowPermissionlessExtendDuration;
    type EnterDepositAmount = DisallowPermissionlessEntering;
    type ExtendDepositAmount = DisallowPermissionlessExtending;
    type ForceEnterOrigin = EnsureRootWithSuccess<AccountId, RootEnterDuration>;
    type ForceExtendOrigin = EnsureRootWithSuccess<AccountId, RootExtendDuration>;
    type ForceExitOrigin = EnsureRoot<AccountId>;
    type ForceDepositOrigin = EnsureRoot<AccountId>;
    type Notify = ();
    type ReleaseDelay = DisallowPermissionlessRelease;
    type WeightInfo = pallet_safe_mode::weights::SubstrateWeight<Runtime>;
}

// Existential deposit.
pub const EXISTENTIAL_DEPOSIT: u64 = 500;

impl pallet_balances::Config for Runtime {
    type MaxLocks = ConstU32<50>;
    type MaxReserves = ConstU32<50>;
    type ReserveIdentifier = [u8; 8];
    // The type for recording an account's balance.
    type Balance = Balance;
    // The ubiquitous event type.
    type RuntimeEvent = RuntimeEvent;
    type DustRemoval = ();
    type ExistentialDeposit = ConstU64<EXISTENTIAL_DEPOSIT>;
    type AccountStore = System;
    type WeightInfo = pallet_balances::weights::SubstrateWeight<Runtime>;

    type RuntimeHoldReason = RuntimeHoldReason;
    type RuntimeFreezeReason = RuntimeFreezeReason;
    type FreezeIdentifier = RuntimeFreezeReason;
    type MaxFreezes = ConstU32<50>;
}

pub struct LinearWeightToFee;

impl WeightToFeePolynomial for LinearWeightToFee {
    type Balance = Balance;

    fn polynomial() -> WeightToFeeCoefficients<Self::Balance> {
        let coefficient = WeightToFeeCoefficient {
            coeff_integer: 0,
            coeff_frac: Perbill::from_parts(500_000),
            negative: false,
            degree: 1,
        };

        smallvec!(coefficient)
    }
}

parameter_types! {
    pub const OperationalFeeMultiplier: u8 = 5;
    pub FeeMultiplier: Multiplier = Multiplier::one();
}

/// Deduct the transaction fee from the Subtensor Pallet TotalIssuance when dropping the transaction
/// fee.
pub struct TransactionFeeHandler;
impl
    OnUnbalanced<
        FungibleImbalance<
            u64,
            DecreaseIssuance<AccountId32, pallet_balances::Pallet<Runtime>>,
            IncreaseIssuance<AccountId32, pallet_balances::Pallet<Runtime>>,
        >,
    > for TransactionFeeHandler
{
    fn on_nonzero_unbalanced(
        credit: FungibleImbalance<
            u64,
            DecreaseIssuance<AccountId32, pallet_balances::Pallet<Runtime>>,
            IncreaseIssuance<AccountId32, pallet_balances::Pallet<Runtime>>,
        >,
    ) {
        let ti_before = pallet_subtensor::TotalIssuance::<Runtime>::get();
        pallet_subtensor::TotalIssuance::<Runtime>::put(ti_before.saturating_sub(credit.peek()));
        drop(credit);
    }
}

impl pallet_transaction_payment::Config for Runtime {
    type RuntimeEvent = RuntimeEvent;
    type OnChargeTransaction = FungibleAdapter<Balances, TransactionFeeHandler>;
    // Convert dispatch weight to a chargeable fee.
    type WeightToFee = LinearWeightToFee;
    type OperationalFeeMultiplier = OperationalFeeMultiplier;
    type LengthToFee = IdentityFee<Balance>;
    type FeeMultiplierUpdate = ConstFeeMultiplier<FeeMultiplier>;
}

// Configure collective pallet for council
parameter_types! {
    pub const CouncilMotionDuration: BlockNumber = 12 * HOURS;
    pub const CouncilMaxProposals: u32 = 10;
    pub const CouncilMaxMembers: u32 = 3;
}

// Configure collective pallet for Senate
parameter_types! {
    pub const SenateMaxMembers: u32 = 12;
}

use pallet_collective::{CanPropose, CanVote, GetVotingMembers};
pub struct CanProposeToTriumvirate;
impl CanPropose<AccountId> for CanProposeToTriumvirate {
    fn can_propose(account: &AccountId) -> bool {
        Triumvirate::is_member(account)
    }
}

pub struct CanVoteToTriumvirate;
impl CanVote<AccountId> for CanVoteToTriumvirate {
    fn can_vote(_: &AccountId) -> bool {
        //Senate::is_member(account)
        false // Disable voting from pallet_collective::vote
    }
}

use pallet_subtensor::{CollectiveInterface, MemberManagement};
pub struct ManageSenateMembers;
impl MemberManagement<AccountId> for ManageSenateMembers {
    fn add_member(account: &AccountId) -> DispatchResultWithPostInfo {
        let who = Address::Id(account.clone());
        SenateMembers::add_member(RawOrigin::Root.into(), who)
    }

    fn remove_member(account: &AccountId) -> DispatchResultWithPostInfo {
        let who = Address::Id(account.clone());
        SenateMembers::remove_member(RawOrigin::Root.into(), who)
    }

    fn swap_member(rm: &AccountId, add: &AccountId) -> DispatchResultWithPostInfo {
        let remove = Address::Id(rm.clone());
        let add = Address::Id(add.clone());

        Triumvirate::remove_votes(rm)?;
        SenateMembers::swap_member(RawOrigin::Root.into(), remove, add)
    }

    fn is_member(account: &AccountId) -> bool {
        SenateMembers::members().contains(account)
    }

    fn members() -> Vec<AccountId> {
        SenateMembers::members().into()
    }

    fn max_members() -> u32 {
        SenateMaxMembers::get()
    }
}

pub struct GetSenateMemberCount;
impl GetVotingMembers<MemberCount> for GetSenateMemberCount {
    fn get_count() -> MemberCount {
        SenateMembers::members().len() as u32
    }
}
impl Get<MemberCount> for GetSenateMemberCount {
    fn get() -> MemberCount {
        SenateMaxMembers::get()
    }
}

pub struct TriumvirateVotes;
impl CollectiveInterface<AccountId, Hash, u32> for TriumvirateVotes {
    fn remove_votes(hotkey: &AccountId) -> Result<bool, sp_runtime::DispatchError> {
        Triumvirate::remove_votes(hotkey)
    }

    fn add_vote(
        hotkey: &AccountId,
        proposal: Hash,
        index: u32,
        approve: bool,
    ) -> Result<bool, sp_runtime::DispatchError> {
        Triumvirate::do_vote(hotkey.clone(), proposal, index, approve)
    }
}

type EnsureMajoritySenate =
    pallet_collective::EnsureProportionMoreThan<AccountId, TriumvirateCollective, 1, 2>;

// We call pallet_collective TriumvirateCollective
type TriumvirateCollective = pallet_collective::Instance1;
impl pallet_collective::Config<TriumvirateCollective> for Runtime {
    type RuntimeOrigin = RuntimeOrigin;
    type Proposal = RuntimeCall;
    type RuntimeEvent = RuntimeEvent;
    type MotionDuration = CouncilMotionDuration;
    type MaxProposals = CouncilMaxProposals;
    type MaxMembers = GetSenateMemberCount;
    type DefaultVote = pallet_collective::PrimeDefaultVote;
    type WeightInfo = pallet_collective::weights::SubstrateWeight<Runtime>;
    type SetMembersOrigin = EnsureNever<AccountId>;
    type CanPropose = CanProposeToTriumvirate;
    type CanVote = CanVoteToTriumvirate;
    type GetVotingMembers = GetSenateMemberCount;
}

// We call council members Triumvirate
#[allow(dead_code)]
type TriumvirateMembership = pallet_membership::Instance1;
impl pallet_membership::Config<TriumvirateMembership> for Runtime {
    type RuntimeEvent = RuntimeEvent;
    type AddOrigin = EnsureRoot<AccountId>;
    type RemoveOrigin = EnsureRoot<AccountId>;
    type SwapOrigin = EnsureRoot<AccountId>;
    type ResetOrigin = EnsureRoot<AccountId>;
    type PrimeOrigin = EnsureRoot<AccountId>;
    type MembershipInitialized = Triumvirate;
    type MembershipChanged = Triumvirate;
    type MaxMembers = CouncilMaxMembers;
    type WeightInfo = pallet_membership::weights::SubstrateWeight<Runtime>;
}

// We call our top K delegates membership Senate
#[allow(dead_code)]
type SenateMembership = pallet_membership::Instance2;
impl pallet_membership::Config<SenateMembership> for Runtime {
    type RuntimeEvent = RuntimeEvent;
    type AddOrigin = EnsureRoot<AccountId>;
    type RemoveOrigin = EnsureRoot<AccountId>;
    type SwapOrigin = EnsureRoot<AccountId>;
    type ResetOrigin = EnsureRoot<AccountId>;
    type PrimeOrigin = EnsureRoot<AccountId>;
    type MembershipInitialized = ();
    type MembershipChanged = ();
    type MaxMembers = SenateMaxMembers;
    type WeightInfo = pallet_membership::weights::SubstrateWeight<Runtime>;
}

impl pallet_sudo::Config for Runtime {
    type RuntimeEvent = RuntimeEvent;
    type RuntimeCall = RuntimeCall;

    type WeightInfo = pallet_sudo::weights::SubstrateWeight<Runtime>;
}

parameter_types! {
    // According to multisig pallet, key and value size be computed as follows:
    // value size is `4 + sizeof((BlockNumber, Balance, AccountId))` bytes
    // key size is `32 + sizeof(AccountId)` bytes.
    // For our case, One storage item; key size is 32+32=64 bytes; value is size 4+4+8+32 bytes = 48 bytes.
    pub const DepositBase: Balance = deposit(1, 112);
    // Additional storage item size of 32 bytes.
    pub const DepositFactor: Balance = deposit(0, 32);
    pub const MaxSignatories: u32 = 100;
}

impl pallet_multisig::Config for Runtime {
    type RuntimeEvent = RuntimeEvent;
    type RuntimeCall = RuntimeCall;
    type Currency = Balances;
    type DepositBase = DepositBase;
    type DepositFactor = DepositFactor;
    type MaxSignatories = MaxSignatories;
    type WeightInfo = pallet_multisig::weights::SubstrateWeight<Runtime>;
}

// Proxy Pallet config
parameter_types! {
    // One storage item; key size sizeof(AccountId) = 32, value sizeof(Balance) = 8; 40 total
    pub const ProxyDepositBase: Balance = deposit(1, 40);
    // Adding 32 bytes + sizeof(ProxyType) = 32 + 1
    pub const ProxyDepositFactor: Balance = deposit(0, 33);
    pub const MaxProxies: u32 = 20; // max num proxies per acct
    pub const MaxPending: u32 = 15 * 5; // max blocks pending ~15min
    // 16 bytes
    pub const AnnouncementDepositBase: Balance =  deposit(1, 16);
    // 68 bytes per announcement
    pub const AnnouncementDepositFactor: Balance = deposit(0, 68);
}

#[derive(
    Copy, Clone, Eq, PartialEq, Ord, PartialOrd, Encode, Decode, Debug, MaxEncodedLen, TypeInfo,
)]
pub enum ProxyType {
    Any,
    Owner, // Subnet owner Calls
    NonCritical,
    NonTransfer,
    Senate,
    NonFungibile, // Nothing involving moving TAO
    Triumvirate,
    Governance, // Both above governance
    Staking,
    Registration,
    Transfer,
    SmallTransfer,
    RootWeights,
<<<<<<< HEAD
    ChildKeys,
=======
    SudoUncheckedSetCode,
>>>>>>> c1a92112
}
// Transfers below SMALL_TRANSFER_LIMIT are considered small transfers
pub const SMALL_TRANSFER_LIMIT: Balance = 500_000_000; // 0.5 TAO
impl Default for ProxyType {
    fn default() -> Self {
        Self::Any
    }
} // allow all Calls; required to be most permissive
impl InstanceFilter<RuntimeCall> for ProxyType {
    fn filter(&self, c: &RuntimeCall) -> bool {
        match self {
            ProxyType::Any => true,
            ProxyType::NonTransfer => !matches!(c, RuntimeCall::Balances(..)),
            ProxyType::NonFungibile => !matches!(
                c,
                RuntimeCall::Balances(..)
                    | RuntimeCall::SubtensorModule(pallet_subtensor::Call::add_stake { .. })
                    | RuntimeCall::SubtensorModule(pallet_subtensor::Call::remove_stake { .. })
                    | RuntimeCall::SubtensorModule(pallet_subtensor::Call::burned_register { .. })
                    | RuntimeCall::SubtensorModule(pallet_subtensor::Call::root_register { .. })
                    | RuntimeCall::SubtensorModule(
                        pallet_subtensor::Call::schedule_swap_coldkey { .. }
                    )
                    | RuntimeCall::SubtensorModule(pallet_subtensor::Call::swap_hotkey { .. })
            ),
            ProxyType::Transfer => matches!(
                c,
                RuntimeCall::Balances(pallet_balances::Call::transfer_keep_alive { .. })
                    | RuntimeCall::Balances(pallet_balances::Call::transfer_allow_death { .. })
                    | RuntimeCall::Balances(pallet_balances::Call::transfer_all { .. })
            ),
            ProxyType::SmallTransfer => match c {
                RuntimeCall::Balances(pallet_balances::Call::transfer_keep_alive {
                    value, ..
                }) => *value < SMALL_TRANSFER_LIMIT,
                RuntimeCall::Balances(pallet_balances::Call::transfer_allow_death {
                    value,
                    ..
                }) => *value < SMALL_TRANSFER_LIMIT,
                _ => false,
            },
            ProxyType::Owner => matches!(c, RuntimeCall::AdminUtils(..)),
            ProxyType::NonCritical => !matches!(
                c,
                RuntimeCall::SubtensorModule(pallet_subtensor::Call::dissolve_network { .. })
                    | RuntimeCall::SubtensorModule(pallet_subtensor::Call::root_register { .. })
                    | RuntimeCall::SubtensorModule(pallet_subtensor::Call::burned_register { .. })
                    | RuntimeCall::Triumvirate(..)
                    | RuntimeCall::SubtensorModule(pallet_subtensor::Call::set_root_weights { .. })
                    | RuntimeCall::Sudo(..)
            ),
            ProxyType::Triumvirate => matches!(
                c,
                RuntimeCall::Triumvirate(..) | RuntimeCall::TriumvirateMembers(..)
            ),
            ProxyType::Senate => matches!(c, RuntimeCall::SenateMembers(..)),
            ProxyType::Governance => matches!(
                c,
                RuntimeCall::SenateMembers(..)
                    | RuntimeCall::Triumvirate(..)
                    | RuntimeCall::TriumvirateMembers(..)
            ),
            ProxyType::Staking => matches!(
                c,
                RuntimeCall::SubtensorModule(pallet_subtensor::Call::add_stake { .. })
                    | RuntimeCall::SubtensorModule(pallet_subtensor::Call::remove_stake { .. })
            ),
            ProxyType::Registration => matches!(
                c,
                RuntimeCall::SubtensorModule(pallet_subtensor::Call::burned_register { .. })
                    | RuntimeCall::SubtensorModule(pallet_subtensor::Call::register { .. })
            ),
            ProxyType::RootWeights => matches!(
                c,
                RuntimeCall::SubtensorModule(pallet_subtensor::Call::set_root_weights { .. })
            ),
<<<<<<< HEAD
            ProxyType::ChildKeys => matches!(
                c,
                RuntimeCall::SubtensorModule(pallet_subtensor::Call::set_children { .. })
                    | RuntimeCall::SubtensorModule(
                        pallet_subtensor::Call::set_childkey_take { .. }
                    )
            ),
=======
            ProxyType::SudoUncheckedSetCode => match c {
                RuntimeCall::Sudo(pallet_sudo::Call::sudo_unchecked_weight { call, weight: _ }) => {
                    let inner_call: RuntimeCall = *call.clone();

                    matches!(
                        inner_call,
                        RuntimeCall::System(frame_system::Call::set_code { .. })
                    )
                }
                _ => false,
            },
>>>>>>> c1a92112
        }
    }
    fn is_superset(&self, o: &Self) -> bool {
        match (self, o) {
            (x, y) if x == y => true,
            (ProxyType::Any, _) => true,
            (_, ProxyType::Any) => false,
            (ProxyType::NonTransfer, _) => {
                // NonTransfer is NOT a superset of Transfer or SmallTransfer
                !matches!(o, ProxyType::Transfer | ProxyType::SmallTransfer)
            }
            (ProxyType::Governance, ProxyType::Triumvirate | ProxyType::Senate) => true,
            (ProxyType::Transfer, ProxyType::SmallTransfer) => true,
            _ => false,
        }
    }
}

impl pallet_proxy::Config for Runtime {
    type RuntimeEvent = RuntimeEvent;
    type RuntimeCall = RuntimeCall;
    type Currency = Balances;
    type ProxyType = ProxyType;
    type ProxyDepositBase = ProxyDepositBase;
    type ProxyDepositFactor = ProxyDepositFactor;
    type MaxProxies = MaxProxies;
    type WeightInfo = pallet_proxy::weights::SubstrateWeight<Runtime>;
    type MaxPending = MaxPending;
    type CallHasher = BlakeTwo256;
    type AnnouncementDepositBase = AnnouncementDepositBase;
    type AnnouncementDepositFactor = AnnouncementDepositFactor;
}

parameter_types! {
    pub MaximumSchedulerWeight: Weight = Perbill::from_percent(80) *
        BlockWeights::get().max_block;
    pub const MaxScheduledPerBlock: u32 = 50;
    pub const NoPreimagePostponement: Option<u32> = Some(10);
}

/// Used the compare the privilege of an origin inside the scheduler.
pub struct OriginPrivilegeCmp;

impl PrivilegeCmp<OriginCaller> for OriginPrivilegeCmp {
    fn cmp_privilege(left: &OriginCaller, right: &OriginCaller) -> Option<Ordering> {
        if left == right {
            return Some(Ordering::Equal);
        }

        match (left, right) {
            // Root is greater than anything.
            (OriginCaller::system(frame_system::RawOrigin::Root), _) => Some(Ordering::Greater),
            // Check which one has more yes votes.
            (
                OriginCaller::Triumvirate(pallet_collective::RawOrigin::Members(
                    l_yes_votes,
                    l_count,
                )),
                OriginCaller::Triumvirate(pallet_collective::RawOrigin::Members(
                    r_yes_votes,
                    r_count,
                )), // Equivalent to (l_yes_votes / l_count).cmp(&(r_yes_votes / r_count))
            ) => Some(
                l_yes_votes
                    .saturating_mul(*r_count)
                    .cmp(&r_yes_votes.saturating_mul(*l_count)),
            ),
            // For every other origin we don't care, as they are not used for `ScheduleOrigin`.
            _ => None,
        }
    }
}

impl pallet_scheduler::Config for Runtime {
    type RuntimeOrigin = RuntimeOrigin;
    type RuntimeEvent = RuntimeEvent;
    type PalletsOrigin = OriginCaller;
    type RuntimeCall = RuntimeCall;
    type MaximumWeight = MaximumSchedulerWeight;
    type ScheduleOrigin = EnsureRoot<AccountId>;
    type MaxScheduledPerBlock = MaxScheduledPerBlock;
    type WeightInfo = pallet_scheduler::weights::SubstrateWeight<Runtime>;
    type OriginPrivilegeCmp = OriginPrivilegeCmp;
    type Preimages = Preimage;
}

parameter_types! {
    pub const PreimageMaxSize: u32 = 4096 * 1024;
    pub const PreimageBaseDeposit: Balance = deposit(2, 64);
    pub const PreimageByteDeposit: Balance = deposit(0, 1);
    pub const PreimageHoldReason: RuntimeHoldReason =
        RuntimeHoldReason::Preimage(pallet_preimage::HoldReason::Preimage);
}

impl pallet_preimage::Config for Runtime {
    type WeightInfo = pallet_preimage::weights::SubstrateWeight<Runtime>;
    type RuntimeEvent = RuntimeEvent;
    type Currency = Balances;
    type ManagerOrigin = EnsureRoot<AccountId>;
    type Consideration = HoldConsideration<
        AccountId,
        Balances,
        PreimageHoldReason,
        LinearStoragePrice<PreimageBaseDeposit, PreimageByteDeposit, Balance>,
    >;
}

pub struct AllowIdentityReg;

impl CanRegisterIdentity<AccountId> for AllowIdentityReg {
    #[cfg(not(feature = "runtime-benchmarks"))]
    fn can_register(address: &AccountId, identified: &AccountId) -> bool {
        if address != identified {
            SubtensorModule::coldkey_owns_hotkey(address, identified)
                && SubtensorModule::is_hotkey_registered_on_network(0, identified)
        } else {
            SubtensorModule::is_subnet_owner(address)
        }
    }

    #[cfg(feature = "runtime-benchmarks")]
    fn can_register(_: &AccountId, _: &AccountId) -> bool {
        true
    }
}

// Configure registry pallet.
parameter_types! {
    pub const MaxAdditionalFields: u32 = 1;
    pub const InitialDeposit: Balance = 100_000_000; // 0.1 TAO
    pub const FieldDeposit: Balance = 100_000_000; // 0.1 TAO
}

impl pallet_registry::Config for Runtime {
    type RuntimeEvent = RuntimeEvent;
    type RuntimeHoldReason = RuntimeHoldReason;
    type Currency = Balances;
    type CanRegister = AllowIdentityReg;
    type WeightInfo = pallet_registry::weights::SubstrateWeight<Runtime>;

    type MaxAdditionalFields = MaxAdditionalFields;
    type InitialDeposit = InitialDeposit;
    type FieldDeposit = FieldDeposit;
}

parameter_types! {
    pub const MaxCommitFields: u32 = 1;
    pub const CommitmentInitialDeposit: Balance = 0; // Free
    pub const CommitmentFieldDeposit: Balance = 0; // Free
    pub const CommitmentRateLimit: BlockNumber = 100; // Allow commitment every 100 blocks
}

pub struct AllowCommitments;
impl CanCommit<AccountId> for AllowCommitments {
    #[cfg(not(feature = "runtime-benchmarks"))]
    fn can_commit(netuid: u16, address: &AccountId) -> bool {
        SubtensorModule::is_hotkey_registered_on_network(netuid, address)
    }

    #[cfg(feature = "runtime-benchmarks")]
    fn can_commit(_: u16, _: &AccountId) -> bool {
        true
    }
}

impl pallet_commitments::Config for Runtime {
    type RuntimeEvent = RuntimeEvent;
    type Currency = Balances;
    type WeightInfo = pallet_commitments::weights::SubstrateWeight<Runtime>;

    type CanCommit = AllowCommitments;

    type MaxFields = MaxCommitFields;
    type InitialDeposit = CommitmentInitialDeposit;
    type FieldDeposit = CommitmentFieldDeposit;
    type RateLimit = CommitmentRateLimit;
}

#[cfg(not(feature = "fast-blocks"))]
pub const INITIAL_SUBNET_TEMPO: u16 = 99;

#[cfg(feature = "fast-blocks")]
pub const INITIAL_SUBNET_TEMPO: u16 = 10;

#[cfg(not(feature = "fast-blocks"))]
pub const INITIAL_CHILDKEY_TAKE_RATELIMIT: u64 = 216000; // 30 days at 12 seconds per block

#[cfg(feature = "fast-blocks")]
pub const INITIAL_CHILDKEY_TAKE_RATELIMIT: u64 = 5;

// Configure the pallet subtensor.
parameter_types! {
    pub const SubtensorInitialRho: u16 = 10;
    pub const SubtensorInitialKappa: u16 = 32_767; // 0.5 = 65535/2
    pub const SubtensorInitialMaxAllowedUids: u16 = 4096;
    pub const SubtensorInitialIssuance: u64 = 0;
    pub const SubtensorInitialMinAllowedWeights: u16 = 1024;
    pub const SubtensorInitialEmissionValue: u16 = 0;
    pub const SubtensorInitialMaxWeightsLimit: u16 = 1000; // 1000/2^16 = 0.015
    pub const SubtensorInitialValidatorPruneLen: u64 = 1;
    pub const SubtensorInitialScalingLawPower: u16 = 50; // 0.5
    pub const SubtensorInitialMaxAllowedValidators: u16 = 128;
    pub const SubtensorInitialTempo: u16 = INITIAL_SUBNET_TEMPO;
    pub const SubtensorInitialDifficulty: u64 = 10_000_000;
    pub const SubtensorInitialAdjustmentInterval: u16 = 100;
    pub const SubtensorInitialAdjustmentAlpha: u64 = 0; // no weight to previous value.
    pub const SubtensorInitialTargetRegistrationsPerInterval: u16 = 2;
    pub const SubtensorInitialImmunityPeriod: u16 = 4096;
    pub const SubtensorInitialActivityCutoff: u16 = 5000;
    pub const SubtensorInitialMaxRegistrationsPerBlock: u16 = 1;
    pub const SubtensorInitialPruningScore : u16 = u16::MAX;
    pub const SubtensorInitialBondsMovingAverage: u64 = 900_000;
    pub const SubtensorInitialDefaultTake: u16 = 11_796; // 18% honest number.
    pub const SubtensorInitialMinDelegateTake: u16 = 0; // Allow 0% delegate take
    pub const SubtensorInitialDefaultChildKeyTake: u16 = 0; // Allow 0% childkey take
    pub const SubtensorInitialMinChildKeyTake: u16 = 0; // 0 %
    pub const SubtensorInitialMaxChildKeyTake: u16 = 11_796; // 18 %
    pub const SubtensorInitialWeightsVersionKey: u64 = 0;
    pub const SubtensorInitialMinDifficulty: u64 = 10_000_000;
    pub const SubtensorInitialMaxDifficulty: u64 = u64::MAX / 4;
    pub const SubtensorInitialServingRateLimit: u64 = 50;
    pub const SubtensorInitialBurn: u64 = 1_000_000_000; // 1 tao
    pub const SubtensorInitialMinBurn: u64 = 1_000_000_000; // 1 tao
    pub const SubtensorInitialMaxBurn: u64 = 100_000_000_000; // 100 tao
    pub const SubtensorInitialTxRateLimit: u64 = 1000;
    pub const SubtensorInitialTxDelegateTakeRateLimit: u64 = 216000; // 30 days at 12 seconds per block
    pub const SubtensorInitialTxChildKeyTakeRateLimit: u64 = INITIAL_CHILDKEY_TAKE_RATELIMIT;
    pub const SubtensorInitialRAORecycledForRegistration: u64 = 0; // 0 rao
    pub const SubtensorInitialSenateRequiredStakePercentage: u64 = 1; // 1 percent of total stake
    pub const SubtensorInitialNetworkImmunity: u64 = 7 * 7200;
    pub const SubtensorInitialMinAllowedUids: u16 = 128;
    pub const SubtensorInitialMinLockCost: u64 = 1_000_000_000_000; // 1000 TAO
    pub const SubtensorInitialSubnetOwnerCut: u16 = 11_796; // 18 percent
    pub const SubtensorInitialSubnetLimit: u16 = 12;
    pub const SubtensorInitialNetworkLockReductionInterval: u64 = 14 * 7200;
    pub const SubtensorInitialNetworkRateLimit: u64 = 7200;
    pub const SubtensorInitialTargetStakesPerInterval: u16 = 1;
    pub const SubtensorInitialKeySwapCost: u64 = 100_000_000; // 0.1 TAO
    pub const InitialAlphaHigh: u16 = 58982; // Represents 0.9 as per the production default
    pub const InitialAlphaLow: u16 = 45875; // Represents 0.7 as per the production default
    pub const InitialLiquidAlphaOn: bool = false; // Default value for LiquidAlphaOn
    pub const SubtensorInitialHotkeyEmissionTempo: u64 = 7200; // Drain every day.
    pub const SubtensorInitialNetworkMaxStake: u64 = u64::MAX; // Maximum possible value for u64, this make the make stake infinity
    pub const  InitialColdkeySwapScheduleDuration: BlockNumber = 5 * 24 * 60 * 60 / 12; // 5 days
    pub const  InitialDissolveNetworkScheduleDuration: BlockNumber = 5 * 24 * 60 * 60 / 12; // 5 days

}

impl pallet_subtensor::Config for Runtime {
    type RuntimeEvent = RuntimeEvent;
    type RuntimeCall = RuntimeCall;
    type SudoRuntimeCall = RuntimeCall;
    type Currency = Balances;
    type CouncilOrigin = EnsureMajoritySenate;
    type SenateMembers = ManageSenateMembers;
    type TriumvirateInterface = TriumvirateVotes;
    type Scheduler = Scheduler;
    type InitialRho = SubtensorInitialRho;
    type InitialKappa = SubtensorInitialKappa;
    type InitialMaxAllowedUids = SubtensorInitialMaxAllowedUids;
    type InitialBondsMovingAverage = SubtensorInitialBondsMovingAverage;
    type InitialIssuance = SubtensorInitialIssuance;
    type InitialMinAllowedWeights = SubtensorInitialMinAllowedWeights;
    type InitialEmissionValue = SubtensorInitialEmissionValue;
    type InitialMaxWeightsLimit = SubtensorInitialMaxWeightsLimit;
    type InitialValidatorPruneLen = SubtensorInitialValidatorPruneLen;
    type InitialScalingLawPower = SubtensorInitialScalingLawPower;
    type InitialTempo = SubtensorInitialTempo;
    type InitialDifficulty = SubtensorInitialDifficulty;
    type InitialAdjustmentInterval = SubtensorInitialAdjustmentInterval;
    type InitialAdjustmentAlpha = SubtensorInitialAdjustmentAlpha;
    type InitialTargetRegistrationsPerInterval = SubtensorInitialTargetRegistrationsPerInterval;
    type InitialImmunityPeriod = SubtensorInitialImmunityPeriod;
    type InitialActivityCutoff = SubtensorInitialActivityCutoff;
    type InitialMaxRegistrationsPerBlock = SubtensorInitialMaxRegistrationsPerBlock;
    type InitialPruningScore = SubtensorInitialPruningScore;
    type InitialMaxAllowedValidators = SubtensorInitialMaxAllowedValidators;
    type InitialDefaultDelegateTake = SubtensorInitialDefaultTake;
    type InitialDefaultChildKeyTake = SubtensorInitialDefaultChildKeyTake;
    type InitialMinDelegateTake = SubtensorInitialMinDelegateTake;
    type InitialMinChildKeyTake = SubtensorInitialMinChildKeyTake;
    type InitialWeightsVersionKey = SubtensorInitialWeightsVersionKey;
    type InitialMaxDifficulty = SubtensorInitialMaxDifficulty;
    type InitialMinDifficulty = SubtensorInitialMinDifficulty;
    type InitialServingRateLimit = SubtensorInitialServingRateLimit;
    type InitialBurn = SubtensorInitialBurn;
    type InitialMaxBurn = SubtensorInitialMaxBurn;
    type InitialMinBurn = SubtensorInitialMinBurn;
    type InitialTxRateLimit = SubtensorInitialTxRateLimit;
    type InitialTxDelegateTakeRateLimit = SubtensorInitialTxDelegateTakeRateLimit;
    type InitialTxChildKeyTakeRateLimit = SubtensorInitialTxChildKeyTakeRateLimit;
    type InitialMaxChildKeyTake = SubtensorInitialMaxChildKeyTake;
    type InitialRAORecycledForRegistration = SubtensorInitialRAORecycledForRegistration;
    type InitialSenateRequiredStakePercentage = SubtensorInitialSenateRequiredStakePercentage;
    type InitialNetworkImmunityPeriod = SubtensorInitialNetworkImmunity;
    type InitialNetworkMinAllowedUids = SubtensorInitialMinAllowedUids;
    type InitialNetworkMinLockCost = SubtensorInitialMinLockCost;
    type InitialNetworkLockReductionInterval = SubtensorInitialNetworkLockReductionInterval;
    type InitialSubnetOwnerCut = SubtensorInitialSubnetOwnerCut;
    type InitialSubnetLimit = SubtensorInitialSubnetLimit;
    type InitialNetworkRateLimit = SubtensorInitialNetworkRateLimit;
    type InitialTargetStakesPerInterval = SubtensorInitialTargetStakesPerInterval;
    type KeySwapCost = SubtensorInitialKeySwapCost;
    type AlphaHigh = InitialAlphaHigh;
    type AlphaLow = InitialAlphaLow;
    type LiquidAlphaOn = InitialLiquidAlphaOn;
    type InitialHotkeyEmissionTempo = SubtensorInitialHotkeyEmissionTempo;
    type InitialNetworkMaxStake = SubtensorInitialNetworkMaxStake;
    type Preimages = Preimage;
    type InitialColdkeySwapScheduleDuration = InitialColdkeySwapScheduleDuration;
    type InitialDissolveNetworkScheduleDuration = InitialDissolveNetworkScheduleDuration;
}

use sp_runtime::BoundedVec;

pub struct AuraPalletIntrf;
impl pallet_admin_utils::AuraInterface<AuraId, ConstU32<32>> for AuraPalletIntrf {
    fn change_authorities(new: BoundedVec<AuraId, ConstU32<32>>) {
        Aura::change_authorities(new);
    }
}

impl pallet_admin_utils::Config for Runtime {
    type RuntimeEvent = RuntimeEvent;
    type AuthorityId = AuraId;
    type MaxAuthorities = ConstU32<32>;
    type Aura = AuraPalletIntrf;
    type Balance = Balance;
    type WeightInfo = pallet_admin_utils::weights::SubstrateWeight<Runtime>;
}

// Define the ChainId
parameter_types! {
    pub const SubtensorChainId: u64 = 0x03B1; // Unicode for lowercase alpha
    // pub const SubtensorChainId: u64 = 0x03C4; // Unicode for lowercase tau
}

impl pallet_evm_chain_id::Config for Runtime {}

pub struct FindAuthorTruncated<F>(PhantomData<F>);
impl<F: FindAuthor<u32>> FindAuthor<H160> for FindAuthorTruncated<F> {
    fn find_author<'a, I>(digests: I) -> Option<H160>
    where
        I: 'a + IntoIterator<Item = (ConsensusEngineId, &'a [u8])>,
    {
        if let Some(author_index) = F::find_author(digests) {
            pallet_aura::Authorities::<Runtime>::get()
                .get(author_index as usize)
                .and_then(|authority_id| {
                    let raw_vec = authority_id.to_raw_vec();
                    raw_vec.get(4..24).map(H160::from_slice)
                })
        } else {
            None
        }
    }
}

const BLOCK_GAS_LIMIT: u64 = 75_000_000;

/// `WeightPerGas` is an approximate ratio of the amount of Weight per Gas.
///
fn weight_per_gas() -> Weight {
    (NORMAL_DISPATCH_RATIO * MAXIMUM_BLOCK_WEIGHT).saturating_div(BLOCK_GAS_LIMIT)
}

parameter_types! {
    pub BlockGasLimit: U256 = U256::from(BLOCK_GAS_LIMIT);
    pub const GasLimitPovSizeRatio: u64 = 0;
    pub PrecompilesValue: FrontierPrecompiles<Runtime> = FrontierPrecompiles::<_>::new();
    pub WeightPerGas: Weight = weight_per_gas();
    pub SuicideQuickClearLimit: u32 = 0;
}

/// The difference between EVM decimals and Substrate decimals.
/// Substrate balances has 9 decimals, while EVM has 18, so the
/// difference factor is 9 decimals, or 10^9
const EVM_DECIMALS_FACTOR: u64 = 1_000_000_000_u64;

pub struct SubtensorEvmBalanceConverter;
impl BalanceConverter for SubtensorEvmBalanceConverter {
    fn into_evm_balance(value: U256) -> Option<U256> {
        U256::from(UniqueSaturatedInto::<u128>::unique_saturated_into(value))
            .checked_mul(U256::from(EVM_DECIMALS_FACTOR))
    }

    fn into_substrate_balance(value: U256) -> Option<U256> {
        if value <= U256::from(u64::MAX) {
            value.checked_div(U256::from(EVM_DECIMALS_FACTOR))
        } else {
            None
        }
    }
}

impl pallet_evm::Config for Runtime {
    type FeeCalculator = BaseFee;
    type GasWeightMapping = pallet_evm::FixedGasWeightMapping<Self>;
    type WeightPerGas = WeightPerGas;
    type BlockHashMapping = pallet_ethereum::EthereumBlockHashMapping<Self>;
    type CallOrigin = pallet_evm::EnsureAddressTruncated;
    type WithdrawOrigin = pallet_evm::EnsureAddressTruncated;
    type AddressMapping = pallet_evm::HashedAddressMapping<BlakeTwo256>;
    type Currency = Balances;
    type RuntimeEvent = RuntimeEvent;
    type PrecompilesType = FrontierPrecompiles<Self>;
    type PrecompilesValue = PrecompilesValue;
    type ChainId = SubtensorChainId;
    type BlockGasLimit = BlockGasLimit;
    type Runner = pallet_evm::runner::stack::Runner<Self>;
    type OnChargeTransaction = ();
    type OnCreate = ();
    type FindAuthor = FindAuthorTruncated<Aura>;
    type GasLimitPovSizeRatio = GasLimitPovSizeRatio;
    type SuicideQuickClearLimit = SuicideQuickClearLimit;
    type Timestamp = Timestamp;
    type WeightInfo = pallet_evm::weights::SubstrateWeight<Self>;
    type BalanceConverter = SubtensorEvmBalanceConverter;
}

parameter_types! {
    pub const PostBlockAndTxnHashes: PostLogContent = PostLogContent::BlockAndTxnHashes;
}

impl pallet_ethereum::Config for Runtime {
    type RuntimeEvent = RuntimeEvent;
    type StateRoot = pallet_ethereum::IntermediateStateRoot<Self>;
    type PostLogContent = PostBlockAndTxnHashes;
    type ExtraDataLength = ConstU32<30>;
}

parameter_types! {
    pub BoundDivision: U256 = U256::from(1024);
}

impl pallet_dynamic_fee::Config for Runtime {
    type MinGasPriceBoundDivisor = BoundDivision;
}

parameter_types! {
    pub DefaultBaseFeePerGas: U256 = U256::from(20_000_000_000_u128);
    pub DefaultElasticity: Permill = Permill::from_parts(125_000);
}
pub struct BaseFeeThreshold;
impl pallet_base_fee::BaseFeeThreshold for BaseFeeThreshold {
    fn lower() -> Permill {
        Permill::zero()
    }
    fn ideal() -> Permill {
        Permill::from_parts(500_000)
    }
    fn upper() -> Permill {
        Permill::from_parts(1_000_000)
    }
}
impl pallet_base_fee::Config for Runtime {
    type RuntimeEvent = RuntimeEvent;
    type Threshold = BaseFeeThreshold;
    type DefaultBaseFeePerGas = DefaultBaseFeePerGas;
    type DefaultElasticity = DefaultElasticity;
}

#[derive(Clone)]
pub struct TransactionConverter<B>(PhantomData<B>);

impl<B> Default for TransactionConverter<B> {
    fn default() -> Self {
        Self(PhantomData)
    }
}

impl<B: BlockT> fp_rpc::ConvertTransaction<<B as BlockT>::Extrinsic> for TransactionConverter<B> {
    fn convert_transaction(
        &self,
        transaction: pallet_ethereum::Transaction,
    ) -> <B as BlockT>::Extrinsic {
        let extrinsic = UncheckedExtrinsic::new_unsigned(
            pallet_ethereum::Call::<Runtime>::transact { transaction }.into(),
        );
        let encoded = extrinsic.encode();
        <B as BlockT>::Extrinsic::decode(&mut &encoded[..])
            .expect("Encoded extrinsic is always valid")
    }
}

impl fp_self_contained::SelfContainedCall for RuntimeCall {
    type SignedInfo = H160;

    fn is_self_contained(&self) -> bool {
        match self {
            RuntimeCall::Ethereum(call) => call.is_self_contained(),
            _ => false,
        }
    }

    fn check_self_contained(&self) -> Option<Result<Self::SignedInfo, TransactionValidityError>> {
        match self {
            RuntimeCall::Ethereum(call) => call.check_self_contained(),
            _ => None,
        }
    }

    fn validate_self_contained(
        &self,
        info: &Self::SignedInfo,
        dispatch_info: &DispatchInfoOf<RuntimeCall>,
        len: usize,
    ) -> Option<TransactionValidity> {
        match self {
            RuntimeCall::Ethereum(call) => call.validate_self_contained(info, dispatch_info, len),
            _ => None,
        }
    }

    fn pre_dispatch_self_contained(
        &self,
        info: &Self::SignedInfo,
        dispatch_info: &DispatchInfoOf<RuntimeCall>,
        len: usize,
    ) -> Option<Result<(), TransactionValidityError>> {
        match self {
            RuntimeCall::Ethereum(call) => {
                call.pre_dispatch_self_contained(info, dispatch_info, len)
            }
            _ => None,
        }
    }

    fn apply_self_contained(
        self,
        info: Self::SignedInfo,
    ) -> Option<sp_runtime::DispatchResultWithInfo<PostDispatchInfoOf<Self>>> {
        match self {
            call @ RuntimeCall::Ethereum(pallet_ethereum::Call::transact { .. }) => {
                Some(call.dispatch(RuntimeOrigin::from(
                    pallet_ethereum::RawOrigin::EthereumTransaction(info),
                )))
            }
            _ => None,
        }
    }
}

// Create the runtime by composing the FRAME pallets that were previously configured.
construct_runtime!(
    pub struct Runtime
    {
        System: frame_system = 0,
        RandomnessCollectiveFlip: pallet_insecure_randomness_collective_flip = 1,
        Timestamp: pallet_timestamp = 2,
        Aura: pallet_aura = 3,
        Grandpa: pallet_grandpa = 4,
        Balances: pallet_balances = 5,
        TransactionPayment: pallet_transaction_payment = 6,
        SubtensorModule: pallet_subtensor = 7,
        Triumvirate: pallet_collective::<Instance1>::{Pallet, Call, Storage, Origin<T>, Event<T>, Config<T>} = 8,
        TriumvirateMembers: pallet_membership::<Instance1>::{Pallet, Call, Storage, Event<T>, Config<T>} = 9,
        SenateMembers: pallet_membership::<Instance2>::{Pallet, Call, Storage, Event<T>, Config<T>} = 10,
        Utility: pallet_utility = 11,
        Sudo: pallet_sudo = 12,
        Multisig: pallet_multisig = 13,
        Preimage: pallet_preimage = 14,
        Scheduler: pallet_scheduler = 15,
        Proxy: pallet_proxy = 16,
        Registry: pallet_registry = 17,
        Commitments: pallet_commitments = 18,
        AdminUtils: pallet_admin_utils = 19,
        SafeMode: pallet_safe_mode = 20,

        // Frontier
        Ethereum: pallet_ethereum = 21,
        EVM: pallet_evm = 22,
        EVMChainId: pallet_evm_chain_id = 23,
        DynamicFee: pallet_dynamic_fee = 24,
        BaseFee: pallet_base_fee = 25,
    }
);

// The address format for describing accounts.
pub type Address = sp_runtime::MultiAddress<AccountId, ()>;
// Block header type as expected by this runtime.
pub type Header = generic::Header<BlockNumber, BlakeTwo256>;
// Block type as expected by this runtime.
pub type Block = generic::Block<Header, UncheckedExtrinsic>;
// The SignedExtension to the basic transaction logic.
pub type SignedExtra = (
    frame_system::CheckNonZeroSender<Runtime>,
    frame_system::CheckSpecVersion<Runtime>,
    frame_system::CheckTxVersion<Runtime>,
    frame_system::CheckGenesis<Runtime>,
    frame_system::CheckEra<Runtime>,
    check_nonce::CheckNonce<Runtime>,
    frame_system::CheckWeight<Runtime>,
    pallet_transaction_payment::ChargeTransactionPayment<Runtime>,
    pallet_subtensor::SubtensorSignedExtension<Runtime>,
    pallet_commitments::CommitmentsSignedExtension<Runtime>,
    frame_metadata_hash_extension::CheckMetadataHash<Runtime>,
);

type Migrations = (
    // Leave this migration in the runtime, so every runtime upgrade tiny rounding errors (fractions of fractions
    // of a cent) are cleaned up. These tiny rounding errors occur due to floating point coversion.
    pallet_subtensor::migrations::migrate_init_total_issuance::initialise_total_issuance::Migration<
        Runtime,
    >,
);

// Unchecked extrinsic type as expected by this runtime.
pub type UncheckedExtrinsic =
    fp_self_contained::UncheckedExtrinsic<Address, RuntimeCall, Signature, SignedExtra>;

/// Extrinsic type that has already been checked.
pub type CheckedExtrinsic =
    fp_self_contained::CheckedExtrinsic<AccountId, RuntimeCall, SignedExtra, H160>;

// The payload being signed in transactions.
pub type SignedPayload = generic::SignedPayload<RuntimeCall, SignedExtra>;
// Executive: handles dispatch to the various modules.
pub type Executive = frame_executive::Executive<
    Runtime,
    Block,
    frame_system::ChainContext<Runtime>,
    Runtime,
    AllPalletsWithSystem,
    Migrations,
>;

#[cfg(feature = "runtime-benchmarks")]
#[macro_use]
extern crate frame_benchmarking;

#[cfg(feature = "runtime-benchmarks")]
mod benches {
    define_benchmarks!(
        [frame_benchmarking, BaselineBench::<Runtime>]
        [frame_system, SystemBench::<Runtime>]
        [pallet_balances, Balances]
        [pallet_timestamp, Timestamp]
        [pallet_sudo, Sudo]
        [pallet_registry, Registry]
        [pallet_commitments, Commitments]
        [pallet_admin_utils, AdminUtils]
        [pallet_subtensor, SubtensorModule]
    );
}

impl_runtime_apis! {
    impl sp_api::Core<Block> for Runtime {
        fn version() -> RuntimeVersion {
            VERSION
        }

        fn execute_block(block: Block) {
            Executive::execute_block(block);
        }

        fn initialize_block(header: &<Block as BlockT>::Header) -> sp_runtime::ExtrinsicInclusionMode {
            Executive::initialize_block(header)
        }
    }

    impl sp_api::Metadata<Block> for Runtime {
        fn metadata() -> OpaqueMetadata {
            OpaqueMetadata::new(Runtime::metadata().into())
        }

        fn metadata_at_version(version: u32) -> Option<OpaqueMetadata> {
            Runtime::metadata_at_version(version)
        }

        fn metadata_versions() -> sp_std::vec::Vec<u32> {
            Runtime::metadata_versions()
        }
    }

    impl sp_block_builder::BlockBuilder<Block> for Runtime {
        fn apply_extrinsic(extrinsic: <Block as BlockT>::Extrinsic) -> ApplyExtrinsicResult {
            Executive::apply_extrinsic(extrinsic)
        }

        fn finalize_block() -> <Block as BlockT>::Header {
            Executive::finalize_block()
        }

        fn inherent_extrinsics(data: sp_inherents::InherentData) -> Vec<<Block as BlockT>::Extrinsic> {
            data.create_extrinsics()
        }

        fn check_inherents(
            block: Block,
            data: sp_inherents::InherentData,
        ) -> sp_inherents::CheckInherentsResult {
            data.check_extrinsics(&block)
        }
    }

    impl sp_genesis_builder::GenesisBuilder<Block> for Runtime {
        fn build_state(config: Vec<u8>) -> sp_genesis_builder::Result {
            build_state::<RuntimeGenesisConfig>(config)
        }

        fn get_preset(id: &Option<sp_genesis_builder::PresetId>) -> Option<Vec<u8>> {
            get_preset::<RuntimeGenesisConfig>(id, |_| None)
        }

        fn preset_names() -> Vec<sp_genesis_builder::PresetId> {
            vec![]
        }
    }

    impl sp_transaction_pool::runtime_api::TaggedTransactionQueue<Block> for Runtime {
        fn validate_transaction(
            source: TransactionSource,
            tx: <Block as BlockT>::Extrinsic,
            block_hash: <Block as BlockT>::Hash,
        ) -> TransactionValidity {
            Executive::validate_transaction(source, tx, block_hash)
        }
    }

    impl sp_offchain::OffchainWorkerApi<Block> for Runtime {
        fn offchain_worker(header: &<Block as BlockT>::Header) {
            Executive::offchain_worker(header)
        }
    }

    impl sp_consensus_aura::AuraApi<Block, AuraId> for Runtime {
        fn slot_duration() -> sp_consensus_aura::SlotDuration {
            sp_consensus_aura::SlotDuration::from_millis(Aura::slot_duration())
        }

        fn authorities() -> Vec<AuraId> {
            pallet_aura::Authorities::<Runtime>::get().into_inner()
        }
    }

    impl sp_session::SessionKeys<Block> for Runtime {
        fn generate_session_keys(seed: Option<Vec<u8>>) -> Vec<u8> {
            opaque::SessionKeys::generate(seed)
        }

        fn decode_session_keys(
            encoded: Vec<u8>,
        ) -> Option<Vec<(Vec<u8>, KeyTypeId)>> {
            opaque::SessionKeys::decode_into_raw_public_keys(&encoded)
        }
    }

    impl fg_primitives::GrandpaApi<Block> for Runtime {
        fn grandpa_authorities() -> GrandpaAuthorityList {
            Grandpa::grandpa_authorities()
        }

        fn current_set_id() -> fg_primitives::SetId {
            Grandpa::current_set_id()
        }

        fn submit_report_equivocation_unsigned_extrinsic(
            _equivocation_proof: fg_primitives::EquivocationProof<
                <Block as BlockT>::Hash,
                NumberFor<Block>,
            >,
            _key_owner_proof: fg_primitives::OpaqueKeyOwnershipProof,
        ) -> Option<()> {
            None
        }

        fn generate_key_ownership_proof(
            _set_id: fg_primitives::SetId,
            _authority_id: GrandpaId,
        ) -> Option<fg_primitives::OpaqueKeyOwnershipProof> {
            // NOTE: this is the only implementation possible since we've
            // defined our key owner proof type as a bottom type (i.e. a type
            // with no values).
            None
        }
    }

    impl frame_system_rpc_runtime_api::AccountNonceApi<Block, AccountId, Index> for Runtime {
        fn account_nonce(account: AccountId) -> Index {
            System::account_nonce(account)
        }
    }

    impl pallet_transaction_payment_rpc_runtime_api::TransactionPaymentApi<Block, Balance> for Runtime {
        fn query_info(
            uxt: <Block as BlockT>::Extrinsic,
            len: u32,
        ) -> pallet_transaction_payment_rpc_runtime_api::RuntimeDispatchInfo<Balance> {
            TransactionPayment::query_info(uxt, len)
        }
        fn query_fee_details(
            uxt: <Block as BlockT>::Extrinsic,
            len: u32,
        ) -> pallet_transaction_payment::FeeDetails<Balance> {
            TransactionPayment::query_fee_details(uxt, len)
        }
        fn query_weight_to_fee(weight: Weight) -> Balance {
            TransactionPayment::weight_to_fee(weight)
        }
        fn query_length_to_fee(length: u32) -> Balance {
            TransactionPayment::length_to_fee(length)
        }
    }

    impl pallet_transaction_payment_rpc_runtime_api::TransactionPaymentCallApi<Block, Balance, RuntimeCall>
        for Runtime
    {
        fn query_call_info(
            call: RuntimeCall,
            len: u32,
        ) -> pallet_transaction_payment::RuntimeDispatchInfo<Balance> {
            TransactionPayment::query_call_info(call, len)
        }
        fn query_call_fee_details(
            call: RuntimeCall,
            len: u32,
        ) -> pallet_transaction_payment::FeeDetails<Balance> {
            TransactionPayment::query_call_fee_details(call, len)
        }
        fn query_weight_to_fee(weight: Weight) -> Balance {
            TransactionPayment::weight_to_fee(weight)
        }
        fn query_length_to_fee(length: u32) -> Balance {
            TransactionPayment::length_to_fee(length)
        }
    }

    impl fp_rpc::EthereumRuntimeRPCApi<Block> for Runtime {
        fn chain_id() -> u64 {
            <Runtime as pallet_evm::Config>::ChainId::get()
        }

        fn account_basic(address: H160) -> EVMAccount {
            let (account, _) = pallet_evm::Pallet::<Runtime>::account_basic(&address);
            account
        }

        fn gas_price() -> U256 {
            let (gas_price, _) = <Runtime as pallet_evm::Config>::FeeCalculator::min_gas_price();
            gas_price
        }

        fn account_code_at(address: H160) -> Vec<u8> {
            pallet_evm::AccountCodes::<Runtime>::get(address)
        }

        fn author() -> H160 {
            <pallet_evm::Pallet<Runtime>>::find_author()
        }

        fn storage_at(address: H160, index: U256) -> H256 {
            let mut tmp = [0u8; 32];
            index.to_big_endian(&mut tmp);
            pallet_evm::AccountStorages::<Runtime>::get(address, H256::from_slice(&tmp[..]))
        }

        fn call(
            from: H160,
            to: H160,
            data: Vec<u8>,
            value: U256,
            gas_limit: U256,
            max_fee_per_gas: Option<U256>,
            max_priority_fee_per_gas: Option<U256>,
            nonce: Option<U256>,
            estimate: bool,
            access_list: Option<Vec<(H160, Vec<H256>)>>,
        ) -> Result<pallet_evm::CallInfo, sp_runtime::DispatchError> {
            use pallet_evm::GasWeightMapping as _;

            let config = if estimate {
                let mut config = <Runtime as pallet_evm::Config>::config().clone();
                config.estimate = true;
                Some(config)
            } else {
                None
            };

                    // Estimated encoded transaction size must be based on the heaviest transaction
                    // type (EIP1559Transaction) to be compatible with all transaction types.
                    let mut estimated_transaction_len = data.len() +
                        // pallet ethereum index: 1
                        // transact call index: 1
                        // Transaction enum variant: 1
                        // chain_id 8 bytes
                        // nonce: 32
                        // max_priority_fee_per_gas: 32
                        // max_fee_per_gas: 32
                        // gas_limit: 32
                        // action: 21 (enum varianrt + call address)
                        // value: 32
                        // access_list: 1 (empty vec size)
                        // 65 bytes signature
                        258;

                    if access_list.is_some() {
                        estimated_transaction_len += access_list.encoded_size();
                    }


                    let gas_limit = if gas_limit > U256::from(u64::MAX) {
                        u64::MAX
                    } else {
                        gas_limit.low_u64()
                    };
            let without_base_extrinsic_weight = true;

            let (weight_limit, proof_size_base_cost) =
                match <Runtime as pallet_evm::Config>::GasWeightMapping::gas_to_weight(
                    gas_limit,
                    without_base_extrinsic_weight
                ) {
                    weight_limit if weight_limit.proof_size() > 0 => {
                        (Some(weight_limit), Some(estimated_transaction_len as u64))
                    }
                    _ => (None, None),
                };

            <Runtime as pallet_evm::Config>::Runner::call(
                from,
                to,
                data,
                value,
                gas_limit.unique_saturated_into(),
                max_fee_per_gas,
                max_priority_fee_per_gas,
                nonce,
                access_list.unwrap_or_default(),
                false,
                true,
                weight_limit,
                proof_size_base_cost,
                config.as_ref().unwrap_or(<Runtime as pallet_evm::Config>::config()),
            ).map_err(|err| err.error.into())
        }

        fn create(
            from: H160,
            data: Vec<u8>,
            value: U256,
            gas_limit: U256,
            max_fee_per_gas: Option<U256>,
            max_priority_fee_per_gas: Option<U256>,
            nonce: Option<U256>,
            estimate: bool,
            access_list: Option<Vec<(H160, Vec<H256>)>>,
        ) -> Result<pallet_evm::CreateInfo, sp_runtime::DispatchError> {
            use pallet_evm::GasWeightMapping as _;

            let config = if estimate {
                let mut config = <Runtime as pallet_evm::Config>::config().clone();
                config.estimate = true;
                Some(config)
            } else {
                None
            };


            let mut estimated_transaction_len = data.len() +
                // from: 20
                // value: 32
                // gas_limit: 32
                // nonce: 32
                // 1 byte transaction action variant
                // chain id 8 bytes
                // 65 bytes signature
                190;

            if max_fee_per_gas.is_some() {
                estimated_transaction_len += 32;
            }
            if max_priority_fee_per_gas.is_some() {
                estimated_transaction_len += 32;
            }
            if access_list.is_some() {
                estimated_transaction_len += access_list.encoded_size();
            }


            let gas_limit = if gas_limit > U256::from(u64::MAX) {
                u64::MAX
            } else {
                gas_limit.low_u64()
            };
            let without_base_extrinsic_weight = true;

            let (weight_limit, proof_size_base_cost) =
                match <Runtime as pallet_evm::Config>::GasWeightMapping::gas_to_weight(
                    gas_limit,
                    without_base_extrinsic_weight
                ) {
                    weight_limit if weight_limit.proof_size() > 0 => {
                        (Some(weight_limit), Some(estimated_transaction_len as u64))
                    }
                    _ => (None, None),
                };

            let whitelist = pallet_evm::WhitelistedCreators::<Runtime>::get();
            <Runtime as pallet_evm::Config>::Runner::create(
                from,
                data,
                value,
                gas_limit.unique_saturated_into(),
                max_fee_per_gas,
                max_priority_fee_per_gas,
                nonce,
                access_list.unwrap_or_default(),
                whitelist,
                false,
                true,
                weight_limit,
                proof_size_base_cost,
                config.as_ref().unwrap_or(<Runtime as pallet_evm::Config>::config()),
            ).map_err(|err| err.error.into())
        }

        fn current_transaction_statuses() -> Option<Vec<TransactionStatus>> {
            pallet_ethereum::CurrentTransactionStatuses::<Runtime>::get()
        }

        fn current_block() -> Option<pallet_ethereum::Block> {
            pallet_ethereum::CurrentBlock::<Runtime>::get()
        }

        fn current_receipts() -> Option<Vec<pallet_ethereum::Receipt>> {
            pallet_ethereum::CurrentReceipts::<Runtime>::get()
        }

        fn current_all() -> (
            Option<pallet_ethereum::Block>,
            Option<Vec<pallet_ethereum::Receipt>>,
            Option<Vec<TransactionStatus>>
        ) {
            (
                pallet_ethereum::CurrentBlock::<Runtime>::get(),
                pallet_ethereum::CurrentReceipts::<Runtime>::get(),
                pallet_ethereum::CurrentTransactionStatuses::<Runtime>::get()
            )
        }

        fn extrinsic_filter(
            xts: Vec<<Block as BlockT>::Extrinsic>,
        ) -> Vec<EthereumTransaction> {
            xts.into_iter().filter_map(|xt| match xt.0.function {
                RuntimeCall::Ethereum(transact { transaction }) => Some(transaction),
                _ => None
            }).collect::<Vec<EthereumTransaction>>()
        }

        fn elasticity() -> Option<Permill> {
            Some(pallet_base_fee::Elasticity::<Runtime>::get())
        }

        fn gas_limit_multiplier_support() {}

        fn pending_block(
            xts: Vec<<Block as BlockT>::Extrinsic>,
        ) -> (Option<pallet_ethereum::Block>, Option<Vec<TransactionStatus>>) {
            for ext in xts.into_iter() {
                let _ = Executive::apply_extrinsic(ext);
            }

            Ethereum::on_finalize(System::block_number() + 1);

            (
                pallet_ethereum::CurrentBlock::<Runtime>::get(),
                pallet_ethereum::CurrentTransactionStatuses::<Runtime>::get()
            )
        }

        fn initialize_pending_block(header: &<Block as BlockT>::Header) {
            Executive::initialize_block(header);
        }
    }

    impl fp_rpc::ConvertTransactionRuntimeApi<Block> for Runtime {
        fn convert_transaction(transaction: EthereumTransaction) -> <Block as BlockT>::Extrinsic {
            UncheckedExtrinsic::new_unsigned(
                pallet_ethereum::Call::<Runtime>::transact { transaction }.into(),
            )
        }
    }

    #[cfg(feature = "runtime-benchmarks")]
    impl frame_benchmarking::Benchmark<Block> for Runtime {
        fn benchmark_metadata(extra: bool) -> (
            Vec<frame_benchmarking::BenchmarkList>,
            Vec<frame_support::traits::StorageInfo>,
        ) {
            use frame_benchmarking::{baseline, Benchmarking, BenchmarkList};
            use frame_support::traits::StorageInfoTrait;
            use frame_system_benchmarking::Pallet as SystemBench;
            use baseline::Pallet as BaselineBench;

            let mut list = Vec::<BenchmarkList>::new();
            list_benchmarks!(list, extra);

            let storage_info = AllPalletsWithSystem::storage_info();

            (list, storage_info)
        }

        fn dispatch_benchmark(
            config: frame_benchmarking::BenchmarkConfig
        ) -> Result<Vec<frame_benchmarking::BenchmarkBatch>, sp_runtime::RuntimeString> {
            use frame_benchmarking::{baseline, Benchmarking, BenchmarkBatch};
            use sp_storage::TrackedStorageKey;

            use frame_system_benchmarking::Pallet as SystemBench;
            use baseline::Pallet as BaselineBench;

            impl frame_system_benchmarking::Config for Runtime {}
            impl baseline::Config for Runtime {}

            use frame_support::traits::WhitelistedStorageKeys;
            let whitelist: Vec<TrackedStorageKey> = AllPalletsWithSystem::whitelisted_storage_keys();

            let mut batches = Vec::<BenchmarkBatch>::new();
            let params = (&config, &whitelist);
            add_benchmarks!(params, batches);

            Ok(batches)
        }
    }

    #[cfg(feature = "try-runtime")]
    impl frame_try_runtime::TryRuntime<Block> for Runtime {
        #[allow(clippy::unwrap_used)]
        fn on_runtime_upgrade(checks: frame_try_runtime::UpgradeCheckSelect) -> (Weight, Weight) {
            // NOTE: intentional unwrap: we don't want to propagate the error backwards, and want to
            // have a backtrace here. If any of the pre/post migration checks fail, we shall stop
            // right here and right now.
            let weight = Executive::try_runtime_upgrade(checks).unwrap();
            (weight, BlockWeights::get().max_block)
        }

        fn execute_block(
            block: Block,
            state_root_check: bool,
            signature_check: bool,
            select: frame_try_runtime::TryStateSelect
        ) -> Weight {
            // NOTE: intentional unwrap: we don't want to propagate the error backwards, and want to
            // have a backtrace here.
            Executive::try_execute_block(block, state_root_check, signature_check, select).expect("execute-block failed")
        }
    }

    impl subtensor_custom_rpc_runtime_api::DelegateInfoRuntimeApi<Block> for Runtime {
        fn get_delegates() -> Vec<u8> {
            let result = SubtensorModule::get_delegates();
            result.encode()
        }

        fn get_delegate(delegate_account_vec: Vec<u8>) -> Vec<u8> {
            let _result = SubtensorModule::get_delegate(delegate_account_vec);
            if _result.is_some() {
                let result = _result.expect("Could not get DelegateInfo");
                result.encode()
            } else {
                vec![]
            }
        }

        fn get_delegated(delegatee_account_vec: Vec<u8>) -> Vec<u8> {
            let result = SubtensorModule::get_delegated(delegatee_account_vec);
            result.encode()
        }
    }

    impl subtensor_custom_rpc_runtime_api::NeuronInfoRuntimeApi<Block> for Runtime {
        fn get_neurons_lite(netuid: u16) -> Vec<u8> {
            let result = SubtensorModule::get_neurons_lite(netuid);
            result.encode()
        }

        fn get_neuron_lite(netuid: u16, uid: u16) -> Vec<u8> {
            let _result = SubtensorModule::get_neuron_lite(netuid, uid);
            if _result.is_some() {
                let result = _result.expect("Could not get NeuronInfoLite");
                result.encode()
            } else {
                vec![]
            }
        }

        fn get_neurons(netuid: u16) -> Vec<u8> {
            let result = SubtensorModule::get_neurons(netuid);
            result.encode()
        }

        fn get_neuron(netuid: u16, uid: u16) -> Vec<u8> {
            let _result = SubtensorModule::get_neuron(netuid, uid);
            if _result.is_some() {
                let result = _result.expect("Could not get NeuronInfo");
                result.encode()
            } else {
                vec![]
            }
        }
    }

    impl subtensor_custom_rpc_runtime_api::SubnetInfoRuntimeApi<Block> for Runtime {
        fn get_subnet_info(netuid: u16) -> Vec<u8> {
            let _result = SubtensorModule::get_subnet_info(netuid);
            if _result.is_some() {
                let result = _result.expect("Could not get SubnetInfo");
                result.encode()
            } else {
                vec![]
            }
        }

        fn get_subnets_info() -> Vec<u8> {
            let result = SubtensorModule::get_subnets_info();
            result.encode()
        }

        fn get_subnet_info_v2(netuid: u16) -> Vec<u8> {
            let _result = SubtensorModule::get_subnet_info_v2(netuid);
            if _result.is_some() {
                let result = _result.expect("Could not get SubnetInfo");
                result.encode()
            } else {
                vec![]
            }
        }

        fn get_subnets_info_v2() -> Vec<u8> {
            let result = SubtensorModule::get_subnets_info_v2();
            result.encode()
        }

        fn get_subnet_hyperparams(netuid: u16) -> Vec<u8> {
            let _result = SubtensorModule::get_subnet_hyperparams(netuid);
            if _result.is_some() {
                let result = _result.expect("Could not get SubnetHyperparams");
                result.encode()
            } else {
                vec![]
            }
        }
    }

    impl subtensor_custom_rpc_runtime_api::StakeInfoRuntimeApi<Block> for Runtime {
        fn get_stake_info_for_coldkey( coldkey_account_vec: Vec<u8> ) -> Vec<u8> {
            let result = SubtensorModule::get_stake_info_for_coldkey( coldkey_account_vec );
            result.encode()
        }

        fn get_stake_info_for_coldkeys( coldkey_account_vecs: Vec<Vec<u8>> ) -> Vec<u8> {
            let result = SubtensorModule::get_stake_info_for_coldkeys( coldkey_account_vecs );
            result.encode()
        }
    }

    impl subtensor_custom_rpc_runtime_api::SubnetRegistrationRuntimeApi<Block> for Runtime {
        fn get_network_registration_cost() -> u64 {
            SubtensorModule::get_network_lock_cost()
        }
    }
}

// #[cfg(test)]
// mod tests {

#[test]
fn check_whitelist() {
    use crate::*;
    use frame_support::traits::WhitelistedStorageKeys;
    use sp_core::hexdisplay::HexDisplay;
    use std::collections::HashSet;
    let whitelist: HashSet<String> = AllPalletsWithSystem::whitelisted_storage_keys()
        .iter()
        .map(|e| HexDisplay::from(&e.key).to_string())
        .collect();

    // Block Number
    assert!(whitelist.contains("26aa394eea5630e07c48ae0c9558cef702a5c1b19ab7a04f536c519aca4983ac"));
    // Total Issuance
    assert!(whitelist.contains("c2261276cc9d1f8598ea4b6a74b15c2f57c875e4cff74148e4628f264b974c80"));
    // Execution Phase
    assert!(whitelist.contains("26aa394eea5630e07c48ae0c9558cef7ff553b5a9862a516939d82b3d3d8661a"));
    // Event Count
    assert!(whitelist.contains("26aa394eea5630e07c48ae0c9558cef70a98fdbe9ce6c55837576c60c7af3850"));
    // System Events
    assert!(whitelist.contains("26aa394eea5630e07c48ae0c9558cef780d41e5e16056765bc8461851072c9d7"));
}
// }<|MERGE_RESOLUTION|>--- conflicted
+++ resolved
@@ -643,11 +643,9 @@
     Transfer,
     SmallTransfer,
     RootWeights,
-<<<<<<< HEAD
     ChildKeys,
-=======
     SudoUncheckedSetCode,
->>>>>>> c1a92112
+
 }
 // Transfers below SMALL_TRANSFER_LIMIT are considered small transfers
 pub const SMALL_TRANSFER_LIMIT: Balance = 500_000_000; // 0.5 TAO
@@ -724,7 +722,6 @@
                 c,
                 RuntimeCall::SubtensorModule(pallet_subtensor::Call::set_root_weights { .. })
             ),
-<<<<<<< HEAD
             ProxyType::ChildKeys => matches!(
                 c,
                 RuntimeCall::SubtensorModule(pallet_subtensor::Call::set_children { .. })
@@ -732,7 +729,6 @@
                         pallet_subtensor::Call::set_childkey_take { .. }
                     )
             ),
-=======
             ProxyType::SudoUncheckedSetCode => match c {
                 RuntimeCall::Sudo(pallet_sudo::Call::sudo_unchecked_weight { call, weight: _ }) => {
                     let inner_call: RuntimeCall = *call.clone();
@@ -744,7 +740,6 @@
                 }
                 _ => false,
             },
->>>>>>> c1a92112
         }
     }
     fn is_superset(&self, o: &Self) -> bool {
