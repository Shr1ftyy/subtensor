--- conflicted
+++ resolved
@@ -797,11 +797,7 @@
     pub const SubtensorInitialPruningScore : u16 = u16::MAX;
     pub const SubtensorInitialBondsMovingAverage: u64 = 900_000;
     pub const SubtensorInitialDefaultTake: u16 = 11_796; // 18% honest number.
-<<<<<<< HEAD
     pub const SubtensorInitialMinTake: u16 = 5_898; // 9%
-=======
-    pub const SubtensorInitialMinTake: u16 = 11_796; // 18%, no change is allowed initially
->>>>>>> 396b0353
     pub const SubtensorInitialWeightsVersionKey: u64 = 0;
     pub const SubtensorInitialMinDifficulty: u64 = 10_000_000;
     pub const SubtensorInitialMaxDifficulty: u64 = u64::MAX / 4;
