--- conflicted
+++ resolved
@@ -44,7 +44,6 @@
 use smallvec::smallvec;
 use sp_api::impl_runtime_apis;
 use sp_consensus_aura::sr25519::AuthorityId as AuraId;
-<<<<<<< HEAD
 use sp_core::{crypto::ByteArray, H160, H256, U256};
 use sp_core::{crypto::KeyTypeId, OpaqueMetadata};
 use sp_runtime::curve::PiecewiseLinear;
@@ -53,13 +52,6 @@
 use sp_runtime::transaction_validity::TransactionPriority;
 use sp_runtime::Percent;
 use sp_runtime::SaturatedConversion;
-=======
-use sp_core::{
-    crypto::{ByteArray, KeyTypeId},
-    OpaqueMetadata, H160, H256, U256,
-};
-use sp_runtime::generic::Era;
->>>>>>> 80150de1
 use sp_runtime::{
     create_runtime_str, generic, impl_opaque_keys,
     traits::{
@@ -121,8 +113,6 @@
     type HttpFetchTimeout = ConstU64<1_000>;
 }
 
-<<<<<<< HEAD
-=======
 impl frame_system::offchain::SigningTypes for Runtime {
     type Public = <Signature as Verify>::Signer;
     type Signature = Signature;
@@ -136,7 +126,6 @@
     type OverarchingCall = RuntimeCall;
 }
 
->>>>>>> 80150de1
 impl frame_system::offchain::CreateSignedTransaction<pallet_drand::Call<Runtime>> for Runtime {
     fn create_transaction<S: frame_system::offchain::AppCrypto<Self::Public, Self::Signature>>(
         call: RuntimeCall,
@@ -1581,12 +1570,6 @@
 
 impl pallet_admin_utils::Config for Runtime {
     type RuntimeEvent = RuntimeEvent;
-<<<<<<< HEAD
-=======
-    type AuthorityId = AuraId;
-    type MaxAuthorities = ConstU32<32>;
-    type Aura = AuraPalletIntrf;
->>>>>>> 80150de1
     type Grandpa = GrandpaInterfaceImpl;
     type Balance = Balance;
     type WeightInfo = pallet_admin_utils::weights::SubstrateWeight<Runtime>;
@@ -1613,17 +1596,10 @@
         I: 'a + IntoIterator<Item = (ConsensusEngineId, &'a [u8])>,
     {
         if let Some(author_index) = F::find_author(digests) {
-<<<<<<< HEAD
             pallet_babe::Authorities::<Runtime>::get()
                 .get(author_index as usize)
                 .and_then(|authority_id| {
                     let raw_vec = authority_id.0.to_raw_vec();
-=======
-            pallet_aura::Authorities::<Runtime>::get()
-                .get(author_index as usize)
-                .and_then(|authority_id| {
-                    let raw_vec = authority_id.to_raw_vec();
->>>>>>> 80150de1
                     raw_vec.get(4..24).map(H160::from_slice)
                 })
         } else {
@@ -1702,11 +1678,7 @@
     type Runner = pallet_evm::runner::stack::Runner<Self>;
     type OnChargeTransaction = ();
     type OnCreate = ();
-<<<<<<< HEAD
     type FindAuthor = FindAuthorTruncated<Babe>;
-=======
-    type FindAuthor = FindAuthorTruncated<Aura>;
->>>>>>> 80150de1
     type GasLimitPovSizeRatio = GasLimitPovSizeRatio;
     type SuicideQuickClearLimit = SuicideQuickClearLimit;
     type Timestamp = Timestamp;
@@ -1871,7 +1843,6 @@
         BaseFee: pallet_base_fee = 25,
 
         Drand: pallet_drand = 26,
-<<<<<<< HEAD
 
         // PoS Consensus.
         // Authorship must be before session in order to note author in the correct session and era
@@ -1888,8 +1859,6 @@
         FastUnstake: pallet_fast_unstake = 39,
         // TODO: Evaluate if we need nomination pools...
         // NominationPools: pallet_nomination_pools = 40,
-=======
->>>>>>> 80150de1
     }
 );
 
@@ -2586,7 +2555,6 @@
         }
     }
 
-<<<<<<< HEAD
     impl pallet_staking_runtime_api::StakingApi<Block, Balance, AccountId> for Runtime {
         fn nominations_quota(balance: Balance) -> u32 {
             Staking::api_nominations_quota(balance)
@@ -2651,8 +2619,6 @@
     }
 }
 
-=======
->>>>>>> 80150de1
 #[test]
 fn check_whitelist() {
     use crate::*;
@@ -2674,76 +2640,4 @@
     assert!(whitelist.contains("26aa394eea5630e07c48ae0c9558cef70a98fdbe9ce6c55837576c60c7af3850"));
     // System Events
     assert!(whitelist.contains("26aa394eea5630e07c48ae0c9558cef780d41e5e16056765bc8461851072c9d7"));
-<<<<<<< HEAD
-=======
-}
-
-#[test]
-fn test_into_substrate_balance_valid() {
-    // Valid conversion within u64 range
-    let evm_balance = U256::from(1_000_000_000_000_000_000u128); // 1 TAO in EVM
-    let expected_substrate_balance = U256::from(1_000_000_000u128); // 1 TAO in Substrate
-
-    let result = SubtensorEvmBalanceConverter::into_substrate_balance(evm_balance);
-    assert_eq!(result, Some(expected_substrate_balance));
-}
-
-#[test]
-fn test_into_substrate_balance_large_value() {
-    // Maximum valid balance for u64
-    let evm_balance = U256::from(u64::MAX) * U256::from(EVM_DECIMALS_FACTOR); // Max u64 TAO in EVM
-    let expected_substrate_balance = U256::from(u64::MAX);
-
-    let result = SubtensorEvmBalanceConverter::into_substrate_balance(evm_balance);
-    assert_eq!(result, Some(expected_substrate_balance));
-}
-
-#[test]
-fn test_into_substrate_balance_exceeds_u64() {
-    // EVM balance that exceeds u64 after conversion
-    let evm_balance = (U256::from(u64::MAX) + U256::from(1)) * U256::from(EVM_DECIMALS_FACTOR);
-
-    let result = SubtensorEvmBalanceConverter::into_substrate_balance(evm_balance);
-    assert_eq!(result, None); // Exceeds u64, should return None
-}
-
-#[test]
-fn test_into_substrate_balance_precision_loss() {
-    // EVM balance with precision loss
-    let evm_balance = U256::from(1_000_000_000_123_456_789u128); // 1 TAO + extra precision in EVM
-    let expected_substrate_balance = U256::from(1_000_000_000u128); // Truncated to 1 TAO in Substrate
-
-    let result = SubtensorEvmBalanceConverter::into_substrate_balance(evm_balance);
-    assert_eq!(result, Some(expected_substrate_balance));
-}
-
-#[test]
-fn test_into_substrate_balance_zero_value() {
-    // Zero balance should convert to zero
-    let evm_balance = U256::from(0);
-    let expected_substrate_balance = U256::from(0);
-
-    let result = SubtensorEvmBalanceConverter::into_substrate_balance(evm_balance);
-    assert_eq!(result, Some(expected_substrate_balance));
-}
-
-#[test]
-fn test_into_evm_balance_valid() {
-    // Valid conversion from Substrate to EVM
-    let substrate_balance = U256::from(1_000_000_000u128); // 1 TAO in Substrate
-    let expected_evm_balance = U256::from(1_000_000_000_000_000_000u128); // 1 TAO in EVM
-
-    let result = SubtensorEvmBalanceConverter::into_evm_balance(substrate_balance);
-    assert_eq!(result, Some(expected_evm_balance));
-}
-
-#[test]
-fn test_into_evm_balance_overflow() {
-    // Substrate balance larger than u64::MAX but valid within U256
-    let substrate_balance = U256::from(u64::MAX) + U256::from(1); // Large balance
-    let expected_evm_balance = substrate_balance * U256::from(EVM_DECIMALS_FACTOR);
-
-    let result = SubtensorEvmBalanceConverter::into_evm_balance(substrate_balance);
-    assert_eq!(result, Some(expected_evm_balance)); // Should return the scaled value
->>>>>>> 80150de1
 }