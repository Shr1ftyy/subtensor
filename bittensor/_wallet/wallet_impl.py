--- conflicted
+++ resolved
@@ -501,21 +501,16 @@
                 with open( self.hotkeyfile , 'rb') as file:
                     data = file.read()
 
-<<<<<<< HEAD
             hotkey = load_keypair_from_data(data)
         except CryptoKeyError:
             logger.critical("Invalid password")
             raise CryptoKeyError("Invalid password") from CryptoKeyError()
-=======
-            logger.success("Loaded hotkey:".ljust(20) + "<blue>{}</blue>".format(hotkey.ss58_address))
-            return hotkey
->>>>>>> 387e8891
 
         except KeyFileError:
             logger.critical("Keyfile corrupt")
             raise KeyFileError("Keyfile corrupt") from KeyFileError()
 
-        logger.success("Loaded hotkey:".ljust(20) + "<blue>{}</blue>".format(hotkey.public_key))
+        logger.success("Loaded hotkey:".ljust(20) + "<blue>{}</blue>".format(hotkey.ss58_address))
         return hotkey
 
     def _load_coldkey(self) -> 'Keypair':
@@ -528,7 +523,6 @@
             logger.critical("coldkeyfile  {} is not readable".format( self.coldkeyfile ))
             raise KeyFileError
 
-<<<<<<< HEAD
         try:
             # Try key load.
             if is_encrypted(self.coldkeyfile):
@@ -550,28 +544,6 @@
 
         logger.success("Loaded coldkey:".ljust(20) + "<blue>{}</blue>".format(coldkey.public_key))
         return coldkey
-=======
-        with open( self.coldkeyfile , 'rb') as file:
-            data = file.read()
-            try:
-                # Try key load.
-                if is_encrypted(data):
-                    password = cli_utils.ask_password()
-                    logger.info("decrypting key... (this may take a few moments)")
-                    data = decrypt_data(password, data)
-                coldkey = load_keypair_from_data(data)
-
-            except CryptoKeyError:
-                logger.critical("Invalid password")
-                raise CryptoKeyError("Invalid password") from CryptoKeyError()
-
-            except KeyFileError:
-                logger.critical("Keyfile corrupt")
-                raise KeyFileError("Keyfile corrupt") from KeyFileError()
-
-            logger.success("Loaded coldkey:".ljust(20) + "<blue>{}</blue>".format(coldkey.ss58_address))
-            return coldkey
->>>>>>> 387e8891
             
     def create_coldkey_from_uri(self, uri:str, use_password: bool = True, overwrite:bool = False) -> 'Wallet':
         """ Creates coldkey from suri string, optionally encrypts it with the user's inputed password.
