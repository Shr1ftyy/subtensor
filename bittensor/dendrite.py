--- conflicted
+++ resolved
@@ -178,21 +178,7 @@
         try:
             # Attain backward response
             response = ctx.caller.stub.Backward(request)
-
-<<<<<<< HEAD
-        # Deserialize grad responses.
-        deserialized_grad_inputs = PyTorchSerializer.deserialize (response.tensors[0])
-        return (None, None, deserialized_grad_inputs, None)        
-    
-=======
-            # Deserialize grad responses.
-            # TODO (const) maybe remove this?
-            if ctx.mode == bittensor_pb2.Modality.TEXT:
-                return (None, None, None, None)       
-            else:
-                deserialized_grad_inputs = PyTorchSerializer.deserialize (response.tensors[0])
-                return (None, None, deserialized_grad_inputs, None)        
+            deserialized_grad_inputs = PyTorchSerializer.deserialize (response.tensors[0])
+            return (None, None, deserialized_grad_inputs, None)        
         except grpc._channel._InactiveRpcError as ire:
-            #logger.error("Could not backward() to peer: {}".format(ire))
-            return (None, None, deserialized_grad_inputs, None)
->>>>>>> c930d3c6
+            return (None, None, deserialized_grad_inputs, None)